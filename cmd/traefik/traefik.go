package main

import (
	"context"
	"crypto/x509"
	"encoding/json"
	"fmt"
	stdlog "log"
	"net/http"
	"os"
	"os/signal"
	"sort"
	"strings"
	"syscall"
	"time"

	"github.com/coreos/go-systemd/daemon"
	"github.com/go-acme/lego/v4/challenge"
	gokitmetrics "github.com/go-kit/kit/metrics"
	"github.com/rs/zerolog/log"
	"github.com/sirupsen/logrus"
	"github.com/spiffe/go-spiffe/v2/workloadapi"
	"github.com/traefik/paerser/cli"
	"github.com/traefik/traefik/v3/cmd"
	"github.com/traefik/traefik/v3/cmd/healthcheck"
	cmdVersion "github.com/traefik/traefik/v3/cmd/version"
	tcli "github.com/traefik/traefik/v3/pkg/cli"
	"github.com/traefik/traefik/v3/pkg/collector"
	"github.com/traefik/traefik/v3/pkg/config/dynamic"
	"github.com/traefik/traefik/v3/pkg/config/runtime"
	"github.com/traefik/traefik/v3/pkg/config/static"
	"github.com/traefik/traefik/v3/pkg/logs"
	"github.com/traefik/traefik/v3/pkg/metrics"
	"github.com/traefik/traefik/v3/pkg/middlewares/accesslog"
	"github.com/traefik/traefik/v3/pkg/provider/acme"
	"github.com/traefik/traefik/v3/pkg/provider/aggregator"
	"github.com/traefik/traefik/v3/pkg/provider/tailscale"
	"github.com/traefik/traefik/v3/pkg/provider/traefik"
	"github.com/traefik/traefik/v3/pkg/safe"
	"github.com/traefik/traefik/v3/pkg/server"
	"github.com/traefik/traefik/v3/pkg/server/middleware"
	"github.com/traefik/traefik/v3/pkg/server/service"
	"github.com/traefik/traefik/v3/pkg/tcp"
	traefiktls "github.com/traefik/traefik/v3/pkg/tls"
	"github.com/traefik/traefik/v3/pkg/tracing"
	"github.com/traefik/traefik/v3/pkg/tracing/jaeger"
	"github.com/traefik/traefik/v3/pkg/types"
	"github.com/traefik/traefik/v3/pkg/version"
)

func main() {
	// traefik config inits
	tConfig := cmd.NewTraefikConfiguration()

	loaders := []cli.ResourceLoader{&tcli.FileLoader{}, &tcli.FlagLoader{}, &tcli.EnvLoader{}}

	cmdTraefik := &cli.Command{
		Name: "traefik",
		Description: `Traefik is a modern HTTP reverse proxy and load balancer made to deploy microservices with ease.
Complete documentation is available at https://traefik.io`,
		Configuration: tConfig,
		Resources:     loaders,
		Run: func(_ []string) error {
			return runCmd(&tConfig.Configuration)
		},
	}

	err := cmdTraefik.AddCommand(healthcheck.NewCmd(&tConfig.Configuration, loaders))
	if err != nil {
		stdlog.Println(err)
		os.Exit(1)
	}

	err = cmdTraefik.AddCommand(cmdVersion.NewCmd())
	if err != nil {
		stdlog.Println(err)
		os.Exit(1)
	}

	err = cli.Execute(cmdTraefik)
	if err != nil {
		log.Error().Err(err).Msg("Command error")
		logrus.Exit(1)
	}

	logrus.Exit(0)
}

func runCmd(staticConfiguration *static.Configuration) error {
	setupLogger(staticConfiguration)

	http.DefaultTransport.(*http.Transport).Proxy = http.ProxyFromEnvironment

	staticConfiguration.SetEffectiveConfiguration()
	if err := staticConfiguration.ValidateConfiguration(); err != nil {
		return err
	}

	log.Info().Str("version", version.Version).
		Msgf("Traefik version %s built on %s", version.Version, version.BuildDate)

	jsonConf, err := json.Marshal(staticConfiguration)
	if err != nil {
		log.Error().Err(err).Msg("Could not marshal static configuration")
		log.Debug().Interface("staticConfiguration", staticConfiguration).Msg("Static configuration loaded [struct]")
	} else {
		log.Debug().RawJSON("staticConfiguration", jsonConf).Msg("Static configuration loaded [json]")
	}

	if staticConfiguration.Global.CheckNewVersion {
		checkNewVersion()
	}

	stats(staticConfiguration)

	svr, err := setupServer(staticConfiguration)
	if err != nil {
		return err
	}

	ctx, _ := signal.NotifyContext(context.Background(), syscall.SIGINT, syscall.SIGTERM)

	if staticConfiguration.Ping != nil {
		staticConfiguration.Ping.WithContext(ctx)
	}

	svr.Start(ctx)
	defer svr.Close()

	sent, err := daemon.SdNotify(false, "READY=1")
	if !sent && err != nil {
		log.Error().Err(err).Msg("Failed to notify")
	}

	t, err := daemon.SdWatchdogEnabled(false)
	if err != nil {
		log.Error().Err(err).Msg("Could not enable Watchdog")
	} else if t != 0 {
		// Send a ping each half time given
		t /= 2
		log.Info().Msgf("Watchdog activated with timer duration %s", t)
		safe.Go(func() {
			tick := time.Tick(t)
			for range tick {
				resp, errHealthCheck := healthcheck.Do(*staticConfiguration)
				if resp != nil {
					_ = resp.Body.Close()
				}

				if staticConfiguration.Ping == nil || errHealthCheck == nil {
					if ok, _ := daemon.SdNotify(false, "WATCHDOG=1"); !ok {
						log.Error().Msg("Fail to tick watchdog")
					}
				} else {
					log.Error().Err(errHealthCheck).Send()
				}
			}
		})
	}

	svr.Wait()
	log.Info().Msg("Shutting down")
	return nil
}

func setupServer(staticConfiguration *static.Configuration) (*server.Server, error) {
	providerAggregator := aggregator.NewProviderAggregator(*staticConfiguration.Providers)

	ctx := context.Background()
	routinesPool := safe.NewPool(ctx)

	// adds internal provider
	err := providerAggregator.AddProvider(traefik.New(*staticConfiguration))
	if err != nil {
		return nil, err
	}

	// ACME

	tlsManager := traefiktls.NewManager()
	httpChallengeProvider := acme.NewChallengeHTTP()

	tlsChallengeProvider := acme.NewChallengeTLSALPN()
	err = providerAggregator.AddProvider(tlsChallengeProvider)
	if err != nil {
		return nil, err
	}

	acmeProviders := initACMEProvider(staticConfiguration, &providerAggregator, tlsManager, httpChallengeProvider, tlsChallengeProvider)

	// Tailscale

	tsProviders := initTailscaleProviders(staticConfiguration, &providerAggregator)

	// Metrics

	metricRegistries := registerMetricClients(staticConfiguration.Metrics)
	metricsRegistry := metrics.NewMultiRegistry(metricRegistries)

	// Entrypoints

	serverEntryPointsTCP, err := server.NewTCPEntryPoints(staticConfiguration.EntryPoints, staticConfiguration.HostResolver, metricsRegistry)
	if err != nil {
		return nil, err
	}

	serverEntryPointsUDP, err := server.NewUDPEntryPoints(staticConfiguration.EntryPoints)
	if err != nil {
		return nil, err
	}

<<<<<<< HEAD
=======
	if staticConfiguration.Pilot != nil {
		log.WithoutContext().Warn("Traefik Pilot has been removed.")
	}

	if staticConfiguration.API != nil {
		version.DisableDashboardAd = staticConfiguration.API.DisableDashboardAd
	}

>>>>>>> 1709f385
	// Plugins

	pluginBuilder, err := createPluginBuilder(staticConfiguration)
	if err != nil {
		log.Error().Err(err).Msg("Plugins are disabled because an error has occurred.")
	}

	// Providers plugins

	for name, conf := range staticConfiguration.Providers.Plugin {
		if pluginBuilder == nil {
			break
		}

		p, err := pluginBuilder.BuildProvider(name, conf)
		if err != nil {
			return nil, fmt.Errorf("plugin: failed to build provider: %w", err)
		}

		err = providerAggregator.AddProvider(p)
		if err != nil {
			return nil, fmt.Errorf("plugin: failed to add provider: %w", err)
		}
	}

	// Service manager factory

	var spiffeX509Source *workloadapi.X509Source
	if staticConfiguration.Spiffe != nil && staticConfiguration.Spiffe.WorkloadAPIAddr != "" {
		log.Info().Str("workloadAPIAddr", staticConfiguration.Spiffe.WorkloadAPIAddr).
			Msg("Waiting on SPIFFE SVID delivery")

		spiffeX509Source, err = workloadapi.NewX509Source(
			ctx,
			workloadapi.WithClientOptions(
				workloadapi.WithAddr(
					staticConfiguration.Spiffe.WorkloadAPIAddr,
				),
			),
		)
		if err != nil {
			return nil, fmt.Errorf("unable to create SPIFFE x509 source: %w", err)
		}
		log.Info().Msg("Successfully obtained SPIFFE SVID.")
	}

	roundTripperManager := service.NewRoundTripperManager(spiffeX509Source)
	dialerManager := tcp.NewDialerManager(spiffeX509Source)
	acmeHTTPHandler := getHTTPChallengeHandler(acmeProviders, httpChallengeProvider)
	managerFactory := service.NewManagerFactory(*staticConfiguration, routinesPool, metricsRegistry, roundTripperManager, acmeHTTPHandler)

	// Router factory

	accessLog := setupAccessLog(staticConfiguration.AccessLog)
	tracer := setupTracing(staticConfiguration.Tracing)

	chainBuilder := middleware.NewChainBuilder(metricsRegistry, accessLog, tracer)
	routerFactory := server.NewRouterFactory(*staticConfiguration, managerFactory, tlsManager, chainBuilder, pluginBuilder, metricsRegistry, dialerManager)

	// Watcher

	watcher := server.NewConfigurationWatcher(
		routinesPool,
		providerAggregator,
		getDefaultsEntrypoints(staticConfiguration),
		"internal",
	)

	// TLS
	watcher.AddListener(func(conf dynamic.Configuration) {
		ctx := context.Background()
		tlsManager.UpdateConfigs(ctx, conf.TLS.Stores, conf.TLS.Options, conf.TLS.Certificates)

		gauge := metricsRegistry.TLSCertsNotAfterTimestampGauge()
		for _, certificate := range tlsManager.GetServerCertificates() {
			appendCertMetric(gauge, certificate)
		}
	})

	// Metrics
	watcher.AddListener(func(_ dynamic.Configuration) {
		metricsRegistry.ConfigReloadsCounter().Add(1)
		metricsRegistry.LastConfigReloadSuccessGauge().Set(float64(time.Now().Unix()))
	})

	// Server Transports
	watcher.AddListener(func(conf dynamic.Configuration) {
		roundTripperManager.Update(conf.HTTP.ServersTransports)
		dialerManager.Update(conf.TCP.ServersTransports)
	})

	// Switch router
	watcher.AddListener(switchRouter(routerFactory, serverEntryPointsTCP, serverEntryPointsUDP))

	// Metrics
	if metricsRegistry.IsEpEnabled() || metricsRegistry.IsRouterEnabled() || metricsRegistry.IsSvcEnabled() {
		var eps []string
		for key := range serverEntryPointsTCP {
			eps = append(eps, key)
		}
		watcher.AddListener(func(conf dynamic.Configuration) {
			metrics.OnConfigurationUpdate(conf, eps)
		})
	}

	// TLS challenge
	watcher.AddListener(tlsChallengeProvider.ListenConfiguration)

	// Certificate Resolvers

	resolverNames := map[string]struct{}{}

	// ACME
	for _, p := range acmeProviders {
		resolverNames[p.ResolverName] = struct{}{}
		watcher.AddListener(p.ListenConfiguration)
	}

	// Tailscale
	for _, p := range tsProviders {
		resolverNames[p.ResolverName] = struct{}{}
		watcher.AddListener(p.HandleConfigUpdate)
	}

	// Certificate resolver logs
	watcher.AddListener(func(config dynamic.Configuration) {
		for rtName, rt := range config.HTTP.Routers {
			if rt.TLS == nil || rt.TLS.CertResolver == "" {
				continue
			}

			if _, ok := resolverNames[rt.TLS.CertResolver]; !ok {
				log.Error().Err(err).Str(logs.RouterName, rtName).Str("certificateResolver", rt.TLS.CertResolver).
					Msg("Router uses a non-existent certificate resolver")
			}
		}
	})

	return server.NewServer(routinesPool, serverEntryPointsTCP, serverEntryPointsUDP, watcher, chainBuilder, accessLog), nil
}

func getHTTPChallengeHandler(acmeProviders []*acme.Provider, httpChallengeProvider http.Handler) http.Handler {
	var acmeHTTPHandler http.Handler
	for _, p := range acmeProviders {
		if p != nil && p.HTTPChallenge != nil {
			acmeHTTPHandler = httpChallengeProvider
			break
		}
	}
	return acmeHTTPHandler
}

func getDefaultsEntrypoints(staticConfiguration *static.Configuration) []string {
	var defaultEntryPoints []string

	// Determines if at least one EntryPoint is configured to be used by default.
	var hasDefinedDefaults bool
	for _, ep := range staticConfiguration.EntryPoints {
		if ep.AsDefault {
			hasDefinedDefaults = true
			break
		}
	}

	for name, cfg := range staticConfiguration.EntryPoints {
		// By default all entrypoints are considered.
		// If at least one is flagged, then only flagged entrypoints are included.
		if hasDefinedDefaults && !cfg.AsDefault {
			continue
		}

		protocol, err := cfg.GetProtocol()
		if err != nil {
			// Should never happen because Traefik should not start if protocol is invalid.
			log.Error().Err(err).Msg("Invalid protocol")
		}

		if protocol != "udp" && name != static.DefaultInternalEntryPointName {
			defaultEntryPoints = append(defaultEntryPoints, name)
		}
	}

	sort.Strings(defaultEntryPoints)
	return defaultEntryPoints
}

func switchRouter(routerFactory *server.RouterFactory, serverEntryPointsTCP server.TCPEntryPoints, serverEntryPointsUDP server.UDPEntryPoints) func(conf dynamic.Configuration) {
	return func(conf dynamic.Configuration) {
		rtConf := runtime.NewConfig(conf)

		routers, udpRouters := routerFactory.CreateRouters(rtConf)

		serverEntryPointsTCP.Switch(routers)
		serverEntryPointsUDP.Switch(udpRouters)
	}
}

// initACMEProvider creates and registers acme.Provider instances corresponding to the configured ACME certificate resolvers.
func initACMEProvider(c *static.Configuration, providerAggregator *aggregator.ProviderAggregator, tlsManager *traefiktls.Manager, httpChallengeProvider, tlsChallengeProvider challenge.Provider) []*acme.Provider {
	localStores := map[string]*acme.LocalStore{}

	var resolvers []*acme.Provider
	for name, resolver := range c.CertificatesResolvers {
		if resolver.ACME == nil {
			continue
		}

		if localStores[resolver.ACME.Storage] == nil {
			localStores[resolver.ACME.Storage] = acme.NewLocalStore(resolver.ACME.Storage)
		}

		p := &acme.Provider{
			Configuration:         resolver.ACME,
			Store:                 localStores[resolver.ACME.Storage],
			ResolverName:          name,
			HTTPChallengeProvider: httpChallengeProvider,
			TLSChallengeProvider:  tlsChallengeProvider,
		}

		if err := providerAggregator.AddProvider(p); err != nil {
			log.Error().Err(err).Str("resolver", name).Msg("The ACME resolve is skipped from the resolvers list")
			continue
		}

		p.SetTLSManager(tlsManager)

		p.SetConfigListenerChan(make(chan dynamic.Configuration))

		resolvers = append(resolvers, p)
	}

	return resolvers
}

// initTailscaleProviders creates and registers tailscale.Provider instances corresponding to the configured Tailscale certificate resolvers.
func initTailscaleProviders(cfg *static.Configuration, providerAggregator *aggregator.ProviderAggregator) []*tailscale.Provider {
	var providers []*tailscale.Provider
	for name, resolver := range cfg.CertificatesResolvers {
		if resolver.Tailscale == nil {
			continue
		}

		tsProvider := &tailscale.Provider{ResolverName: name}

		if err := providerAggregator.AddProvider(tsProvider); err != nil {
			log.Error().Err(err).Str(logs.ProviderName, name).Msg("Unable to create Tailscale provider")
			continue
		}

		providers = append(providers, tsProvider)
	}

	return providers
}

func registerMetricClients(metricsConfig *types.Metrics) []metrics.Registry {
	if metricsConfig == nil {
		return nil
	}

	var registries []metrics.Registry

	if metricsConfig.Prometheus != nil {
		logger := log.With().Str(logs.MetricsProviderName, "prometheus").Logger()

		prometheusRegister := metrics.RegisterPrometheus(logger.WithContext(context.Background()), metricsConfig.Prometheus)
		if prometheusRegister != nil {
			registries = append(registries, prometheusRegister)
			logger.Debug().Msg("Configured Prometheus metrics")
		}
	}

	if metricsConfig.Datadog != nil {
		logger := log.With().Str(logs.MetricsProviderName, "datadog").Logger()

		registries = append(registries, metrics.RegisterDatadog(logger.WithContext(context.Background()), metricsConfig.Datadog))
		logger.Debug().
			Str("address", metricsConfig.Datadog.Address).
			Str("pushInterval", metricsConfig.Datadog.PushInterval.String()).
			Msgf("Configured Datadog metrics")
	}

	if metricsConfig.StatsD != nil {
		logger := log.With().Str(logs.MetricsProviderName, "statsd").Logger()

		registries = append(registries, metrics.RegisterStatsd(logger.WithContext(context.Background()), metricsConfig.StatsD))
		logger.Debug().
			Str("address", metricsConfig.StatsD.Address).
			Str("pushInterval", metricsConfig.StatsD.PushInterval.String()).
			Msg("Configured StatsD metrics")
	}

	if metricsConfig.InfluxDB2 != nil {
		logger := log.With().Str(logs.MetricsProviderName, "influxdb2").Logger()

		influxDB2Register := metrics.RegisterInfluxDB2(logger.WithContext(context.Background()), metricsConfig.InfluxDB2)
		if influxDB2Register != nil {
			registries = append(registries, influxDB2Register)
			logger.Debug().
				Str("address", metricsConfig.InfluxDB2.Address).
				Str("bucket", metricsConfig.InfluxDB2.Bucket).
				Str("organization", metricsConfig.InfluxDB2.Org).
				Str("pushInterval", metricsConfig.InfluxDB2.PushInterval.String()).
				Msg("Configured InfluxDB v2 metrics")
		}
	}

	if metricsConfig.OpenTelemetry != nil {
		logger := log.With().Str(logs.MetricsProviderName, "openTelemetry").Logger()

		openTelemetryRegistry := metrics.RegisterOpenTelemetry(logger.WithContext(context.Background()), metricsConfig.OpenTelemetry)
		if openTelemetryRegistry != nil {
			registries = append(registries, openTelemetryRegistry)
			logger.Debug().
				Str("address", metricsConfig.OpenTelemetry.Address).
				Str("pushInterval", metricsConfig.OpenTelemetry.PushInterval.String()).
				Msg("Configured OpenTelemetry metrics")
		}
	}

	return registries
}

func appendCertMetric(gauge gokitmetrics.Gauge, certificate *x509.Certificate) {
	sort.Strings(certificate.DNSNames)

	labels := []string{
		"cn", certificate.Subject.CommonName,
		"serial", certificate.SerialNumber.String(),
		"sans", strings.Join(certificate.DNSNames, ","),
	}

	notAfter := float64(certificate.NotAfter.Unix())

	gauge.With(labels...).Set(notAfter)
}

func setupAccessLog(conf *types.AccessLog) *accesslog.Handler {
	if conf == nil {
		return nil
	}

	accessLoggerMiddleware, err := accesslog.NewHandler(conf)
	if err != nil {
		log.Warn().Err(err).Msg("Unable to create access logger")
		return nil
	}

	return accessLoggerMiddleware
}

func setupTracing(conf *static.Tracing) *tracing.Tracing {
	if conf == nil {
		return nil
	}

	var backend tracing.Backend

	if conf.Jaeger != nil {
		backend = conf.Jaeger
	}

	if conf.Zipkin != nil {
		if backend != nil {
			log.Error().Msg("Multiple tracing backend are not supported: cannot create Zipkin backend.")
		} else {
			backend = conf.Zipkin
		}
	}

	if conf.Datadog != nil {
		if backend != nil {
			log.Error().Msg("Multiple tracing backend are not supported: cannot create Datadog backend.")
		} else {
			backend = conf.Datadog
		}
	}

	if conf.Instana != nil {
		if backend != nil {
			log.Error().Msg("Multiple tracing backend are not supported: cannot create Instana backend.")
		} else {
			backend = conf.Instana
		}
	}

	if conf.Haystack != nil {
		if backend != nil {
			log.Error().Msg("Multiple tracing backend are not supported: cannot create Haystack backend.")
		} else {
			backend = conf.Haystack
		}
	}

	if conf.Elastic != nil {
		if backend != nil {
			log.Error().Msg("Multiple tracing backend are not supported: cannot create Elastic backend.")
		} else {
			backend = conf.Elastic
		}
	}

	if conf.OpenTelemetry != nil {
		if backend != nil {
			log.Error().Msg("Tracing backends are all mutually exclusive: cannot create OpenTelemetry backend.")
		} else {
			backend = conf.OpenTelemetry
		}
	}

	if backend == nil {
		log.Debug().Msg("Could not initialize tracing, using Jaeger by default")
		defaultBackend := &jaeger.Config{}
		defaultBackend.SetDefaults()
		backend = defaultBackend
	}

	tracer, err := tracing.NewTracing(conf.ServiceName, conf.SpanNameLimit, backend)
	if err != nil {
		log.Warn().Err(err).Msg("Unable to create tracer")
		return nil
	}
	return tracer
}

func checkNewVersion() {
	ticker := time.Tick(24 * time.Hour)
	safe.Go(func() {
		for time.Sleep(10 * time.Minute); ; <-ticker {
			version.CheckNewVersion()
		}
	})
}

func stats(staticConfiguration *static.Configuration) {
	logger := log.Info()

	if staticConfiguration.Global.SendAnonymousUsage {
		logger.Msg(`Stats collection is enabled.`)
		logger.Msg(`Many thanks for contributing to Traefik's improvement by allowing us to receive anonymous information from your configuration.`)
		logger.Msg(`Help us improve Traefik by leaving this feature on :)`)
		logger.Msg(`More details on: https://doc.traefik.io/traefik/contributing/data-collection/`)
		collect(staticConfiguration)
	} else {
		logger.Msg(`
Stats collection is disabled.
Help us improve Traefik by turning this feature on :)
More details on: https://doc.traefik.io/traefik/contributing/data-collection/
`)
	}
}

func collect(staticConfiguration *static.Configuration) {
	ticker := time.Tick(24 * time.Hour)
	safe.Go(func() {
		for time.Sleep(10 * time.Minute); ; <-ticker {
			if err := collector.Collect(staticConfiguration); err != nil {
				log.Debug().Err(err).Send()
			}
		}
	})
}<|MERGE_RESOLUTION|>--- conflicted
+++ resolved
@@ -209,17 +209,10 @@
 		return nil, err
 	}
 
-<<<<<<< HEAD
-=======
-	if staticConfiguration.Pilot != nil {
-		log.WithoutContext().Warn("Traefik Pilot has been removed.")
-	}
-
 	if staticConfiguration.API != nil {
 		version.DisableDashboardAd = staticConfiguration.API.DisableDashboardAd
 	}
 
->>>>>>> 1709f385
 	// Plugins
 
 	pluginBuilder, err := createPluginBuilder(staticConfiguration)
