[backends]{{range $backendName, $backend := .Backends}}
<<<<<<< HEAD
    {{if $backend.CircuitBreaker}}
    [backends."{{$backendName}}".circuitbreaker]
      expression = "{{$backend.CircuitBreaker.Expression}}"
    {{end}}
=======
    [backends."{{$backendName}}".loadbalancer]
      method = "{{$backend.LoadBalancer.Method}}"
      {{if $backend.LoadBalancer.Sticky}}
          sticky = true
      {{end}}
>>>>>>> a70c6f25
    {{range $serverName, $server := $backend.Servers}}
    [backends."{{$backendName}}".servers."{{$serverName}}"]
    url = "{{$server.URL}}"
    weight = {{$server.Weight}}
    {{end}}
{{end}}

[frontends]{{range $frontendName, $frontend := .Frontends}}
  [frontends."{{$frontendName}}"]
  backend = "{{$frontend.Backend}}"
  priority = {{$frontend.Priority}}
  passHostHeader = {{$frontend.PassHostHeader}}
    {{range $routeName, $route := $frontend.Routes}}
    [frontends."{{$frontendName}}".routes."{{$routeName}}"]
    rule = "{{$route.Rule}}"
    {{end}}
{{end}}<|MERGE_RESOLUTION|>--- conflicted
+++ resolved
@@ -1,16 +1,13 @@
 [backends]{{range $backendName, $backend := .Backends}}
-<<<<<<< HEAD
     {{if $backend.CircuitBreaker}}
     [backends."{{$backendName}}".circuitbreaker]
       expression = "{{$backend.CircuitBreaker.Expression}}"
     {{end}}
-=======
     [backends."{{$backendName}}".loadbalancer]
       method = "{{$backend.LoadBalancer.Method}}"
       {{if $backend.LoadBalancer.Sticky}}
           sticky = true
       {{end}}
->>>>>>> a70c6f25
     {{range $serverName, $server := $backend.Servers}}
     [backends."{{$backendName}}".servers."{{$serverName}}"]
     url = "{{$server.URL}}"
