--- conflicted
+++ resolved
@@ -499,11 +499,6 @@
 
 ## v2.10
 
-<<<<<<< HEAD
-### Nomad Namespace
-
-In `v2.10`, the `namespace` option of the Nomad provider is deprecated, please use the `namespaces` options instead.
-=======
 ### Kubernetes CRDs
 
 In `v2.10`, the Kubernetes CRDs API Group `traefik.containo.us` is deprecated, and its support will end starting with Traefik v3. Please use the API Group `traefik.io` instead.
@@ -515,5 +510,4 @@
 
 ### Traefik Hub
 
-In `v2.10`, Traefik Hub is GA and the `experimental.hub` flag is deprecated.
->>>>>>> 358f4744
+In `v2.10`, Traefik Hub is GA and the `experimental.hub` flag is deprecated.