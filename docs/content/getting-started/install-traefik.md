--- conflicted
+++ resolved
@@ -16,16 +16,12 @@
 
 Choose one of the [official Docker images](https://hub.docker.com/_/traefik) and run it with one sample configuration file:
 
-* [YAML](https://raw.githubusercontent.com/traefik/traefik/v2.10/traefik.sample.yml)
-* [TOML](https://raw.githubusercontent.com/traefik/traefik/v2.10/traefik.sample.toml)
+* [YAML](https://raw.githubusercontent.com/traefik/traefik/v3.0/traefik.sample.yml)
+* [TOML](https://raw.githubusercontent.com/traefik/traefik/v3.0/traefik.sample.toml)
 
 ```bash
 docker run -d -p 8080:8080 -p 80:80 \
-<<<<<<< HEAD
     -v $PWD/traefik.yml:/etc/traefik/traefik.yml traefik:v3.0
-=======
-    -v $PWD/traefik.yml:/etc/traefik/traefik.yml traefik:v2.10
->>>>>>> be702c2b
 ```
 
 For more details, go to the [Docker provider documentation](../providers/docker.md)
@@ -33,11 +29,7 @@
 !!! tip
 
     * Prefer a fixed version than the latest that could be an unexpected version.
-<<<<<<< HEAD
     ex: `traefik:v3.0`
-=======
-    ex: `traefik:v2.10`
->>>>>>> be702c2b
     * Docker images are based from the [Alpine Linux Official image](https://hub.docker.com/_/alpine).
     * Any orchestrator using docker images can fetch the official Traefik docker image.
 
