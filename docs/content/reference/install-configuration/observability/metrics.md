--- conflicted
+++ resolved
@@ -231,17 +231,6 @@
 
 | Field      | Description         | Default | Required |
 |:-----------|---------------------|:--------|:---------|
-<<<<<<< HEAD
-| <a id="metrics-prometheus-addInternals" href="#metrics-prometheus-addInternals" title="#metrics-prometheus-addInternals">`metrics.prometheus.addInternals`</a> | Enables metrics for internal resources (e.g.: `ping@internals`). | false      | No      |
-| <a id="metrics-prometheus-addEntryPointsLabels" href="#metrics-prometheus-addEntryPointsLabels" title="#metrics-prometheus-addEntryPointsLabels">`metrics.prometheus.addEntryPointsLabels`</a> | Enable metrics on entry points. | true      | No      |
-| <a id="metrics-prometheus-addRoutersLabels" href="#metrics-prometheus-addRoutersLabels" title="#metrics-prometheus-addRoutersLabels">`metrics.prometheus.addRoutersLabels`</a> | Enable metrics on routers. | false      | No      |
-| <a id="metrics-prometheus-addServicesLabels" href="#metrics-prometheus-addServicesLabels" title="#metrics-prometheus-addServicesLabels">`metrics.prometheus.addServicesLabels`</a> | Enable metrics on services.| true      | No      |
-| <a id="metrics-prometheus-buckets" href="#metrics-prometheus-buckets" title="#metrics-prometheus-buckets">`metrics.prometheus.buckets`</a> | Buckets for latency metrics. |"0.100000, 0.300000, 1.200000, 5.000000"  | No      |
-| <a id="metrics-prometheus-manualRouting" href="#metrics-prometheus-manualRouting" title="#metrics-prometheus-manualRouting">`metrics.prometheus.manualRouting`</a> | Set to _true_, it disables the default internal router in order to allow creating a custom router for the `prometheus@internal` service. | false    | No      |
-| <a id="metrics-prometheus-entryPoint" href="#metrics-prometheus-entryPoint" title="#metrics-prometheus-entryPoint">`metrics.prometheus.entryPoint`</a> | Traefik Entrypoint name used to expose metrics. | "traefik"     | No      |
-| <a id="metrics-prometheus-headerLabels" href="#metrics-prometheus-headerLabels" title="#metrics-prometheus-headerLabels">`metrics.prometheus.headerLabels`</a> | Defines extra labels extracted from request headers for the `requests_total` metrics.<br />More information [here](#headerlabels). |       | Yes      |
-| <a id="metrics-prometheus-responseHeaderLabels" href="#metrics-prometheus-responseHeaderLabels" title="#metrics-prometheus-responseHeaderLabels">`metrics.prometheus.responseHeaderLabels`</a> | Defines extra labels extracted from response headers for the `requests_total` metrics.<br />More information [here](#responseheaderlabels). |       | Yes      |
-=======
 | <a id="opt-metrics-addInternals-3" href="#opt-metrics-addInternals-3" title="#opt-metrics-addInternals-3">`metrics.addInternals`</a> | Enables metrics for internal resources (e.g.: `ping@internals`). | false      | No      |
 | <a id="opt-metrics-prometheus-addEntryPointsLabels" href="#opt-metrics-prometheus-addEntryPointsLabels" title="#opt-metrics-prometheus-addEntryPointsLabels">`metrics.prometheus.addEntryPointsLabels`</a> | Enable metrics on entry points. | true      | No      |
 | <a id="opt-metrics-prometheus-addRoutersLabels" href="#opt-metrics-prometheus-addRoutersLabels" title="#opt-metrics-prometheus-addRoutersLabels">`metrics.prometheus.addRoutersLabels`</a> | Enable metrics on routers. | false      | No      |
@@ -250,7 +239,7 @@
 | <a id="opt-metrics-prometheus-manualRouting" href="#opt-metrics-prometheus-manualRouting" title="#opt-metrics-prometheus-manualRouting">`metrics.prometheus.manualRouting`</a> | Set to _true_, it disables the default internal router in order to allow creating a custom router for the `prometheus@internal` service. | false    | No      |
 | <a id="opt-metrics-prometheus-entryPoint" href="#opt-metrics-prometheus-entryPoint" title="#opt-metrics-prometheus-entryPoint">`metrics.prometheus.entryPoint`</a> | Traefik Entrypoint name used to expose metrics. | "traefik"     | No      |
 | <a id="opt-metrics-prometheus-headerLabels" href="#opt-metrics-prometheus-headerLabels" title="#opt-metrics-prometheus-headerLabels">`metrics.prometheus.headerLabels`</a> | Defines extra labels extracted from request headers for the `requests_total` metrics.<br />More information [here](#headerlabels). |       | Yes      |
->>>>>>> 6af404b9
+| <a id="metrics-prometheus-responseHeaderLabels" href="#metrics-prometheus-responseHeaderLabels" title="#metrics-prometheus-responseHeaderLabels">`metrics.prometheus.responseHeaderLabels`</a> | Defines extra labels extracted from response headers for the `requests_total` metrics.<br />More information [here](#responseheaderlabels). |       | Yes      |
 
 ##### headerLabels
 
