--- conflicted
+++ resolved
@@ -35,12 +35,9 @@
 entryPoints:
   EntryPoint0:
     address: foobar
-<<<<<<< HEAD
+    allowACMEByPass: true
     reusePort: true
     asDefault: true
-=======
-    allowACMEByPass: true
->>>>>>> 06d7fab8
     transport:
       lifeCycle:
         requestAcceptGraceTimeout: 42s
