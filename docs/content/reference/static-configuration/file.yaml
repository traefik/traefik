global:
  checkNewVersion: true
  sendAnonymousUsage: true
serversTransports:
  insecureSkipVerify: true
  rootCAs:
    - foobar
    - foobar
  maxIdleConnsPerHost: 42
  forwardingTimeouts:
    dialTimeout: 42s
    responseHeaderTimeout: 42s
    idleConnTimeout: 42s
    readIdleTimeout: 42s
    pingTimeout: 42s
  spiffe:
    ids:
      - foobar
      - foobar
    trustDomain: foobar
tcpServersTransport:
  dialTimeout: 42s
  dialKeepAlive: 42s
  tls:
    insecureSkipVerify: true
    rootCAs:
      - foobar
      - foobar
    spiffe:
      ids:
        - foobar
        - foobar
      trustDomain: foobar
entryPoints:
  EntryPoint0:
    address: foobar
    asDefault: true
    transport:
      lifeCycle:
        requestAcceptGraceTimeout: 42s
        graceTimeOut: 42s
      respondingTimeouts:
        readTimeout: 42s
        writeTimeout: 42s
        idleTimeout: 42s
    proxyProtocol:
      insecure: true
      trustedIPs:
        - foobar
        - foobar
    forwardedHeaders:
      insecure: true
      trustedIPs:
        - foobar
        - foobar
    http:
      encodeQuerySemicolons: true
      redirections:
        entryPoint:
          to: foobar
          scheme: foobar
          permanent: true
          priority: 42
      middlewares:
        - foobar
        - foobar
      tls:
        options: foobar
        certResolver: foobar
        domains:
          - main: foobar
            sans:
              - foobar
              - foobar
          - main: foobar
            sans:
              - foobar
              - foobar
    http2:
      maxConcurrentStreams: 42
    http3:
      advertisedPort: 42
    udp:
      timeout: 42s
providers:
  providersThrottleDuration: 42s
  docker:
    constraints: foobar
    watch: true
    endpoint: foobar
    defaultRule: foobar
    tls:
      ca: foobar
      cert: foobar
      key: foobar
      insecureSkipVerify: true
    exposedByDefault: true
    useBindPortIP: true
    network: foobar
    httpClientTimeout: 42s
    allowEmptyServices: true
  swarm:
    constraints: foobar
    watch: true
    endpoint: foobar
    defaultRule: foobar
    tls:
      ca: foobar
      cert: foobar
      key: foobar
      insecureSkipVerify: true
    exposedByDefault: true
    useBindPortIP: true
    network: foobar
    refreshSeconds: 42s
    httpClientTimeout: 42s
    allowEmptyServices: true
  file:
    directory: foobar
    watch: true
    filename: foobar
    debugLogGeneratedTemplate: true
  kubernetesIngress:
    endpoint: foobar
    token: foobar
    certAuthFilePath: foobar
    namespaces:
      - foobar
      - foobar
    labelSelector: foobar
    ingressClass: foobar
    throttleDuration: 42s
    allowEmptyServices: true
    allowExternalNameServices: true
    disableIngressClassLookup: true
    ingressEndpoint:
      ip: foobar
      hostname: foobar
      publishedService: foobar
  kubernetesCRD:
    endpoint: foobar
    token: foobar
    certAuthFilePath: foobar
    namespaces:
      - foobar
      - foobar
    allowCrossNamespace: true
    allowExternalNameServices: true
    labelSelector: foobar
    ingressClass: foobar
    throttleDuration: 42s
    allowEmptyServices: true
  kubernetesGateway:
    endpoint: foobar
    token: foobar
    certAuthFilePath: foobar
    namespaces:
      - foobar
      - foobar
    labelSelector: foobar
    throttleDuration: 42s
  rest:
    insecure: true
  consulCatalog:
    constraints: foobar
    prefix: foobar
    refreshInterval: 42s
    requireConsistent: true
    stale: true
    cache: true
    exposedByDefault: true
    defaultRule: foobar
    connectAware: true
    connectByDefault: true
    serviceName: foobar
    watch: true
    namespaces:
      - foobar
      - foobar
    endpoint:
      address: foobar
      scheme: foobar
      datacenter: foobar
      token: foobar
      endpointWaitTime: 42s
      tls:
        ca: foobar
        cert: foobar
        key: foobar
        insecureSkipVerify: true
      httpAuth:
        username: foobar
        password: foobar
  nomad:
    defaultRule: foobar
    constraints: foobar
    prefix: foobar
    stale: true
    namespaces:
      - foobar
      - foobar
    exposedByDefault: true
    refreshInterval: 42s
    endpoint:
      address: foobar
      region: foobar
      token: foobar
      endpointWaitTime: 42s
      tls:
        ca: foobar
        cert: foobar
        key: foobar
        insecureSkipVerify: true
  ecs:
    constraints: foobar
    exposedByDefault: true
    refreshSeconds: 42
    defaultRule: foobar
    clusters:
      - foobar
      - foobar
    autoDiscoverClusters: true
    region: foobar
    accessKeyID: foobar
    secretAccessKey: foobar
    ecsAnywhere: true
    healthyTasksOnly: true
  consul:
    rootKey: foobar
    endpoints:
      - foobar
      - foobar
    token: foobar
    namespaces:
      - foobar
      - foobar
    tls:
      ca: foobar
      cert: foobar
      key: foobar
      insecureSkipVerify: true
  etcd:
    rootKey: foobar
    endpoints:
      - foobar
      - foobar
    username: foobar
    password: foobar
    tls:
      ca: foobar
      cert: foobar
      key: foobar
      insecureSkipVerify: true
  zooKeeper:
    rootKey: foobar
    endpoints:
      - foobar
      - foobar
    username: foobar
    password: foobar
  redis:
    rootKey: foobar
    endpoints:
      - foobar
      - foobar
    username: foobar
    password: foobar
    db: 42
    tls:
      ca: foobar
      cert: foobar
      key: foobar
      insecureSkipVerify: true
  http:
    endpoint: foobar
    pollInterval: 42s
    pollTimeout: 42s
    headers:
      name0: foobar
      name1: foobar
    tls:
      ca: foobar
      cert: foobar
      key: foobar
      insecureSkipVerify: true
  plugin:
    Descriptor0: {}
    Descriptor1: {}
api:
  insecure: true
  dashboard: true
  debug: true
  disabledashboardad: false
metrics:
  prometheus:
    buckets:
      - 42
      - 42
    addEntryPointsLabels: true
    addRoutersLabels: true
    addServicesLabels: true
    entryPoint: foobar
    manualRouting: true
    headerLabels:
      label1: foobar
      label2: foobar
  datadog:
    address: foobar
    pushInterval: 42s
    addEntryPointsLabels: true
    addRoutersLabels: true
    addServicesLabels: true
    prefix: foobar
  statsD:
    address: foobar
    pushInterval: 42s
    addEntryPointsLabels: true
    addRoutersLabels: true
    addServicesLabels: true
    prefix: foobar
  influxDB2:
    address: foobar
    token: foobar
    pushInterval: 42s
    org: foobar
    bucket: foobar
    addEntryPointsLabels: true
    addRoutersLabels: true
    addServicesLabels: true
    additionalLabels:
      name0: foobar
      name1: foobar
  openTelemetry:
    address: foobar
    addEntryPointsLabels: true
    addRoutersLabels: true
    addServicesLabels: true
    explicitBoundaries:
      - 42
      - 42
    headers:
      name0: foobar
      name1: foobar
    insecure: true
    path: foobar
    pushInterval: 42s
    tls:
      ca: foobar
      caOptional: true
      cert: foobar
      insecureSkipVerify: true
      key: foobar
    grpc: {}

ping:
  entryPoint: foobar
  manualRouting: true
  terminatingStatusCode: 42
log:
  level: foobar
  format: foobar
  noColor: true
  filePath: foobar
  maxSize: 42
  maxBackups: 42
  maxAge: 42
  compress: true
accessLog:
  filePath: foobar
  format: foobar
  filters:
    statusCodes:
      - foobar
      - foobar
    retryAttempts: true
    minDuration: 42s
  fields:
    defaultMode: foobar
    names:
      name0: foobar
      name1: foobar
    headers:
      defaultMode: foobar
      names:
        name0: foobar
        name1: foobar
  bufferingSize: 42
tracing:
  serviceName: foobar
  spanNameLimit: 42
  jaeger:
    samplingServerURL: foobar
    samplingType: foobar
    samplingParam: 42
    localAgentHostPort: foobar
    gen128Bit: true
    propagation: foobar
    traceContextHeaderName: foobar
    disableAttemptReconnecting: true
    collector:
      endpoint: foobar
      user: foobar
      password: foobar
  zipkin:
    httpEndpoint: foobar
    sameSpan: true
    id128Bit: true
    sampleRate: 42
  datadog:
    localAgentHostPort: foobar
    localAgentSocket: foobar
    globalTags:
      tag1: foobar
      tag2: foobar
    debug: true
    prioritySampling: true
    traceIDHeaderName: foobar
    parentIDHeaderName: foobar
    samplingPriorityHeaderName: foobar
    bagagePrefixHeaderName: foobar
  instana:
    localAgentHost: foobar
    localAgentPort: 42
    logLevel: foobar
    enableAutoProfile: true
  haystack:
    localAgentHost: foobar
    localAgentPort: 42
    globalTag: foobar
    traceIDHeaderName: foobar
    parentIDHeaderName: foobar
    spanIDHeaderName: foobar
    baggagePrefixHeaderName: foobar
  elastic:
    serverURL: foobar
    secretToken: foobar
    serviceEnvironment: foobar
  openTelemetry:
    address: foobar
    headers:
      name0: foobar
      name1: foobar
    insecure: true
    path: foobar
    tls:
      ca: foobar
      caOptional: true
      cert: foobar
      key: foobar
      insecureSkipVerify: true
    grpc: {}
hostResolver:
  cnameFlattening: true
  resolvConfig: foobar
  resolvDepth: 42
certificatesResolvers:
  CertificateResolver0:
    acme:
      email: foobar
      caServer: foobar
      certificatesDuration: 42
      preferredChain: foobar
      storage: foobar
      keyType: foobar
      eab:
        kid: foobar
        hmacEncoded: foobar
      dnsChallenge:
        provider: foobar
        delayBeforeCheck: 42s
        resolvers:
          - foobar
          - foobar
        disablePropagationCheck: true
      httpChallenge:
        entryPoint: foobar
      tlsChallenge: {}
  CertificateResolver1:
<<<<<<< HEAD
    tailscale: {}
hub:
  tls:
    insecure: true
    ca: foobar
    cert: foobar
    key: foobar
=======
    acme:
      email: foobar
      caServer: foobar
      certificatesDuration: 42
      preferredChain: foobar
      storage: foobar
      keyType: foobar
      eab:
        kid: foobar
        hmacEncoded: foobar
      dnsChallenge:
        provider: foobar
        delayBeforeCheck: 42s
        resolvers:
          - foobar
          - foobar
        disablePropagationCheck: true
      httpChallenge:
        entryPoint: foobar
      tlsChallenge: {}

>>>>>>> 1709f385
experimental:
  kubernetesGateway: true
  http3: true
  plugins:
    Descriptor0:
      moduleName: foobar
      version: foobar
    Descriptor1:
      moduleName: foobar
      version: foobar
  localPlugins:
    Descriptor0:
      moduleName: foobar
    Descriptor1:
      moduleName: foobar<|MERGE_RESOLUTION|>--- conflicted
+++ resolved
@@ -476,37 +476,7 @@
         entryPoint: foobar
       tlsChallenge: {}
   CertificateResolver1:
-<<<<<<< HEAD
     tailscale: {}
-hub:
-  tls:
-    insecure: true
-    ca: foobar
-    cert: foobar
-    key: foobar
-=======
-    acme:
-      email: foobar
-      caServer: foobar
-      certificatesDuration: 42
-      preferredChain: foobar
-      storage: foobar
-      keyType: foobar
-      eab:
-        kid: foobar
-        hmacEncoded: foobar
-      dnsChallenge:
-        provider: foobar
-        delayBeforeCheck: 42s
-        resolvers:
-          - foobar
-          - foobar
-        disablePropagationCheck: true
-      httpChallenge:
-        entryPoint: foobar
-      tlsChallenge: {}
-
->>>>>>> 1709f385
 experimental:
   kubernetesGateway: true
   http3: true
