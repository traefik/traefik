--- conflicted
+++ resolved
@@ -516,7 +516,6 @@
 kubectl apply -f https://github.com/kubernetes-sigs/gateway-api/releases/download/v1.4.0/experimental-install.yaml
 ```
 
-<<<<<<< HEAD
 ### Kubernetes Provider RBACs
 
 Starting with `v3.6.0`, Traefik's KubernetesGateway Provider introduces NodePort load-balancing capabilities.
@@ -565,7 +564,7 @@
     ```bash tab="CLI"
     --providers.kubernetesgateway.disablenoderesources=true
     ```
-=======
+
 ### Kubernetes CRD Provider
 
 To use the new `leastime` load-balancer algorithm with the Kubernetes CRD provider, you need to update your CRDs.
@@ -574,5 +573,4 @@
 
 ```shell
 kubectl apply -f https://raw.githubusercontent.com/traefik/traefik/v3.6/docs/content/reference/dynamic-configuration/kubernetes-crd-definition-v1.yml
-```
->>>>>>> 5c489c05
+```