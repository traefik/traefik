--- conflicted
+++ resolved
@@ -73,19 +73,16 @@
         - 'Docker': 'getting-started/docker.md'
       - 'Configuration Introduction': 'getting-started/configuration-overview.md'
       - 'Frequently Asked Questions': 'getting-started/faq.md'
-<<<<<<< HEAD
   - 'Expose':
       - 'Overview': 'expose/overview.md'
       - 'Kubernetes': 'expose/kubernetes.md'
       - 'Docker': 'expose/docker.md'
       - 'Swarm': 'expose/swarm.md'
-=======
   - 'Observe':
       - 'Overview': 'observe/overview.md'
       - 'Logs & Access Logs': 'observe/logs-and-access-logs.md'
       - 'Metrics': 'observe/metrics.md'
       - 'Tracing': 'observe/tracing.md'
->>>>>>> 4daf13b8
   - 'Configuration Discovery':
       - 'Overview': 'providers/overview.md'
       - 'Docker': 'providers/docker.md'
