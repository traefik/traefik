site_name: Traefik
site_description: Traefik Documentation
site_author: traefik.io
site_url: https://doc.traefik.io/traefik
dev_addr: 0.0.0.0:8000

repo_name: 'GitHub'
repo_url: 'https://github.com/traefik/traefik'

docs_dir: 'content'

product: proxy

# https://squidfunk.github.io/mkdocs-material/
theme:
  name: 'traefik-labs'
  language: en
  include_sidebar: true
  favicon: assets/img/traefikproxy-icon-color.png
  logo: assets/img/traefikproxy-vertical-logo-color.svg
  feature:
    tabs: false
  palette:
    primary: 'cyan'
    accent: 'cyan'
  i18n:
    prev: 'Previous'
    next: 'Next'

copyright: 'Traefik Labs • Copyright &copy; 2016-2025'

extra_javascript:
  - assets/js/hljs/highlight.pack.js # Download from https://highlightjs.org/download/ and enable YAML, TOML and Dockerfile
  - assets/js/extra.js

plugins:
  - search
  - exclude:
      glob:
        - "**/include-*.md"

# https://squidfunk.github.io/mkdocs-material/extensions/admonition/
# https://facelessuser.github.io/pymdown-extensions/
markdown_extensions:
  - meta
  - attr_list
  - admonition
  - footnotes
  - pymdownx.details
  - pymdownx.inlinehilite
  - pymdownx.highlight:
      use_pygments: false # hljs is used instead of pygment for TOML highlighting support
  - pymdownx.smartsymbols
  - pymdownx.superfences
  - pymdownx.tabbed
  - pymdownx.tasklist
  - pymdownx.snippets:
      check_paths: true
  - markdown_include.include:
      base_path: content/includes/
      encoding: utf-8
  - toc:
      permalink: true

# Page tree
nav:
  - 'What is Traefik': 'index.md'
  - 'Getting Started':
      - 'Overview': 'getting-started/index.md'
      - 'Quick Start':
        - 'Kubernetes': 'getting-started/kubernetes.md'
        - 'Docker': 'getting-started/docker.md'
      - 'Configuration Introduction': 'getting-started/configuration-overview.md'
<<<<<<< HEAD
      - 'Install Traefik': 'getting-started/install-traefik.md'
      - 'Frequently Asked Questions': 'getting-started/faq.md'
  - 'Observe':
      - 'Overview': 'observe/overview.md'
      - 'Logs & Access Logs': 'observe/logs-and-access-logs.md'
      - 'Metrics': 'observe/metrics.md'
      - 'Tracing': 'observe/tracing.md'
=======
      - 'Frequently Asked Questions': 'getting-started/faq.md'  
>>>>>>> 0f862f47
  - 'Configuration Discovery':
      - 'Overview': 'providers/overview.md'
      - 'Docker': 'providers/docker.md'
      - 'Swarm': 'providers/swarm.md'
      - 'Kubernetes IngressRoute': 'providers/kubernetes-crd.md'
      - 'Kubernetes Ingress': 'providers/kubernetes-ingress.md'
      - 'Kubernetes Gateway API': 'providers/kubernetes-gateway.md'
      - 'Consul Catalog': 'providers/consul-catalog.md'
      - 'Nomad': 'providers/nomad.md'
      - 'ECS': 'providers/ecs.md'
      - 'File': 'providers/file.md'
      - 'Consul': 'providers/consul.md'
      - 'Etcd': 'providers/etcd.md'
      - 'ZooKeeper': 'providers/zookeeper.md'
      - 'Redis': 'providers/redis.md'
      - 'HTTP': 'providers/http.md'
  - 'Routing & Load Balancing':
      - 'Overview': 'routing/overview.md'
      - 'EntryPoints': 'routing/entrypoints.md'
      - 'Routers': 'routing/routers/index.md'
      - 'Services': 'routing/services/index.md'
      - 'Providers':
          - 'Docker': 'routing/providers/docker.md'
          - 'Swarm': 'routing/providers/swarm.md'
          - 'Kubernetes IngressRoute': 'routing/providers/kubernetes-crd.md'
          - 'Kubernetes Ingress': 'routing/providers/kubernetes-ingress.md'
          - 'Kubernetes Gateway API': 'routing/providers/kubernetes-gateway.md'
          - 'Consul Catalog': 'routing/providers/consul-catalog.md'
          - 'Nomad': 'routing/providers/nomad.md'
          - 'ECS': 'routing/providers/ecs.md'
          - 'KV': 'routing/providers/kv.md'
  - 'HTTPS & TLS':
      - 'Overview': 'https/overview.md'
      - 'TLS': 'https/tls.md'
      - 'Let''s Encrypt': 'https/acme.md'
      - 'Tailscale': 'https/tailscale.md'
      - 'SPIFFE': 'https/spiffe.md'
  - 'Middlewares':
    - 'Overview': 'middlewares/overview.md'
    - 'HTTP':
        - 'Overview': 'middlewares/http/overview.md'
        - 'AddPrefix': 'middlewares/http/addprefix.md'
        - 'BasicAuth': 'middlewares/http/basicauth.md'
        - 'Buffering': 'middlewares/http/buffering.md'
        - 'Chain': 'middlewares/http/chain.md'
        - 'CircuitBreaker': 'middlewares/http/circuitbreaker.md'
        - 'Compress': 'middlewares/http/compress.md'
        - 'ContentType': 'middlewares/http/contenttype.md'
        - 'DigestAuth': 'middlewares/http/digestauth.md'
        - 'Errors': 'middlewares/http/errorpages.md'
        - 'ForwardAuth': 'middlewares/http/forwardauth.md'
        - 'GrpcWeb': 'middlewares/http/grpcweb.md'
        - 'Headers': 'middlewares/http/headers.md'
        - 'IPWhiteList': 'middlewares/http/ipwhitelist.md'
        - 'IPAllowList': 'middlewares/http/ipallowlist.md'
        - 'InFlightReq': 'middlewares/http/inflightreq.md'
        - 'PassTLSClientCert': 'middlewares/http/passtlsclientcert.md'
        - 'RateLimit': 'middlewares/http/ratelimit.md'
        - 'RedirectRegex': 'middlewares/http/redirectregex.md'
        - 'RedirectScheme': 'middlewares/http/redirectscheme.md'
        - 'ReplacePath': 'middlewares/http/replacepath.md'
        - 'ReplacePathRegex': 'middlewares/http/replacepathregex.md'
        - 'Retry': 'middlewares/http/retry.md'
        - 'StripPrefix': 'middlewares/http/stripprefix.md'
        - 'StripPrefixRegex': 'middlewares/http/stripprefixregex.md'
    - 'TCP':
        - 'Overview': 'middlewares/tcp/overview.md'
        - 'InFlightConn': 'middlewares/tcp/inflightconn.md'
        - 'IPWhiteList': 'middlewares/tcp/ipwhitelist.md'
        - 'IPAllowList': 'middlewares/tcp/ipallowlist.md'
  - 'Plugins & Plugin Catalog': 'plugins/index.md'
  - 'Operations':
      - 'CLI': 'operations/cli.md'
      - 'Dashboard' : 'operations/dashboard.md'
      - 'API': 'operations/api.md'
      - 'Ping': 'operations/ping.md'
  - 'Observability':
      - 'Overview': 'observability/overview.md'
      - 'Logs': 'observability/logs.md'
      - 'Access Logs': 'observability/access-logs.md'
      - 'Metrics':
          - 'Overview': 'observability/metrics/overview.md'
          - 'Datadog': 'observability/metrics/datadog.md'
          - 'InfluxDB2': 'observability/metrics/influxdb2.md'
          - 'OpenTelemetry': 'observability/metrics/opentelemetry.md'
          - 'Prometheus': 'observability/metrics/prometheus.md'
          - 'StatsD': 'observability/metrics/statsd.md'
      - 'Tracing':
          - 'Overview': 'observability/tracing/overview.md'
          - 'OpenTelemetry': 'observability/tracing/opentelemetry.md'
  - 'Security':
        - 'Content-Length': 'security/content-length.md'
        - 'TLS in Multi-Tenant Kubernetes': 'security/tls-certs-in-multi-tenant-kubernetes.md'
  - 'User Guides':
      - 'FastProxy': 'user-guides/fastproxy.md'
      - 'Kubernetes and Let''s Encrypt': 'user-guides/crd-acme/index.md'
      - 'Kubernetes and cert-manager': 'user-guides/cert-manager.md'
      - 'gRPC Examples': 'user-guides/grpc.md'
      - 'WebSocket Examples': 'user-guides/websocket.md'
      - 'Docker':
        - 'Basic Example': 'user-guides/docker-compose/basic-example/index.md'
        - 'HTTPS with Let''s Encrypt':
          - 'TLS Challenge': 'user-guides/docker-compose/acme-tls/index.md'
          - 'HTTP Challenge': 'user-guides/docker-compose/acme-http/index.md'
          - 'DNS Challenge': 'user-guides/docker-compose/acme-dns/index.md'
  - 'Migration':
      - 'Traefik v3 minor migrations': 'migration/v3.md'
      - 'Traefik v2 to v3':
        - 'Migration guide': 'migration/v2-to-v3.md'
        - 'Configuration changes for v3': 'migration/v2-to-v3-details.md'
      - 'Traefik v2 minor migrations': 'migration/v2.md'
      - 'Traefik v1 to v2': 'migration/v1-to-v2.md'
  - 'Contributing':
      - 'Thank You!': 'contributing/thank-you.md'
      - 'Submitting Issues': 'contributing/submitting-issues.md'
      - 'Submitting PRs': 'contributing/submitting-pull-requests.md'
      - 'Security': 'contributing/submitting-security-issues.md'
      - 'Building and Testing': 'contributing/building-testing.md'
      - 'Documentation': 'contributing/documentation.md'
      - 'Data Collection': 'contributing/data-collection.md'
      - 'Advocating': 'contributing/advocating.md'
      - 'Maintainers': 'contributing/maintainers.md'
  - 'Reference':
    - 'Install Configuration':
      - 'Boot Environment': 'reference/install-configuration/boot-environment.md'
      - 'Configuration Discovery':
        - 'Overview' : 'reference/install-configuration/providers/overview.md'
        - 'Kubernetes':
          - 'Kubernetes Gateway API' : 'reference/install-configuration/providers/kubernetes/kubernetes-gateway.md'
          - 'Kubernetes CRD' : 'reference/install-configuration/providers/kubernetes/kubernetes-crd.md'
          - 'Kubernetes Ingress' : 'reference/install-configuration/providers/kubernetes/kubernetes-ingress.md'
        - 'Docker': 'reference/install-configuration/providers/docker.md'
        - 'Swarm': 'reference/install-configuration/providers/swarm.md'
        - 'Hashicorp':
          - 'Nomad': "reference/install-configuration/providers/hashicorp/nomad.md"
          - 'Consul': 'reference/install-configuration/providers/hashicorp/consul.md'
          - 'Consul Catalog': 'reference/install-configuration/providers/hashicorp/consul-catalog.md'
        - 'KV Stores':
          - 'Redis': 'reference/install-configuration/providers/kv/redis.md'
          - 'Consul': 'reference/install-configuration/providers/kv/consul.md'
          - 'etcd': 'reference/install-configuration/providers/kv/etcd.md'
          - 'ZooKeeper' : 'reference/install-configuration/providers/kv/zk.md'
        - 'Others':
          - 'File': 'reference/install-configuration/providers/others/file.md'
          - 'ECS': 'reference/install-configuration/providers/others/ecs.md'
          - 'HTTP': 'reference/install-configuration/providers/others/http.md'
      - 'EntryPoints': 'reference/install-configuration/entrypoints.md'
      - 'API & Dashboard': 'reference/install-configuration/api-dashboard.md'
      - 'TLS':
          - 'Certificate Resolvers':
            - "Overview" : 'reference/install-configuration/tls/certificate-resolvers/overview.md'
            - "ACME" : 'reference/install-configuration/tls/certificate-resolvers/acme.md'
            - "Tailscale" : 'reference/install-configuration/tls/certificate-resolvers/tailscale.md'
          - "SPIFFE" : 'reference/install-configuration/tls/spiffe.md'
      - 'Observability':
          - 'Metrics' : 'reference/install-configuration/observability/metrics.md'
          - 'Tracing': 'reference/install-configuration/observability/tracing.md'
          - 'Logs & AccessLogs': 'reference/install-configuration/observability/logs-and-accesslogs.md'
          - 'Health Check (CLI & Ping)': 'reference/install-configuration/observability/healthcheck.md'
      # - 'Options List':  'reference/install-configuration/cli-options-list.md' -- Todo
    - 'Routing Configuration':
        - 'General' :
          - 'Configuration Methods' : 'reference/routing-configuration/dynamic-configuration-methods.md'
          - 'HTTP' :
            - 'Router' :
              - 'Rules & Priority' : 'reference/routing-configuration/http/router/rules-and-priority.md'
              - 'Observability': 'reference/routing-configuration/http/router/observability.md'
            - 'Load Balancing' :
              - 'Service' : 'reference/routing-configuration/http/load-balancing/service.md'
              - 'ServersTransport' : 'reference/routing-configuration/http/load-balancing/serverstransport.md'
            - 'TLS' :
              - 'Overview' : 'reference/routing-configuration/http/tls/overview.md'
              - 'TLS Certificates' : 'reference/routing-configuration/http/tls/tls-certificates.md'
              - 'TLS Options' : 'reference/routing-configuration/http/tls/tls-options.md'
            - 'Middlewares' :
              - 'Overview' : 'reference/routing-configuration/http/middlewares/overview.md'
              - 'AddPrefix' : 'reference/routing-configuration/http/middlewares/addprefix.md'
              - 'BasicAuth' : 'reference/routing-configuration/http/middlewares/basicauth.md'
              - 'Buffering': 'reference/routing-configuration/http/middlewares/buffering.md'
              - 'Chain': 'reference/routing-configuration/http/middlewares/chain.md'
              - 'Circuit Breaker' : 'reference/routing-configuration/http/middlewares/circuitbreaker.md'
              - 'Compress': 'reference/routing-configuration/http/middlewares/compress.md'
              - 'ContentType': 'reference/routing-configuration/http/middlewares/contenttype.md'
              - 'DigestAuth': 'reference/routing-configuration/http/middlewares/digestauth.md'
              - 'Errors': 'reference/routing-configuration/http/middlewares/errorpages.md'
              - 'ForwardAuth': 'reference/routing-configuration/http/middlewares/forwardauth.md'
              - 'GrpcWeb': 'reference/routing-configuration/http/middlewares/grpcweb.md'
              - 'Headers': 'reference/routing-configuration/http/middlewares/headers.md'
              - 'IPAllowList': 'reference/routing-configuration/http/middlewares/ipallowlist.md'
              - 'InFlightReq': 'reference/routing-configuration/http/middlewares/inflightreq.md'
              - 'PassTLSClientCert': 'reference/routing-configuration/http/middlewares/passtlsclientcert.md'
              - 'RateLimit': 'reference/routing-configuration/http/middlewares/ratelimit.md'
              - 'RedirectRegex': 'reference/routing-configuration/http/middlewares/redirectregex.md'
              - 'RedirectScheme': 'reference/routing-configuration/http/middlewares/redirectscheme.md'
              - 'ReplacePath': 'reference/routing-configuration/http/middlewares/replacepath.md'
              - 'ReplacePathRegex': 'reference/routing-configuration/http/middlewares/replacepathregex.md'
              - 'Retry': 'reference/routing-configuration/http/middlewares/retry.md'
              - 'StripPrefix': 'reference/routing-configuration/http/middlewares/stripprefix.md'
              - 'StripPrefixRegex': 'reference/routing-configuration/http/middlewares/stripprefixregex.md'
          - 'TCP' :
              - 'Router' :
                - 'Rules & Priority' : 'reference/routing-configuration/tcp/router/rules-and-priority.md'
              - 'Service' : 'reference/routing-configuration/tcp/service.md'
              - 'ServersTransport' : 'reference/routing-configuration/tcp/serverstransport.md'
              - 'TLS' : 'reference/routing-configuration/tcp/tls.md'
              - 'Middlewares' :
                - 'Overview' : 'reference/routing-configuration/tcp/middlewares/overview.md'
                - 'InFlightConn' : 'reference/routing-configuration/tcp/middlewares/inflightconn.md'
                - 'IPAllowList' : 'reference/routing-configuration/tcp/middlewares/ipallowlist.md'
          - 'UDP' :
            - 'Router' :
              - 'Rules & Priority' : 'reference/routing-configuration/udp/router/rules-priority.md'
            - 'Service' : 'reference/routing-configuration/udp/service.md'
        - 'Kubernetes':
          - 'Gateway API' : 'reference/routing-configuration/kubernetes/gateway-api.md'
          - 'Kubernetes CRD' :
            - 'HTTP' :
              - 'IngressRoute' : 'reference/routing-configuration/kubernetes/crd/http/ingressroute.md'
              - 'TraefikService' : 'reference/routing-configuration/kubernetes/crd/http/traefikservice.md'
              - 'ServersTransport' : 'reference/routing-configuration/kubernetes/crd/http/serverstransport.md'
              - 'Middleware' : 'reference/routing-configuration/kubernetes/crd/http/middleware.md'
              - 'TLSOption' : 'reference/routing-configuration/kubernetes/crd/http/tlsoption.md'
              - 'TLSStore' : 'reference/routing-configuration/kubernetes/crd/http/tlsstore.md'
            - 'TCP' :
                - 'IngressRouteTCP' : 'reference/routing-configuration/kubernetes/crd/tcp/ingressroutetcp.md'
                - 'ServersTransportTCP' : 'reference/routing-configuration/kubernetes/crd/tcp/serverstransporttcp.md'
                - 'MiddlewareTCP' : 'reference/routing-configuration/kubernetes/crd/tcp/middlewaretcp.md'
                - 'TLSOption' : 'reference/routing-configuration/kubernetes/crd/tcp/tlsoption.md'
                - 'TLSStore' : 'reference/routing-configuration/kubernetes/crd/tcp/tlsstore.md'
            - 'UDP' :
                - 'IngressRouteUDP' : 'reference/routing-configuration/kubernetes/crd/udp/ingressrouteudp.md'
          - 'Ingress' : 'reference/routing-configuration/kubernetes/ingress.md'
        - 'Label & Tag Providers' :
          - 'Docker' : 'reference/routing-configuration/other-providers/docker.md'
          - 'Swarm' : 'reference/routing-configuration/other-providers/swarm.md'
          - 'Consul Catalog' : 'reference/routing-configuration/other-providers/consul-catalog.md'
          - 'Nomad' : 'reference/routing-configuration/other-providers/nomad.md'
          - 'ECS' : 'reference/routing-configuration/other-providers/ecs.md'
          - 'KV' : 'reference/routing-configuration/other-providers/kv.md'
  - 'Deprecation Notices':
      - 'Releases': 'deprecation/releases.md'
      - 'Features': 'deprecation/features.md'<|MERGE_RESOLUTION|>--- conflicted
+++ resolved
@@ -71,7 +71,6 @@
         - 'Kubernetes': 'getting-started/kubernetes.md'
         - 'Docker': 'getting-started/docker.md'
       - 'Configuration Introduction': 'getting-started/configuration-overview.md'
-<<<<<<< HEAD
       - 'Install Traefik': 'getting-started/install-traefik.md'
       - 'Frequently Asked Questions': 'getting-started/faq.md'
   - 'Observe':
@@ -79,9 +78,6 @@
       - 'Logs & Access Logs': 'observe/logs-and-access-logs.md'
       - 'Metrics': 'observe/metrics.md'
       - 'Tracing': 'observe/tracing.md'
-=======
-      - 'Frequently Asked Questions': 'getting-started/faq.md'  
->>>>>>> 0f862f47
   - 'Configuration Discovery':
       - 'Overview': 'providers/overview.md'
       - 'Docker': 'providers/docker.md'
