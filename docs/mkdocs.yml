site_name: Traefik
site_description: Traefik Documentation
site_author: traefik.io
site_url: https://doc.traefik.io/traefik
dev_addr: 0.0.0.0:8000

repo_name: 'GitHub'
repo_url: 'https://github.com/traefik/traefik'

docs_dir: 'content'

product: proxy

# https://squidfunk.github.io/mkdocs-material/
theme:
  name: 'traefik-labs'
  language: en
  include_sidebar: true
  favicon: assets/img/traefikproxy-icon-color.png
  logo: assets/img/traefikproxy-vertical-logo-color.svg
  feature:
    tabs: false
  palette:
    primary: 'cyan'
    accent: 'cyan'
  i18n:
    prev: 'Previous'
    next: 'Next'

copyright: 'Traefik Labs • Copyright &copy; 2016-2025'

extra_javascript:
  - assets/js/hljs/highlight.pack.js # Download from https://highlightjs.org/download/ and enable YAML, TOML and Dockerfile
  - assets/js/extra.js

plugins:
  - search
  - exclude:
      glob:
        - "**/include-*.md"

# https://squidfunk.github.io/mkdocs-material/extensions/admonition/
# https://facelessuser.github.io/pymdown-extensions/
markdown_extensions:
  - meta
  - attr_list
  - admonition
  - footnotes
  - pymdownx.details
  - pymdownx.inlinehilite
  - pymdownx.highlight:
      use_pygments: false # hljs is used instead of pygment for TOML highlighting support
  - pymdownx.smartsymbols
  - pymdownx.superfences
  - pymdownx.tabbed
  - pymdownx.tasklist
  - pymdownx.snippets:
      check_paths: true
  - markdown_include.include:
      base_path: content/includes/
      encoding: utf-8
  - toc:
      permalink: true

# Page tree
nav:
  - 'What is Traefik': 'index.md'
  - 'Getting Started':
      - 'Overview': 'getting-started/index.md'
      - 'Quick Start':
        - 'Kubernetes': 'getting-started/kubernetes.md'
        - 'Docker': 'getting-started/docker.md'
      - 'Configuration Introduction': 'getting-started/configuration-overview.md'
      - 'Frequently Asked Questions': 'getting-started/faq.md'
<<<<<<< HEAD
  - 'Setup':
      - 'Kubernetes': 'setup/kubernetes.md'
      - 'Docker': 'setup/docker.md'
      - 'Swarm': 'setup/swarm.md'
=======
  - 'Observe':
      - 'Overview': 'observe/overview.md'
      - 'Logs & Access Logs': 'observe/logs-and-access-logs.md'
      - 'Metrics': 'observe/metrics.md'
      - 'Tracing': 'observe/tracing.md'
>>>>>>> 107efb8a
  - 'Configuration Discovery':
      - 'Overview': 'providers/overview.md'
      - 'Docker': 'providers/docker.md'
      - 'Swarm': 'providers/swarm.md'
      - 'Kubernetes IngressRoute': 'providers/kubernetes-crd.md'
      - 'Kubernetes Ingress': 'providers/kubernetes-ingress.md'
      - 'Kubernetes Gateway API': 'providers/kubernetes-gateway.md'
      - 'Consul Catalog': 'providers/consul-catalog.md'
      - 'Nomad': 'providers/nomad.md'
      - 'ECS': 'providers/ecs.md'
      - 'File': 'providers/file.md'
      - 'Consul': 'providers/consul.md'
      - 'Etcd': 'providers/etcd.md'
      - 'ZooKeeper': 'providers/zookeeper.md'
      - 'Redis': 'providers/redis.md'
      - 'HTTP': 'providers/http.md'
  - 'Routing & Load Balancing':
      - 'Overview': 'routing/overview.md'
      - 'EntryPoints': 'routing/entrypoints.md'
      - 'Routers': 'routing/routers/index.md'
      - 'Services': 'routing/services/index.md'
      - 'Providers':
          - 'Docker': 'routing/providers/docker.md'
          - 'Swarm': 'routing/providers/swarm.md'
          - 'Kubernetes IngressRoute': 'routing/providers/kubernetes-crd.md'
          - 'Kubernetes Ingress': 'routing/providers/kubernetes-ingress.md'
          - 'Kubernetes Gateway API': 'routing/providers/kubernetes-gateway.md'
          - 'Consul Catalog': 'routing/providers/consul-catalog.md'
          - 'Nomad': 'routing/providers/nomad.md'
          - 'ECS': 'routing/providers/ecs.md'
          - 'KV': 'routing/providers/kv.md'
  - 'HTTPS & TLS':
      - 'Overview': 'https/overview.md'
      - 'TLS': 'https/tls.md'
      - 'Let''s Encrypt': 'https/acme.md'
      - 'Tailscale': 'https/tailscale.md'
      - 'SPIFFE': 'https/spiffe.md'
  - 'Middlewares':
    - 'Overview': 'middlewares/overview.md'
    - 'HTTP':
        - 'Overview': 'middlewares/http/overview.md'
        - 'AddPrefix': 'middlewares/http/addprefix.md'
        - 'BasicAuth': 'middlewares/http/basicauth.md'
        - 'Buffering': 'middlewares/http/buffering.md'
        - 'Chain': 'middlewares/http/chain.md'
        - 'CircuitBreaker': 'middlewares/http/circuitbreaker.md'
        - 'Compress': 'middlewares/http/compress.md'
        - 'ContentType': 'middlewares/http/contenttype.md'
        - 'DigestAuth': 'middlewares/http/digestauth.md'
        - 'Errors': 'middlewares/http/errorpages.md'
        - 'ForwardAuth': 'middlewares/http/forwardauth.md'
        - 'GrpcWeb': 'middlewares/http/grpcweb.md'
        - 'Headers': 'middlewares/http/headers.md'
        - 'IPWhiteList': 'middlewares/http/ipwhitelist.md'
        - 'IPAllowList': 'middlewares/http/ipallowlist.md'
        - 'InFlightReq': 'middlewares/http/inflightreq.md'
        - 'PassTLSClientCert': 'middlewares/http/passtlsclientcert.md'
        - 'RateLimit': 'middlewares/http/ratelimit.md'
        - 'RedirectRegex': 'middlewares/http/redirectregex.md'
        - 'RedirectScheme': 'middlewares/http/redirectscheme.md'
        - 'ReplacePath': 'middlewares/http/replacepath.md'
        - 'ReplacePathRegex': 'middlewares/http/replacepathregex.md'
        - 'Retry': 'middlewares/http/retry.md'
        - 'StripPrefix': 'middlewares/http/stripprefix.md'
        - 'StripPrefixRegex': 'middlewares/http/stripprefixregex.md'
    - 'TCP':
        - 'Overview': 'middlewares/tcp/overview.md'
        - 'InFlightConn': 'middlewares/tcp/inflightconn.md'
        - 'IPWhiteList': 'middlewares/tcp/ipwhitelist.md'
        - 'IPAllowList': 'middlewares/tcp/ipallowlist.md'
  - 'Plugins & Plugin Catalog': 'plugins/index.md'
  - 'Operations':
      - 'CLI': 'operations/cli.md'
      - 'Dashboard' : 'operations/dashboard.md'
      - 'API': 'operations/api.md'
      - 'Ping': 'operations/ping.md'
  - 'Observability':
      - 'Overview': 'observability/overview.md'
      - 'Logs': 'observability/logs.md'
      - 'Access Logs': 'observability/access-logs.md'
      - 'Metrics':
          - 'Overview': 'observability/metrics/overview.md'
          - 'Datadog': 'observability/metrics/datadog.md'
          - 'InfluxDB2': 'observability/metrics/influxdb2.md'
          - 'OpenTelemetry': 'observability/metrics/opentelemetry.md'
          - 'Prometheus': 'observability/metrics/prometheus.md'
          - 'StatsD': 'observability/metrics/statsd.md'
      - 'Tracing':
          - 'Overview': 'observability/tracing/overview.md'
          - 'OpenTelemetry': 'observability/tracing/opentelemetry.md'
  - 'Security':
        - 'Content-Length': 'security/content-length.md'
        - 'TLS in Multi-Tenant Kubernetes': 'security/tls-certs-in-multi-tenant-kubernetes.md'
  - 'User Guides':
      - 'FastProxy': 'user-guides/fastproxy.md'
      - 'Kubernetes and Let''s Encrypt': 'user-guides/crd-acme/index.md'
      - 'Kubernetes and cert-manager': 'user-guides/cert-manager.md'
      - 'gRPC Examples': 'user-guides/grpc.md'
      - 'WebSocket Examples': 'user-guides/websocket.md'
      - 'Docker':
        - 'Basic Example': 'user-guides/docker-compose/basic-example/index.md'
        - 'HTTPS with Let''s Encrypt':
          - 'TLS Challenge': 'user-guides/docker-compose/acme-tls/index.md'
          - 'HTTP Challenge': 'user-guides/docker-compose/acme-http/index.md'
          - 'DNS Challenge': 'user-guides/docker-compose/acme-dns/index.md'
  - 'Migration':
      - 'Traefik v3 minor migrations': 'migration/v3.md'
      - 'Traefik v2 to v3':
        - 'Migration guide': 'migration/v2-to-v3.md'
        - 'Configuration changes for v3': 'migration/v2-to-v3-details.md'
      - 'Traefik v2 minor migrations': 'migration/v2.md'
      - 'Traefik v1 to v2': 'migration/v1-to-v2.md'
  - 'Contributing':
      - 'Thank You!': 'contributing/thank-you.md'
      - 'Submitting Issues': 'contributing/submitting-issues.md'
      - 'Submitting PRs': 'contributing/submitting-pull-requests.md'
      - 'Security': 'contributing/submitting-security-issues.md'
      - 'Building and Testing': 'contributing/building-testing.md'
      - 'Documentation': 'contributing/documentation.md'
      - 'Data Collection': 'contributing/data-collection.md'
      - 'Advocating': 'contributing/advocating.md'
      - 'Maintainers': 'contributing/maintainers.md'
  - 'Reference':
    - 'Install Configuration':
      - 'Boot Environment': 'reference/install-configuration/boot-environment.md'
      - 'Configuration Discovery':
        - 'Overview' : 'reference/install-configuration/providers/overview.md'
        - 'Kubernetes':
          - 'Kubernetes Gateway API' : 'reference/install-configuration/providers/kubernetes/kubernetes-gateway.md'
          - 'Kubernetes CRD' : 'reference/install-configuration/providers/kubernetes/kubernetes-crd.md'
          - 'Kubernetes Ingress' : 'reference/install-configuration/providers/kubernetes/kubernetes-ingress.md'
        - 'Docker': 'reference/install-configuration/providers/docker.md'
        - 'Swarm': 'reference/install-configuration/providers/swarm.md'
        - 'Hashicorp':
          - 'Nomad': "reference/install-configuration/providers/hashicorp/nomad.md"
          - 'Consul': 'reference/install-configuration/providers/hashicorp/consul.md'
          - 'Consul Catalog': 'reference/install-configuration/providers/hashicorp/consul-catalog.md'
        - 'KV Stores':
          - 'Redis': 'reference/install-configuration/providers/kv/redis.md'
          - 'Consul': 'reference/install-configuration/providers/kv/consul.md'
          - 'etcd': 'reference/install-configuration/providers/kv/etcd.md'
          - 'ZooKeeper' : 'reference/install-configuration/providers/kv/zk.md'
        - 'Others':
          - 'File': 'reference/install-configuration/providers/others/file.md'
          - 'ECS': 'reference/install-configuration/providers/others/ecs.md'
          - 'HTTP': 'reference/install-configuration/providers/others/http.md'
      - 'EntryPoints': 'reference/install-configuration/entrypoints.md'
      - 'API & Dashboard': 'reference/install-configuration/api-dashboard.md'
      - 'TLS':
          - 'Certificate Resolvers':
            - "Overview" : 'reference/install-configuration/tls/certificate-resolvers/overview.md'
            - "ACME" : 'reference/install-configuration/tls/certificate-resolvers/acme.md'
            - "Tailscale" : 'reference/install-configuration/tls/certificate-resolvers/tailscale.md'
          - "SPIFFE" : 'reference/install-configuration/tls/spiffe.md'
      - 'Observability':
          - 'Metrics' : 'reference/install-configuration/observability/metrics.md'
          - 'Tracing': 'reference/install-configuration/observability/tracing.md'
          - 'Logs & AccessLogs': 'reference/install-configuration/observability/logs-and-accesslogs.md'
          - 'Health Check (CLI & Ping)': 'reference/install-configuration/observability/healthcheck.md'
      # - 'Options List':  'reference/install-configuration/cli-options-list.md' -- Todo
    - 'Routing Configuration':
        - 'General' :
          - 'Configuration Methods' : 'reference/routing-configuration/dynamic-configuration-methods.md'
          - 'HTTP' :
            - 'Router' :
              - 'Rules & Priority' : 'reference/routing-configuration/http/router/rules-and-priority.md'
              - 'Observability': 'reference/routing-configuration/http/router/observability.md'
            - 'Load Balancing' :
              - 'Service' : 'reference/routing-configuration/http/load-balancing/service.md'
              - 'ServersTransport' : 'reference/routing-configuration/http/load-balancing/serverstransport.md'
            - 'TLS' :
              - 'Overview' : 'reference/routing-configuration/http/tls/overview.md'
              - 'TLS Certificates' : 'reference/routing-configuration/http/tls/tls-certificates.md'
              - 'TLS Options' : 'reference/routing-configuration/http/tls/tls-options.md'
            - 'Middlewares' :
              - 'Overview' : 'reference/routing-configuration/http/middlewares/overview.md'
              - 'AddPrefix' : 'reference/routing-configuration/http/middlewares/addprefix.md'
              - 'BasicAuth' : 'reference/routing-configuration/http/middlewares/basicauth.md'
              - 'Buffering': 'reference/routing-configuration/http/middlewares/buffering.md'
              - 'Chain': 'reference/routing-configuration/http/middlewares/chain.md'
              - 'Circuit Breaker' : 'reference/routing-configuration/http/middlewares/circuitbreaker.md'
              - 'Compress': 'reference/routing-configuration/http/middlewares/compress.md'
              - 'ContentType': 'reference/routing-configuration/http/middlewares/contenttype.md'
              - 'DigestAuth': 'reference/routing-configuration/http/middlewares/digestauth.md'
              - 'Errors': 'reference/routing-configuration/http/middlewares/errorpages.md'
              - 'ForwardAuth': 'reference/routing-configuration/http/middlewares/forwardauth.md'
              - 'GrpcWeb': 'reference/routing-configuration/http/middlewares/grpcweb.md'
              - 'Headers': 'reference/routing-configuration/http/middlewares/headers.md'
              - 'IPAllowList': 'reference/routing-configuration/http/middlewares/ipallowlist.md'
              - 'InFlightReq': 'reference/routing-configuration/http/middlewares/inflightreq.md'
              - 'PassTLSClientCert': 'reference/routing-configuration/http/middlewares/passtlsclientcert.md'
              - 'RateLimit': 'reference/routing-configuration/http/middlewares/ratelimit.md'
              - 'RedirectRegex': 'reference/routing-configuration/http/middlewares/redirectregex.md'
              - 'RedirectScheme': 'reference/routing-configuration/http/middlewares/redirectscheme.md'
              - 'ReplacePath': 'reference/routing-configuration/http/middlewares/replacepath.md'
              - 'ReplacePathRegex': 'reference/routing-configuration/http/middlewares/replacepathregex.md'
              - 'Retry': 'reference/routing-configuration/http/middlewares/retry.md'
              - 'StripPrefix': 'reference/routing-configuration/http/middlewares/stripprefix.md'
              - 'StripPrefixRegex': 'reference/routing-configuration/http/middlewares/stripprefixregex.md'
          - 'TCP' :
              - 'Router' :
                - 'Rules & Priority' : 'reference/routing-configuration/tcp/router/rules-and-priority.md'
              - 'Service' : 'reference/routing-configuration/tcp/service.md'
              - 'ServersTransport' : 'reference/routing-configuration/tcp/serverstransport.md'
              - 'TLS' : 'reference/routing-configuration/tcp/tls.md'
              - 'Middlewares' :
                - 'Overview' : 'reference/routing-configuration/tcp/middlewares/overview.md'
                - 'InFlightConn' : 'reference/routing-configuration/tcp/middlewares/inflightconn.md'
                - 'IPAllowList' : 'reference/routing-configuration/tcp/middlewares/ipallowlist.md'
          - 'UDP' :
            - 'Router' :
              - 'Rules & Priority' : 'reference/routing-configuration/udp/router/rules-priority.md'
            - 'Service' : 'reference/routing-configuration/udp/service.md'
        - 'Kubernetes':
          - 'Gateway API' : 'reference/routing-configuration/kubernetes/gateway-api.md'
          - 'Kubernetes CRD' :
            - 'HTTP' :
              - 'IngressRoute' : 'reference/routing-configuration/kubernetes/crd/http/ingressroute.md'
              - 'TraefikService' : 'reference/routing-configuration/kubernetes/crd/http/traefikservice.md'
              - 'ServersTransport' : 'reference/routing-configuration/kubernetes/crd/http/serverstransport.md'
              - 'Middleware' : 'reference/routing-configuration/kubernetes/crd/http/middleware.md'
              - 'TLSOption' : 'reference/routing-configuration/kubernetes/crd/http/tlsoption.md'
              - 'TLSStore' : 'reference/routing-configuration/kubernetes/crd/http/tlsstore.md'
            - 'TCP' :
                - 'IngressRouteTCP' : 'reference/routing-configuration/kubernetes/crd/tcp/ingressroutetcp.md'
                - 'ServersTransportTCP' : 'reference/routing-configuration/kubernetes/crd/tcp/serverstransporttcp.md'
                - 'MiddlewareTCP' : 'reference/routing-configuration/kubernetes/crd/tcp/middlewaretcp.md'
                - 'TLSOption' : 'reference/routing-configuration/kubernetes/crd/tcp/tlsoption.md'
                - 'TLSStore' : 'reference/routing-configuration/kubernetes/crd/tcp/tlsstore.md'
            - 'UDP' :
                - 'IngressRouteUDP' : 'reference/routing-configuration/kubernetes/crd/udp/ingressrouteudp.md'
          - 'Ingress' : 'reference/routing-configuration/kubernetes/ingress.md'
        - 'Label & Tag Providers' :
          - 'Docker' : 'reference/routing-configuration/other-providers/docker.md'
          - 'Swarm' : 'reference/routing-configuration/other-providers/swarm.md'
          - 'Consul Catalog' : 'reference/routing-configuration/other-providers/consul-catalog.md'
          - 'Nomad' : 'reference/routing-configuration/other-providers/nomad.md'
          - 'ECS' : 'reference/routing-configuration/other-providers/ecs.md'
          - 'KV' : 'reference/routing-configuration/other-providers/kv.md'
  - 'Deprecation Notices':
      - 'Releases': 'deprecation/releases.md'
      - 'Features': 'deprecation/features.md'<|MERGE_RESOLUTION|>--- conflicted
+++ resolved
@@ -72,18 +72,15 @@
         - 'Docker': 'getting-started/docker.md'
       - 'Configuration Introduction': 'getting-started/configuration-overview.md'
       - 'Frequently Asked Questions': 'getting-started/faq.md'
-<<<<<<< HEAD
   - 'Setup':
       - 'Kubernetes': 'setup/kubernetes.md'
       - 'Docker': 'setup/docker.md'
       - 'Swarm': 'setup/swarm.md'
-=======
   - 'Observe':
       - 'Overview': 'observe/overview.md'
       - 'Logs & Access Logs': 'observe/logs-and-access-logs.md'
       - 'Metrics': 'observe/metrics.md'
       - 'Tracing': 'observe/tracing.md'
->>>>>>> 107efb8a
   - 'Configuration Discovery':
       - 'Overview': 'providers/overview.md'
       - 'Docker': 'providers/docker.md'
