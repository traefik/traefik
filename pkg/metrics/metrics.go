--- conflicted
+++ resolved
@@ -23,22 +23,14 @@
 
 	// entry point metrics
 	EntryPointReqsCounter() metrics.Counter
-<<<<<<< HEAD
 	EntryPointReqsTLSCounter() metrics.Counter
-	EntryPointReqDurationHistogram() metrics.Histogram
-=======
 	EntryPointReqDurationHistogram() ScalableHistogram
->>>>>>> b5d205b7
 	EntryPointOpenConnsGauge() metrics.Gauge
 
 	// service metrics
 	ServiceReqsCounter() metrics.Counter
-<<<<<<< HEAD
 	ServiceReqsTLSCounter() metrics.Counter
-	ServiceReqDurationHistogram() metrics.Histogram
-=======
 	ServiceReqDurationHistogram() ScalableHistogram
->>>>>>> b5d205b7
 	ServiceOpenConnsGauge() metrics.Gauge
 	ServiceRetriesCounter() metrics.Counter
 	ServiceServerUpGauge() metrics.Gauge
@@ -59,19 +51,12 @@
 	var lastConfigReloadSuccessGauge []metrics.Gauge
 	var lastConfigReloadFailureGauge []metrics.Gauge
 	var entryPointReqsCounter []metrics.Counter
-<<<<<<< HEAD
 	var entryPointReqsTLSCounter []metrics.Counter
-	var entryPointReqDurationHistogram []metrics.Histogram
+	var entryPointReqDurationHistogram []ScalableHistogram
 	var entryPointOpenConnsGauge []metrics.Gauge
 	var serviceReqsCounter []metrics.Counter
 	var serviceReqsTLSCounter []metrics.Counter
-	var serviceReqDurationHistogram []metrics.Histogram
-=======
-	var entryPointReqDurationHistogram []ScalableHistogram
-	var entryPointOpenConnsGauge []metrics.Gauge
-	var serviceReqsCounter []metrics.Counter
 	var serviceReqDurationHistogram []ScalableHistogram
->>>>>>> b5d205b7
 	var serviceOpenConnsGauge []metrics.Gauge
 	var serviceRetriesCounter []metrics.Counter
 	var serviceServerUpGauge []metrics.Gauge
@@ -129,19 +114,12 @@
 		lastConfigReloadSuccessGauge:   multi.NewGauge(lastConfigReloadSuccessGauge...),
 		lastConfigReloadFailureGauge:   multi.NewGauge(lastConfigReloadFailureGauge...),
 		entryPointReqsCounter:          multi.NewCounter(entryPointReqsCounter...),
-<<<<<<< HEAD
 		entryPointReqsTLSCounter:       multi.NewCounter(entryPointReqsTLSCounter...),
-		entryPointReqDurationHistogram: multi.NewHistogram(entryPointReqDurationHistogram...),
+		entryPointReqDurationHistogram: NewMultiHistogram(entryPointReqDurationHistogram...),
 		entryPointOpenConnsGauge:       multi.NewGauge(entryPointOpenConnsGauge...),
 		serviceReqsCounter:             multi.NewCounter(serviceReqsCounter...),
 		serviceReqsTLSCounter:          multi.NewCounter(serviceReqsTLSCounter...),
-		serviceReqDurationHistogram:    multi.NewHistogram(serviceReqDurationHistogram...),
-=======
-		entryPointReqDurationHistogram: NewMultiHistogram(entryPointReqDurationHistogram...),
-		entryPointOpenConnsGauge:       multi.NewGauge(entryPointOpenConnsGauge...),
-		serviceReqsCounter:             multi.NewCounter(serviceReqsCounter...),
 		serviceReqDurationHistogram:    NewMultiHistogram(serviceReqDurationHistogram...),
->>>>>>> b5d205b7
 		serviceOpenConnsGauge:          multi.NewGauge(serviceOpenConnsGauge...),
 		serviceRetriesCounter:          multi.NewCounter(serviceRetriesCounter...),
 		serviceServerUpGauge:           multi.NewGauge(serviceServerUpGauge...),
@@ -156,19 +134,12 @@
 	lastConfigReloadSuccessGauge   metrics.Gauge
 	lastConfigReloadFailureGauge   metrics.Gauge
 	entryPointReqsCounter          metrics.Counter
-<<<<<<< HEAD
 	entryPointReqsTLSCounter       metrics.Counter
-	entryPointReqDurationHistogram metrics.Histogram
+	entryPointReqDurationHistogram ScalableHistogram
 	entryPointOpenConnsGauge       metrics.Gauge
 	serviceReqsCounter             metrics.Counter
 	serviceReqsTLSCounter          metrics.Counter
-	serviceReqDurationHistogram    metrics.Histogram
-=======
-	entryPointReqDurationHistogram ScalableHistogram
-	entryPointOpenConnsGauge       metrics.Gauge
-	serviceReqsCounter             metrics.Counter
 	serviceReqDurationHistogram    ScalableHistogram
->>>>>>> b5d205b7
 	serviceOpenConnsGauge          metrics.Gauge
 	serviceRetriesCounter          metrics.Counter
 	serviceServerUpGauge           metrics.Gauge
@@ -202,15 +173,11 @@
 	return r.entryPointReqsCounter
 }
 
-<<<<<<< HEAD
 func (r *standardRegistry) EntryPointReqsTLSCounter() metrics.Counter {
 	return r.entryPointReqsTLSCounter
 }
 
-func (r *standardRegistry) EntryPointReqDurationHistogram() metrics.Histogram {
-=======
 func (r *standardRegistry) EntryPointReqDurationHistogram() ScalableHistogram {
->>>>>>> b5d205b7
 	return r.entryPointReqDurationHistogram
 }
 
@@ -222,15 +189,11 @@
 	return r.serviceReqsCounter
 }
 
-<<<<<<< HEAD
 func (r *standardRegistry) ServiceReqsTLSCounter() metrics.Counter {
 	return r.serviceReqsTLSCounter
 }
 
-func (r *standardRegistry) ServiceReqDurationHistogram() metrics.Histogram {
-=======
 func (r *standardRegistry) ServiceReqDurationHistogram() ScalableHistogram {
->>>>>>> b5d205b7
 	return r.serviceReqDurationHistogram
 }
 
