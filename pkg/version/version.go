--- conflicted
+++ resolved
@@ -100,11 +100,7 @@
 		}
 
 		if releaseVersion.GreaterThan(currentVersion) {
-<<<<<<< HEAD
-			log.Warn().Err(err).Msgf("A new release has been found: %s. Please consider updating.", releaseVersion.String())
-=======
-			logger.Warnf("A new release of Traefik has been found: %s. Please consider updating.", releaseVersion.String())
->>>>>>> a5df24a2
+			log.Warn().Err(err).Msgf("A new release of Traefik has been found: %s. Please consider updating.", releaseVersion.String())
 			return
 		}
 	}
