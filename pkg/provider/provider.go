package provider

import (
	"github.com/traefik/traefik/v3/pkg/config/dynamic"
	"github.com/traefik/traefik/v3/pkg/safe"
)

// Provider defines methods of a provider.
type Provider interface {
	// Provide allows the provider to provide configurations to traefik
	// using the given configuration channel.
	Provide(configurationChan chan<- dynamic.Message, pool *safe.Pool) error
	Init() error
}

<<<<<<< HEAD
// NamespaceProvider defines methods for providers that have namespace information.
type NamespaceProvider interface {
	Provider
	// GetNamespace returns the namespace of the provider, if any.
=======
// NamespacedProvider is implemented by providers that support namespace-scoped configurations,
// where each configured namespace results in a dedicated provider instance.
// This enables clear identification of which namespace each provider instance serves during
// startup logging and operational monitoring.
type NamespacedProvider interface {
	Provider

	// GetNamespace returns the specific namespace this provider instance is configured for.
>>>>>>> c777098a
	GetNamespace() string
}<|MERGE_RESOLUTION|>--- conflicted
+++ resolved
@@ -13,12 +13,6 @@
 	Init() error
 }
 
-<<<<<<< HEAD
-// NamespaceProvider defines methods for providers that have namespace information.
-type NamespaceProvider interface {
-	Provider
-	// GetNamespace returns the namespace of the provider, if any.
-=======
 // NamespacedProvider is implemented by providers that support namespace-scoped configurations,
 // where each configured namespace results in a dedicated provider instance.
 // This enables clear identification of which namespace each provider instance serves during
@@ -27,6 +21,5 @@
 	Provider
 
 	// GetNamespace returns the specific namespace this provider instance is configured for.
->>>>>>> c777098a
 	GetNamespace() string
 }