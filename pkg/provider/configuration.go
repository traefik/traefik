package provider

import (
	"bytes"
	"context"
	"reflect"
	"sort"
	"strings"
	"text/template"
	"unicode"

	"github.com/Masterminds/sprig/v3"
	"github.com/rs/zerolog/log"
	"github.com/traefik/traefik/v3/pkg/config/dynamic"
	"github.com/traefik/traefik/v3/pkg/logs"
)

// Merge Merges multiple configurations.
func Merge(ctx context.Context, configurations map[string]*dynamic.Configuration) *dynamic.Configuration {
	logger := log.Ctx(ctx)

	configuration := &dynamic.Configuration{
		HTTP: &dynamic.HTTPConfiguration{
			Routers:           make(map[string]*dynamic.Router),
			Middlewares:       make(map[string]*dynamic.Middleware),
			Services:          make(map[string]*dynamic.Service),
			ServersTransports: make(map[string]*dynamic.ServersTransport),
		},
		TCP: &dynamic.TCPConfiguration{
			Routers:           make(map[string]*dynamic.TCPRouter),
			Services:          make(map[string]*dynamic.TCPService),
			Middlewares:       make(map[string]*dynamic.TCPMiddleware),
			ServersTransports: make(map[string]*dynamic.TCPServersTransport),
		},
		UDP: &dynamic.UDPConfiguration{
			Routers:  make(map[string]*dynamic.UDPRouter),
			Services: make(map[string]*dynamic.UDPService),
		},
	}

	servicesToDelete := map[string]struct{}{}
	services := map[string][]string{}

	routersToDelete := map[string]struct{}{}
	routers := map[string][]string{}

	servicesTCPToDelete := map[string]struct{}{}
	servicesTCP := map[string][]string{}

	routersTCPToDelete := map[string]struct{}{}
	routersTCP := map[string][]string{}

	servicesUDPToDelete := map[string]struct{}{}
	servicesUDP := map[string][]string{}

	routersUDPToDelete := map[string]struct{}{}
	routersUDP := map[string][]string{}

	middlewaresToDelete := map[string]struct{}{}
	middlewares := map[string][]string{}

	middlewaresTCPToDelete := map[string]struct{}{}
	middlewaresTCP := map[string][]string{}

	transportsToDelete := map[string]struct{}{}
	transports := map[string][]string{}

	transportsTCPToDelete := map[string]struct{}{}
	transportsTCP := map[string][]string{}

	var sortedKeys []string
	for key := range configurations {
		sortedKeys = append(sortedKeys, key)
	}
	sort.Strings(sortedKeys)

	for _, root := range sortedKeys {
		conf := configurations[root]
		for serviceName, service := range conf.HTTP.Services {
			services[serviceName] = append(services[serviceName], root)
			if !AddService(configuration.HTTP, serviceName, service) {
				servicesToDelete[serviceName] = struct{}{}
			}
		}

		for routerName, router := range conf.HTTP.Routers {
			routers[routerName] = append(routers[routerName], root)
			if !AddRouter(configuration.HTTP, routerName, router) {
				routersToDelete[routerName] = struct{}{}
			}
		}

		for transportName, transport := range conf.HTTP.ServersTransports {
			transports[transportName] = append(transports[transportName], root)
			if !AddTransport(configuration.HTTP, transportName, transport) {
				transportsToDelete[transportName] = struct{}{}
			}
		}

		for serviceName, service := range conf.TCP.Services {
			servicesTCP[serviceName] = append(servicesTCP[serviceName], root)
			if !AddServiceTCP(configuration.TCP, serviceName, service) {
				servicesTCPToDelete[serviceName] = struct{}{}
			}
		}

		for routerName, router := range conf.TCP.Routers {
			routersTCP[routerName] = append(routersTCP[routerName], root)
			if !AddRouterTCP(configuration.TCP, routerName, router) {
				routersTCPToDelete[routerName] = struct{}{}
			}
		}

		for transportName, transport := range conf.TCP.ServersTransports {
			transportsTCP[transportName] = append(transportsTCP[transportName], root)
			if !AddTransportTCP(configuration.TCP, transportName, transport) {
				transportsTCPToDelete[transportName] = struct{}{}
			}
		}

		for serviceName, service := range conf.UDP.Services {
			servicesUDP[serviceName] = append(servicesUDP[serviceName], root)
			if !AddServiceUDP(configuration.UDP, serviceName, service) {
				servicesUDPToDelete[serviceName] = struct{}{}
			}
		}

		for routerName, router := range conf.UDP.Routers {
			routersUDP[routerName] = append(routersUDP[routerName], root)
			if !AddRouterUDP(configuration.UDP, routerName, router) {
				routersUDPToDelete[routerName] = struct{}{}
			}
		}

		for middlewareName, middleware := range conf.HTTP.Middlewares {
			middlewares[middlewareName] = append(middlewares[middlewareName], root)
			if !AddMiddleware(configuration.HTTP, middlewareName, middleware) {
				middlewaresToDelete[middlewareName] = struct{}{}
			}
		}

		for middlewareName, middleware := range conf.TCP.Middlewares {
			middlewaresTCP[middlewareName] = append(middlewaresTCP[middlewareName], root)
			if !AddMiddlewareTCP(configuration.TCP, middlewareName, middleware) {
				middlewaresTCPToDelete[middlewareName] = struct{}{}
			}
		}
	}

	for serviceName := range servicesToDelete {
		logger.Error().Str(logs.ServiceName, serviceName).
			Interface("configuration", services[serviceName]).
			Msg("Service defined multiple times with different configurations")
		delete(configuration.HTTP.Services, serviceName)
	}

	for routerName := range routersToDelete {
		logger.Error().Str(logs.RouterName, routerName).
			Interface("configuration", routers[routerName]).
			Msg("Router defined multiple times with different configurations")
		delete(configuration.HTTP.Routers, routerName)
	}

	for transportName := range transportsToDelete {
		logger.Error().Str(logs.ServersTransportName, transportName).
			Interface("configuration", transports[transportName]).
			Msg("ServersTransport defined multiple times with different configurations")
		delete(configuration.HTTP.ServersTransports, transportName)
	}

	for serviceName := range servicesTCPToDelete {
		logger.Error().Str(logs.ServiceName, serviceName).
			Interface("configuration", servicesTCP[serviceName]).
			Msg("Service TCP defined multiple times with different configurations")
		delete(configuration.TCP.Services, serviceName)
	}

	for routerName := range routersTCPToDelete {
		logger.Error().Str(logs.RouterName, routerName).
			Interface("configuration", routersTCP[routerName]).
			Msg("Router TCP defined multiple times with different configurations")
		delete(configuration.TCP.Routers, routerName)
	}

	for transportName := range transportsTCPToDelete {
		logger.Error().Str(logs.ServersTransportName, transportName).
			Interface("configuration", transportsTCP[transportName]).
			Msg("ServersTransport TCP defined multiple times with different configurations")
		delete(configuration.TCP.ServersTransports, transportName)
	}

	for serviceName := range servicesUDPToDelete {
		logger.Error().Str(logs.ServiceName, serviceName).
			Interface("configuration", servicesUDP[serviceName]).
			Msg("UDP service defined multiple times with different configurations")
		delete(configuration.UDP.Services, serviceName)
	}

	for routerName := range routersUDPToDelete {
		logger.Error().Str(logs.RouterName, routerName).
			Interface("configuration", routersUDP[routerName]).
			Msg("UDP router defined multiple times with different configurations")
		delete(configuration.UDP.Routers, routerName)
	}

	for middlewareName := range middlewaresToDelete {
		logger.Error().Str(logs.MiddlewareName, middlewareName).
			Interface("configuration", middlewares[middlewareName]).
			Msg("Middleware defined multiple times with different configurations")
		delete(configuration.HTTP.Middlewares, middlewareName)
	}

	for middlewareName := range middlewaresTCPToDelete {
		logger.Error().Str(logs.MiddlewareName, middlewareName).
			Interface("configuration", middlewaresTCP[middlewareName]).
			Msg("TCP Middleware defined multiple times with different configurations")
		delete(configuration.TCP.Middlewares, middlewareName)
	}

	return configuration
}

// AddServiceTCP adds a service to a configuration.
func AddServiceTCP(configuration *dynamic.TCPConfiguration, serviceName string, service *dynamic.TCPService) bool {
	if _, ok := configuration.Services[serviceName]; !ok {
		configuration.Services[serviceName] = service
		return true
	}

	if !configuration.Services[serviceName].LoadBalancer.Mergeable(service.LoadBalancer) {
		return false
	}

	uniq := map[string]struct{}{}
	for _, server := range configuration.Services[serviceName].LoadBalancer.Servers {
		uniq[server.Address] = struct{}{}
	}

	for _, server := range service.LoadBalancer.Servers {
		if _, ok := uniq[server.Address]; !ok {
			configuration.Services[serviceName].LoadBalancer.Servers = append(configuration.Services[serviceName].LoadBalancer.Servers, server)
		}
	}

	return true
}

// AddRouterTCP adds a router to a configuration.
func AddRouterTCP(configuration *dynamic.TCPConfiguration, routerName string, router *dynamic.TCPRouter) bool {
	if _, ok := configuration.Routers[routerName]; !ok {
		configuration.Routers[routerName] = router
		return true
	}

	return reflect.DeepEqual(configuration.Routers[routerName], router)
}

// AddMiddlewareTCP adds a middleware to a configuration.
func AddMiddlewareTCP(configuration *dynamic.TCPConfiguration, middlewareName string, middleware *dynamic.TCPMiddleware) bool {
	if _, ok := configuration.Middlewares[middlewareName]; !ok {
		configuration.Middlewares[middlewareName] = middleware
		return true
	}

	return reflect.DeepEqual(configuration.Middlewares[middlewareName], middleware)
}

// AddTransportTCP adds a servers transport to a configuration.
func AddTransportTCP(configuration *dynamic.TCPConfiguration, transportName string, transport *dynamic.TCPServersTransport) bool {
	if _, ok := configuration.ServersTransports[transportName]; !ok {
		configuration.ServersTransports[transportName] = transport
		return true
	}

	return reflect.DeepEqual(configuration.ServersTransports[transportName], transport)
}

// AddServiceUDP adds a service to a configuration.
func AddServiceUDP(configuration *dynamic.UDPConfiguration, serviceName string, service *dynamic.UDPService) bool {
	if _, ok := configuration.Services[serviceName]; !ok {
		configuration.Services[serviceName] = service
		return true
	}

	if !configuration.Services[serviceName].LoadBalancer.Mergeable(service.LoadBalancer) {
		return false
	}

	uniq := map[string]struct{}{}
	for _, server := range configuration.Services[serviceName].LoadBalancer.Servers {
		uniq[server.Address] = struct{}{}
	}

	for _, server := range service.LoadBalancer.Servers {
		if _, ok := uniq[server.Address]; !ok {
			configuration.Services[serviceName].LoadBalancer.Servers = append(configuration.Services[serviceName].LoadBalancer.Servers, server)
		}
	}

	return true
}

// AddRouterUDP adds a router to a configuration.
func AddRouterUDP(configuration *dynamic.UDPConfiguration, routerName string, router *dynamic.UDPRouter) bool {
	if _, ok := configuration.Routers[routerName]; !ok {
		configuration.Routers[routerName] = router
		return true
	}

	return reflect.DeepEqual(configuration.Routers[routerName], router)
}

// AddService adds a service to a configuration.
func AddService(configuration *dynamic.HTTPConfiguration, serviceName string, service *dynamic.Service) bool {
	if _, ok := configuration.Services[serviceName]; !ok {
		configuration.Services[serviceName] = service
		return true
	}

	if !configuration.Services[serviceName].LoadBalancer.Mergeable(service.LoadBalancer) {
		return false
	}

	uniq := map[string]struct{}{}
	for _, server := range configuration.Services[serviceName].LoadBalancer.Servers {
		uniq[server.URL] = struct{}{}
	}

	for _, server := range service.LoadBalancer.Servers {
		if _, ok := uniq[server.URL]; !ok {
			configuration.Services[serviceName].LoadBalancer.Servers = append(configuration.Services[serviceName].LoadBalancer.Servers, server)
		}
	}

	return true
}

// AddRouter adds a router to a configuration.
func AddRouter(configuration *dynamic.HTTPConfiguration, routerName string, router *dynamic.Router) bool {
	if _, ok := configuration.Routers[routerName]; !ok {
		configuration.Routers[routerName] = router
		return true
	}

	return reflect.DeepEqual(configuration.Routers[routerName], router)
}

// AddTransport adds a servers transport to a configuration.
func AddTransport(configuration *dynamic.HTTPConfiguration, transportName string, transport *dynamic.ServersTransport) bool {
	if _, ok := configuration.ServersTransports[transportName]; !ok {
		configuration.ServersTransports[transportName] = transport
		return true
	}

	return reflect.DeepEqual(configuration.ServersTransports[transportName], transport)
}

// AddMiddleware adds a middleware to a configuration.
func AddMiddleware(configuration *dynamic.HTTPConfiguration, middlewareName string, middleware *dynamic.Middleware) bool {
	if _, ok := configuration.Middlewares[middlewareName]; !ok {
		configuration.Middlewares[middlewareName] = middleware
		return true
	}

	return reflect.DeepEqual(configuration.Middlewares[middlewareName], middleware)
}

// MakeDefaultRuleTemplate Creates the default rule template.
func MakeDefaultRuleTemplate(defaultRule string, funcMap template.FuncMap) (*template.Template, error) {
	defaultFuncMap := sprig.TxtFuncMap()
	defaultFuncMap["normalize"] = Normalize

	for k, fn := range funcMap {
		defaultFuncMap[k] = fn
	}

	return template.New("defaultRule").Funcs(defaultFuncMap).Parse(defaultRule)
}

// BuildTCPRouterConfiguration Builds a router configuration.
func BuildTCPRouterConfiguration(ctx context.Context, configuration *dynamic.TCPConfiguration) {
	for routerName, router := range configuration.Routers {
		loggerRouter := log.Ctx(ctx).With().Str(logs.RouterName, routerName).Logger()

		if len(router.Rule) == 0 {
			delete(configuration.Routers, routerName)
			loggerRouter.Error().Msg("Empty rule")
			continue
		}

		if router.Service == "" {
			if len(configuration.Services) > 1 {
				delete(configuration.Routers, routerName)
				loggerRouter.Error().
					Msg("Could not define the service name for the router: too many services")
				continue
			}

			for serviceName := range configuration.Services {
				router.Service = serviceName
			}
		}
	}
}

// BuildUDPRouterConfiguration Builds a router configuration.
func BuildUDPRouterConfiguration(ctx context.Context, configuration *dynamic.UDPConfiguration) {
	for routerName, router := range configuration.Routers {
<<<<<<< HEAD
		loggerRouter := log.Ctx(ctx).With().Str(logs.RouterName, routerName).Logger()

		if len(router.Service) > 0 {
=======
		loggerRouter := log.FromContext(ctx).WithField(log.RouterName, routerName)
		if router.Service != "" {
>>>>>>> dae0491b
			continue
		}

		if len(configuration.Services) > 1 {
			delete(configuration.Routers, routerName)
			loggerRouter.
				Error().Msg("Could not define the service name for the router: too many services")
			continue
		}

		for serviceName := range configuration.Services {
			router.Service = serviceName
			break
		}
	}
}

// BuildRouterConfiguration Builds a router configuration.
func BuildRouterConfiguration(ctx context.Context, configuration *dynamic.HTTPConfiguration, defaultRouterName string, defaultRuleTpl *template.Template, model interface{}) {
	if len(configuration.Routers) == 0 {
		if len(configuration.Services) > 1 {
			log.Ctx(ctx).Info().Msg("Could not create a router for the container: too many services")
		} else {
			configuration.Routers = make(map[string]*dynamic.Router)
			configuration.Routers[defaultRouterName] = &dynamic.Router{}
		}
	}

	for routerName, router := range configuration.Routers {
		loggerRouter := log.Ctx(ctx).With().Str(logs.RouterName, routerName).Logger()

		if len(router.Rule) == 0 {
			writer := &bytes.Buffer{}
			if err := defaultRuleTpl.Execute(writer, model); err != nil {
				loggerRouter.Error().Err(err).Msg("Error while parsing default rule")
				delete(configuration.Routers, routerName)
				continue
			}

			router.Rule = writer.String()
			if len(router.Rule) == 0 {
				loggerRouter.Error().Msg("Undefined rule")
				delete(configuration.Routers, routerName)
				continue
			}

			// Flag default rule routers to add the denyRouterRecursion middleware.
			router.DefaultRule = true
		}

		if router.Service == "" {
			if len(configuration.Services) > 1 {
				delete(configuration.Routers, routerName)
				loggerRouter.Error().
					Msg("Could not define the service name for the router: too many services")
				continue
			}

			for serviceName := range configuration.Services {
				router.Service = serviceName
			}
		}
	}
}

// Normalize Replace all special chars with `-`.
func Normalize(name string) string {
	fargs := func(c rune) bool {
		return !unicode.IsLetter(c) && !unicode.IsNumber(c)
	}
	// get function
	return strings.Join(strings.FieldsFunc(name, fargs), "-")
}<|MERGE_RESOLUTION|>--- conflicted
+++ resolved
@@ -406,14 +406,9 @@
 // BuildUDPRouterConfiguration Builds a router configuration.
 func BuildUDPRouterConfiguration(ctx context.Context, configuration *dynamic.UDPConfiguration) {
 	for routerName, router := range configuration.Routers {
-<<<<<<< HEAD
 		loggerRouter := log.Ctx(ctx).With().Str(logs.RouterName, routerName).Logger()
 
-		if len(router.Service) > 0 {
-=======
-		loggerRouter := log.FromContext(ctx).WithField(log.RouterName, routerName)
 		if router.Service != "" {
->>>>>>> dae0491b
 			continue
 		}
 
