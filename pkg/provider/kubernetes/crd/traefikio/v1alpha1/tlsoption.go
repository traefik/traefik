--- conflicted
+++ resolved
@@ -34,13 +34,8 @@
 	// CipherSuites defines the list of supported cipher suites for TLS versions up to TLS 1.2.
 	// More info: https://doc.traefik.io/traefik/v3.4/https/tls/#cipher-suites
 	CipherSuites []string `json:"cipherSuites,omitempty"`
-<<<<<<< HEAD
-	// CurvePreferences defines the preferred elliptic curves in a specific order.
+	// CurvePreferences defines the preferred elliptic curves.
 	// More info: https://doc.traefik.io/traefik/v3.4/https/tls/#curve-preferences
-=======
-	// CurvePreferences defines the preferred elliptic curves.
-	// More info: https://doc.traefik.io/traefik/v2.11/https/tls/#curve-preferences
->>>>>>> 50931813
 	CurvePreferences []string `json:"curvePreferences,omitempty"`
 	// ClientAuth defines the server's policy for TLS Client Authentication.
 	ClientAuth ClientAuth `json:"clientAuth,omitempty"`
