package ingress

import (
	"context"
	"errors"
	"fmt"
	"math"
	"os"
	"path/filepath"
	"regexp"
	"strings"
	"testing"
	"time"

	"github.com/stretchr/testify/assert"
	"github.com/stretchr/testify/require"
	ptypes "github.com/traefik/paerser/types"
	"github.com/traefik/traefik/v3/pkg/config/dynamic"
	"github.com/traefik/traefik/v3/pkg/provider"
	"github.com/traefik/traefik/v3/pkg/provider/kubernetes/k8s"
	"github.com/traefik/traefik/v3/pkg/tls"
	"github.com/traefik/traefik/v3/pkg/types"
	corev1 "k8s.io/api/core/v1"
	netv1 "k8s.io/api/networking/v1"
	metav1 "k8s.io/apimachinery/pkg/apis/meta/v1"
	"k8s.io/apimachinery/pkg/runtime"
	kubefake "k8s.io/client-go/kubernetes/fake"
)

var _ provider.Provider = (*Provider)(nil)

func pointer[T any](v T) *T { return &v }

func TestLoadConfigurationFromIngresses(t *testing.T) {
	testCases := []struct {
		desc                         string
		ingressClass                 string
		expected                     *dynamic.Configuration
		allowEmptyServices           bool
		disableIngressClassLookup    bool
		disableClusterScopeResources bool
		defaultRuleSyntax            string
	}{
		{
			desc: "Empty ingresses",
			expected: &dynamic.Configuration{
				HTTP: &dynamic.HTTPConfiguration{
					Routers:     map[string]*dynamic.Router{},
					Middlewares: map[string]*dynamic.Middleware{},
					Services:    map[string]*dynamic.Service{},
				},
			},
		},
		{
			desc: "Ingress one rule host only",
			expected: &dynamic.Configuration{
				HTTP: &dynamic.HTTPConfiguration{
					Routers:     map[string]*dynamic.Router{},
					Middlewares: map[string]*dynamic.Middleware{},
					Services:    map[string]*dynamic.Service{},
				},
			},
		},
		{
			desc: "Ingress with a basic rule on one path",
			expected: &dynamic.Configuration{
				HTTP: &dynamic.HTTPConfiguration{
					Middlewares: map[string]*dynamic.Middleware{},
					Routers: map[string]*dynamic.Router{
						"testing-bar": {
							Rule:    "PathPrefix(`/bar`)",
							Service: "testing-service1-80",
						},
					},
					Services: map[string]*dynamic.Service{
						"testing-service1-80": {
							LoadBalancer: &dynamic.ServersLoadBalancer{
								Strategy:       dynamic.BalancerStrategyWRR,
								PassHostHeader: pointer(true),
								ResponseForwarding: &dynamic.ResponseForwarding{
									FlushInterval: ptypes.Duration(100 * time.Millisecond),
								},
								Servers: []dynamic.Server{
									{
										URL: "http://10.10.0.1:8080",
									},
									{
										URL: "http://10.21.0.1:8080",
									},
								},
							},
						},
					},
				},
			},
		},
		{
			desc: "Ingress with annotations",
			expected: &dynamic.Configuration{
				HTTP: &dynamic.HTTPConfiguration{
					Middlewares: map[string]*dynamic.Middleware{},
					Routers: map[string]*dynamic.Router{
						"testing-bar": {
							Rule:        "Path(`/bar`)",
							EntryPoints: []string{"ep1", "ep2"},
							Service:     "testing-service1-80",
							Middlewares: []string{"md1", "md2"},
							Priority:    42,
							RuleSyntax:  "v2",
							TLS: &dynamic.RouterTLSConfig{
								CertResolver: "foobar",
								Domains: []types.Domain{
									{
										Main: "domain.com",
										SANs: []string{"one.domain.com", "two.domain.com"},
									},
									{
										Main: "example.com",
										SANs: []string{"one.example.com", "two.example.com"},
									},
								},
								Options: "foobar",
							},
							Observability: &dynamic.RouterObservabilityConfig{
								AccessLogs: pointer(true),
								Tracing:    pointer(true),
								Metrics:    pointer(true),
							},
						},
					},
					Services: map[string]*dynamic.Service{
						"testing-service1-80": {
							LoadBalancer: &dynamic.ServersLoadBalancer{
								Strategy:       dynamic.BalancerStrategyWRR,
								PassHostHeader: pointer(true),
								ResponseForwarding: &dynamic.ResponseForwarding{
									FlushInterval: ptypes.Duration(100 * time.Millisecond),
								},
								Sticky: &dynamic.Sticky{
									Cookie: &dynamic.Cookie{
										Name:     "foobar",
										Secure:   true,
										HTTPOnly: true,
										Path:     pointer("/"),
									},
								},
								Servers: []dynamic.Server{
									{
										URL: "protocol://10.10.0.1:8080",
									},
									{
										URL: "protocol://10.21.0.1:8080",
									},
								},
								ServersTransport: "foobar@file",
							},
						},
					},
				},
			},
		},
		{
			desc: "Ingress with two different rules with one path",
			expected: &dynamic.Configuration{
				HTTP: &dynamic.HTTPConfiguration{
					Middlewares: map[string]*dynamic.Middleware{},
					Routers: map[string]*dynamic.Router{
						"testing-bar": {
							Rule:    "PathPrefix(`/bar`)",
							Service: "testing-service1-80",
						},
						"testing-foo": {
							Rule:    "PathPrefix(`/foo`)",
							Service: "testing-service1-80",
						},
					},
					Services: map[string]*dynamic.Service{
						"testing-service1-80": {
							LoadBalancer: &dynamic.ServersLoadBalancer{
								Strategy:       dynamic.BalancerStrategyWRR,
								PassHostHeader: pointer(true),
								ResponseForwarding: &dynamic.ResponseForwarding{
									FlushInterval: ptypes.Duration(100 * time.Millisecond),
								},
								Servers: []dynamic.Server{
									{
										URL: "http://10.10.0.1:8080",
									},
									{
										URL: "http://10.21.0.1:8080",
									},
								},
							},
						},
					},
				},
			},
		},
		{
			desc: "Ingress with conflicting routers on host",
			expected: &dynamic.Configuration{
				HTTP: &dynamic.HTTPConfiguration{
					Middlewares: map[string]*dynamic.Middleware{},
					Routers: map[string]*dynamic.Router{
						"testing-bar-bar-aba9a7d00e9b06a78e16": {
							Rule:    "HostRegexp(`^[a-zA-Z0-9-]+\\.bar$`) && PathPrefix(`/bar`)",
							Service: "testing-service1-80",
						},
						"testing-bar-bar-636bf36c00fedaab3d44": {
							Rule:    "Host(`bar`) && PathPrefix(`/bar`)",
							Service: "testing-service1-80",
						},
					},
					Services: map[string]*dynamic.Service{
						"testing-service1-80": {
							LoadBalancer: &dynamic.ServersLoadBalancer{
								Strategy:       dynamic.BalancerStrategyWRR,
								PassHostHeader: pointer(true),
								ResponseForwarding: &dynamic.ResponseForwarding{
									FlushInterval: ptypes.Duration(100 * time.Millisecond),
								},
								Servers: []dynamic.Server{
									{
										URL: "http://10.10.0.1:8080",
									},
									{
										URL: "http://10.21.0.1:8080",
									},
								},
							},
						},
					},
				},
			},
		},
		{
			desc: "Ingress with conflicting routers on path",
			expected: &dynamic.Configuration{
				HTTP: &dynamic.HTTPConfiguration{
					Middlewares: map[string]*dynamic.Middleware{},
					Routers: map[string]*dynamic.Router{
						"testing-foo-bar-d0b30949e54d6a7515ca": {
							Rule:    "PathPrefix(`/foo/bar`)",
							Service: "testing-service1-80",
						},
						"testing-foo-bar-dcd54bae39a6d7557f48": {
							Rule:    "PathPrefix(`/foo-bar`)",
							Service: "testing-service1-80",
						},
					},
					Services: map[string]*dynamic.Service{
						"testing-service1-80": {
							LoadBalancer: &dynamic.ServersLoadBalancer{
								Strategy:       dynamic.BalancerStrategyWRR,
								PassHostHeader: pointer(true),
								ResponseForwarding: &dynamic.ResponseForwarding{
									FlushInterval: ptypes.Duration(100 * time.Millisecond),
								},
								Servers: []dynamic.Server{
									{
										URL: "http://10.10.0.1:8080",
									},
									{
										URL: "http://10.21.0.1:8080",
									},
								},
							},
						},
					},
				},
			},
		},
		{
			desc: "Ingress one rule with two paths",
			expected: &dynamic.Configuration{
				HTTP: &dynamic.HTTPConfiguration{
					Middlewares: map[string]*dynamic.Middleware{},
					Routers: map[string]*dynamic.Router{
						"testing-bar": {
							Rule:    "PathPrefix(`/bar`)",
							Service: "testing-service1-80",
						},
						"testing-foo": {
							Rule:    "PathPrefix(`/foo`)",
							Service: "testing-service1-80",
						},
					},
					Services: map[string]*dynamic.Service{
						"testing-service1-80": {
							LoadBalancer: &dynamic.ServersLoadBalancer{
								Strategy:       dynamic.BalancerStrategyWRR,
								PassHostHeader: pointer(true),
								ResponseForwarding: &dynamic.ResponseForwarding{
									FlushInterval: ptypes.Duration(100 * time.Millisecond),
								},
								Servers: []dynamic.Server{
									{
										URL: "http://10.10.0.1:8080",
									},
									{
										URL: "http://10.21.0.1:8080",
									},
								},
							},
						},
					},
				},
			},
		},
		{
			desc: "Ingress one rule with one path and one host",
			expected: &dynamic.Configuration{
				HTTP: &dynamic.HTTPConfiguration{
					Middlewares: map[string]*dynamic.Middleware{},
					Routers: map[string]*dynamic.Router{
						"testing-traefik-tchouk-bar": {
							Rule:    "Host(`traefik.tchouk`) && PathPrefix(`/bar`)",
							Service: "testing-service1-80",
						},
					},
					Services: map[string]*dynamic.Service{
						"testing-service1-80": {
							LoadBalancer: &dynamic.ServersLoadBalancer{
								Strategy:       dynamic.BalancerStrategyWRR,
								PassHostHeader: pointer(true),
								ResponseForwarding: &dynamic.ResponseForwarding{
									FlushInterval: ptypes.Duration(100 * time.Millisecond),
								},
								Servers: []dynamic.Server{
									{
										URL: "http://10.10.0.1:8080",
									},
									{
										URL: "http://10.21.0.1:8080",
									},
								},
							},
						},
					},
				},
			},
		},
		{
			desc: "Ingress with one host without path",
			expected: &dynamic.Configuration{
				HTTP: &dynamic.HTTPConfiguration{
					Middlewares: map[string]*dynamic.Middleware{},
					Routers: map[string]*dynamic.Router{
						"testing-example-com": {
							Rule:    "Host(`example.com`)",
							Service: "testing-example-com-80",
						},
					},
					Services: map[string]*dynamic.Service{
						"testing-example-com-80": {
							LoadBalancer: &dynamic.ServersLoadBalancer{
								Strategy:       dynamic.BalancerStrategyWRR,
								PassHostHeader: pointer(true),
								ResponseForwarding: &dynamic.ResponseForwarding{
									FlushInterval: ptypes.Duration(100 * time.Millisecond),
								},
								Servers: []dynamic.Server{
									{
										URL: "http://10.11.0.1:80",
									},
								},
							},
						},
					},
				},
			},
		},
		{
			desc: "Ingress one rule with one host and two paths",
			expected: &dynamic.Configuration{
				HTTP: &dynamic.HTTPConfiguration{
					Middlewares: map[string]*dynamic.Middleware{},
					Routers: map[string]*dynamic.Router{
						"testing-traefik-tchouk-bar": {
							Rule:    "Host(`traefik.tchouk`) && PathPrefix(`/bar`)",
							Service: "testing-service1-80",
						},
						"testing-traefik-tchouk-foo": {
							Rule:    "Host(`traefik.tchouk`) && PathPrefix(`/foo`)",
							Service: "testing-service1-80",
						},
					},
					Services: map[string]*dynamic.Service{
						"testing-service1-80": {
							LoadBalancer: &dynamic.ServersLoadBalancer{
								Strategy:       dynamic.BalancerStrategyWRR,
								PassHostHeader: pointer(true),
								ResponseForwarding: &dynamic.ResponseForwarding{
									FlushInterval: ptypes.Duration(100 * time.Millisecond),
								},
								Servers: []dynamic.Server{
									{
										URL: "http://10.10.0.1:8080",
									},
									{
										URL: "http://10.21.0.1:8080",
									},
								},
							},
						},
					},
				},
			},
		},
		{
			desc: "Ingress Two rules with one host and one path",
			expected: &dynamic.Configuration{
				HTTP: &dynamic.HTTPConfiguration{
					Middlewares: map[string]*dynamic.Middleware{},
					Routers: map[string]*dynamic.Router{
						"testing-traefik-tchouk-bar": {
							Rule:    "Host(`traefik.tchouk`) && PathPrefix(`/bar`)",
							Service: "testing-service1-80",
						},
						"testing-traefik-courgette-carotte": {
							Rule:    "Host(`traefik.courgette`) && PathPrefix(`/carotte`)",
							Service: "testing-service1-80",
						},
					},
					Services: map[string]*dynamic.Service{
						"testing-service1-80": {
							LoadBalancer: &dynamic.ServersLoadBalancer{
								Strategy:       dynamic.BalancerStrategyWRR,
								PassHostHeader: pointer(true),
								ResponseForwarding: &dynamic.ResponseForwarding{
									FlushInterval: ptypes.Duration(100 * time.Millisecond),
								},
								Servers: []dynamic.Server{
									{
										URL: "http://10.10.0.1:8080",
									},
									{
										URL: "http://10.21.0.1:8080",
									},
								},
							},
						},
					},
				},
			},
		},
		{
			desc: "Ingress with two services",
			expected: &dynamic.Configuration{
				HTTP: &dynamic.HTTPConfiguration{
					Middlewares: map[string]*dynamic.Middleware{},
					Routers: map[string]*dynamic.Router{
						"testing-traefik-tchouk-bar": {
							Rule:    "Host(`traefik.tchouk`) && PathPrefix(`/bar`)",
							Service: "testing-service1-80",
						},
						"testing-traefik-courgette-carotte": {
							Rule:    "Host(`traefik.courgette`) && PathPrefix(`/carotte`)",
							Service: "testing-service2-8082",
						},
					},
					Services: map[string]*dynamic.Service{
						"testing-service1-80": {
							LoadBalancer: &dynamic.ServersLoadBalancer{
								Strategy:       dynamic.BalancerStrategyWRR,
								PassHostHeader: pointer(true),
								ResponseForwarding: &dynamic.ResponseForwarding{
									FlushInterval: ptypes.Duration(100 * time.Millisecond),
								},
								Servers: []dynamic.Server{
									{
										URL: "http://10.10.0.1:8080",
									},
									{
										URL: "http://10.21.0.1:8080",
									},
								},
							},
						},
						"testing-service2-8082": {
							LoadBalancer: &dynamic.ServersLoadBalancer{
								Strategy:       dynamic.BalancerStrategyWRR,
								PassHostHeader: pointer(true),
								ResponseForwarding: &dynamic.ResponseForwarding{
									FlushInterval: ptypes.Duration(100 * time.Millisecond),
								},
								Servers: []dynamic.Server{
									{
										URL: "http://10.10.0.2:8080",
									},
									{
										URL: "http://10.21.0.2:8080",
									},
								},
							},
						},
					},
				},
			},
		},
		{
			desc:               "Ingress with one service without endpoints subset",
			allowEmptyServices: true,
			expected: &dynamic.Configuration{
				HTTP: &dynamic.HTTPConfiguration{
					Middlewares: map[string]*dynamic.Middleware{},
					Routers: map[string]*dynamic.Router{
						"testing-traefik-tchouk-bar": {
							Rule:    "Host(`traefik.tchouk`) && PathPrefix(`/bar`)",
							Service: "testing-service1-80",
						},
					},
					Services: map[string]*dynamic.Service{
						"testing-service1-80": {
							LoadBalancer: &dynamic.ServersLoadBalancer{
								Strategy:       dynamic.BalancerStrategyWRR,
								PassHostHeader: pointer(true),
								ResponseForwarding: &dynamic.ResponseForwarding{
									FlushInterval: ptypes.Duration(100 * time.Millisecond),
								},
							},
						},
					},
				},
			},
		},
		{
			desc: "Ingress with one service without endpoint",
			expected: &dynamic.Configuration{
				HTTP: &dynamic.HTTPConfiguration{
					Middlewares: map[string]*dynamic.Middleware{},
					Routers:     map[string]*dynamic.Router{},
					Services:    map[string]*dynamic.Service{},
				},
			},
		},
		{
			desc: "Single Service Ingress (without any rules)",
			expected: &dynamic.Configuration{
				HTTP: &dynamic.HTTPConfiguration{
					Middlewares: map[string]*dynamic.Middleware{},
					Routers: map[string]*dynamic.Router{
						"default-router": {
							Rule:       "PathPrefix(`/`)",
							RuleSyntax: "default",
							Service:    "default-backend",
							Priority:   math.MinInt32,
						},
					},
					Services: map[string]*dynamic.Service{
						"default-backend": {
							LoadBalancer: &dynamic.ServersLoadBalancer{
								Strategy:       dynamic.BalancerStrategyWRR,
								PassHostHeader: pointer(true),
								ResponseForwarding: &dynamic.ResponseForwarding{
									FlushInterval: ptypes.Duration(100 * time.Millisecond),
								},
								Servers: []dynamic.Server{
									{
										URL: "http://10.10.0.1:8080",
									},
									{
										URL: "http://10.21.0.1:8080",
									},
								},
							},
						},
					},
				},
			},
		},
		{
			desc: "Ingress with port value in backend and no pod replica",
			expected: &dynamic.Configuration{
				HTTP: &dynamic.HTTPConfiguration{
					Middlewares: map[string]*dynamic.Middleware{},
					Routers: map[string]*dynamic.Router{
						"testing-traefik-tchouk-bar": {
							Rule:    "Host(`traefik.tchouk`) && PathPrefix(`/bar`)",
							Service: "testing-service1-80",
						},
					},
					Services: map[string]*dynamic.Service{
						"testing-service1-80": {
							LoadBalancer: &dynamic.ServersLoadBalancer{
								Strategy:       dynamic.BalancerStrategyWRR,
								PassHostHeader: pointer(true),
								ResponseForwarding: &dynamic.ResponseForwarding{
									FlushInterval: ptypes.Duration(100 * time.Millisecond),
								},
								Servers: []dynamic.Server{
									{
										URL: "http://10.10.0.1:8089",
									},
									{
										URL: "http://10.21.0.1:8089",
									},
								},
							},
						},
					},
				},
			},
		},
		{
			desc: "Ingress with port name in backend and no pod replica",
			expected: &dynamic.Configuration{
				HTTP: &dynamic.HTTPConfiguration{
					Middlewares: map[string]*dynamic.Middleware{},
					Routers: map[string]*dynamic.Router{
						"testing-traefik-tchouk-bar": {
							Rule:    "Host(`traefik.tchouk`) && PathPrefix(`/bar`)",
							Service: "testing-service1-tchouk",
						},
					},
					Services: map[string]*dynamic.Service{
						"testing-service1-tchouk": {
							LoadBalancer: &dynamic.ServersLoadBalancer{
								Strategy:       dynamic.BalancerStrategyWRR,
								PassHostHeader: pointer(true),
								ResponseForwarding: &dynamic.ResponseForwarding{
									FlushInterval: ptypes.Duration(100 * time.Millisecond),
								},
								Servers: []dynamic.Server{
									{
										URL: "http://10.10.0.1:8089",
									},
									{
										URL: "http://10.21.0.1:8089",
									},
								},
							},
						},
					},
				},
			},
		},
		{
			desc: "Ingress with port name in backend and 2 pod replica",
			expected: &dynamic.Configuration{
				HTTP: &dynamic.HTTPConfiguration{
					Middlewares: map[string]*dynamic.Middleware{},
					Routers: map[string]*dynamic.Router{
						"testing-traefik-tchouk-bar": {
							Rule:    "Host(`traefik.tchouk`) && PathPrefix(`/bar`)",
							Service: "testing-service1-tchouk",
						},
					},
					Services: map[string]*dynamic.Service{
						"testing-service1-tchouk": {
							LoadBalancer: &dynamic.ServersLoadBalancer{
								Strategy:       dynamic.BalancerStrategyWRR,
								PassHostHeader: pointer(true),
								ResponseForwarding: &dynamic.ResponseForwarding{
									FlushInterval: ptypes.Duration(100 * time.Millisecond),
								},
								Servers: []dynamic.Server{
									{
										URL: "http://10.10.0.1:8089",
									},
									{
										URL: "http://10.10.0.2:8089",
									},
								},
							},
						},
					},
				},
			},
		},
		{
			desc: "Ingress with two paths using same service and different port name",
			expected: &dynamic.Configuration{
				HTTP: &dynamic.HTTPConfiguration{
					Middlewares: map[string]*dynamic.Middleware{},
					Routers: map[string]*dynamic.Router{
						"testing-traefik-tchouk-bar": {
							Rule:    "Host(`traefik.tchouk`) && PathPrefix(`/bar`)",
							Service: "testing-service1-tchouk",
						},
						"testing-traefik-tchouk-foo": {
							Rule:    "Host(`traefik.tchouk`) && PathPrefix(`/foo`)",
							Service: "testing-service1-carotte",
						},
					},
					Services: map[string]*dynamic.Service{
						"testing-service1-tchouk": {
							LoadBalancer: &dynamic.ServersLoadBalancer{
								Strategy:       dynamic.BalancerStrategyWRR,
								PassHostHeader: pointer(true),
								ResponseForwarding: &dynamic.ResponseForwarding{
									FlushInterval: ptypes.Duration(100 * time.Millisecond),
								},
								Servers: []dynamic.Server{
									{
										URL: "http://10.10.0.1:8089",
									},
									{
										URL: "http://10.10.0.2:8089",
									},
								},
							},
						},
						"testing-service1-carotte": {
							LoadBalancer: &dynamic.ServersLoadBalancer{
								Strategy:       dynamic.BalancerStrategyWRR,
								PassHostHeader: pointer(true),
								ResponseForwarding: &dynamic.ResponseForwarding{
									FlushInterval: ptypes.Duration(100 * time.Millisecond),
								},
								Servers: []dynamic.Server{
									{
										URL: "http://10.10.0.1:8090",
									},
									{
										URL: "http://10.10.0.2:8090",
									},
								},
							},
						},
					},
				},
			},
		},
		{
			desc: "Ingress with a named port matching subset of service pods",
			expected: &dynamic.Configuration{
				HTTP: &dynamic.HTTPConfiguration{
					Middlewares: map[string]*dynamic.Middleware{},
					Routers: map[string]*dynamic.Router{
						"testing-traefik-tchouk-bar": {
							Rule:    "Host(`traefik.tchouk`) && PathPrefix(`/bar`)",
							Service: "testing-service1-tchouk",
						},
					},
					Services: map[string]*dynamic.Service{
						"testing-service1-tchouk": {
							LoadBalancer: &dynamic.ServersLoadBalancer{
								Strategy:       dynamic.BalancerStrategyWRR,
								PassHostHeader: pointer(true),
								ResponseForwarding: &dynamic.ResponseForwarding{
									FlushInterval: ptypes.Duration(100 * time.Millisecond),
								},
								Servers: []dynamic.Server{
									{
										URL: "http://10.10.0.1:8089",
									},
									{
										URL: "http://10.10.0.2:8089",
									},
								},
							},
						},
					},
				},
			},
		},
		{
			desc: "2 ingresses in different namespace with same service name",
			expected: &dynamic.Configuration{
				HTTP: &dynamic.HTTPConfiguration{
					Middlewares: map[string]*dynamic.Middleware{},
					Routers: map[string]*dynamic.Router{
						"testing-traefik-tchouk-bar": {
							Rule:    "Host(`traefik.tchouk`) && PathPrefix(`/bar`)",
							Service: "testing-service1-tchouk",
						},
						"toto-toto-traefik-tchouk-bar": {
							Rule:    "Host(`toto.traefik.tchouk`) && PathPrefix(`/bar`)",
							Service: "toto-service1-tchouk",
						},
					},
					Services: map[string]*dynamic.Service{
						"testing-service1-tchouk": {
							LoadBalancer: &dynamic.ServersLoadBalancer{
								Strategy:       dynamic.BalancerStrategyWRR,
								PassHostHeader: pointer(true),
								ResponseForwarding: &dynamic.ResponseForwarding{
									FlushInterval: ptypes.Duration(100 * time.Millisecond),
								},
								Servers: []dynamic.Server{
									{
										URL: "http://10.10.0.1:8089",
									},
									{
										URL: "http://10.10.0.2:8089",
									},
								},
							},
						},
						"toto-service1-tchouk": {
							LoadBalancer: &dynamic.ServersLoadBalancer{
								Strategy:       dynamic.BalancerStrategyWRR,
								PassHostHeader: pointer(true),
								ResponseForwarding: &dynamic.ResponseForwarding{
									FlushInterval: ptypes.Duration(100 * time.Millisecond),
								},
								Servers: []dynamic.Server{
									{
										URL: "http://10.11.0.1:8089",
									},
									{
										URL: "http://10.11.0.2:8089",
									},
								},
							},
						},
					},
				},
			},
		},
		{
			desc: "Ingress with unknown service port name",
			expected: &dynamic.Configuration{
				HTTP: &dynamic.HTTPConfiguration{
					Middlewares: map[string]*dynamic.Middleware{},
					Routers:     map[string]*dynamic.Router{},
					Services:    map[string]*dynamic.Service{},
				},
			},
		},
		{
			desc: "Ingress with unknown service port",
			expected: &dynamic.Configuration{
				HTTP: &dynamic.HTTPConfiguration{
					Middlewares: map[string]*dynamic.Middleware{},
					Routers:     map[string]*dynamic.Router{},
					Services:    map[string]*dynamic.Service{},
				},
			},
		},
		{
			desc: "Ingress with port invalid for one service",
			expected: &dynamic.Configuration{
				HTTP: &dynamic.HTTPConfiguration{
					Middlewares: map[string]*dynamic.Middleware{},
					Routers: map[string]*dynamic.Router{
						"testing-traefik-port-port": {
							Rule:    "Host(`traefik.port`) && PathPrefix(`/port`)",
							Service: "testing-service1-8080",
						},
					},
					Services: map[string]*dynamic.Service{
						"testing-service1-8080": {
							LoadBalancer: &dynamic.ServersLoadBalancer{
								Strategy:       dynamic.BalancerStrategyWRR,
								PassHostHeader: pointer(true),
								ResponseForwarding: &dynamic.ResponseForwarding{
									FlushInterval: ptypes.Duration(100 * time.Millisecond),
								},
								Servers: []dynamic.Server{
									{
										URL: "http://10.0.0.1:8080",
									},
								},
							},
						},
					},
				},
			},
		},
		{
			desc: "TLS support",
			expected: &dynamic.Configuration{
				HTTP: &dynamic.HTTPConfiguration{
					Middlewares: map[string]*dynamic.Middleware{},
					Routers: map[string]*dynamic.Router{
						"testing-example-com": {
							Rule:    "Host(`example.com`)",
							Service: "testing-example-com-80",
							TLS:     &dynamic.RouterTLSConfig{},
						},
					},
					Services: map[string]*dynamic.Service{
						"testing-example-com-80": {
							LoadBalancer: &dynamic.ServersLoadBalancer{
								Strategy:       dynamic.BalancerStrategyWRR,
								PassHostHeader: pointer(true),
								ResponseForwarding: &dynamic.ResponseForwarding{
									FlushInterval: ptypes.Duration(100 * time.Millisecond),
								},
								Servers: []dynamic.Server{
									{
										URL: "http://10.11.0.1:80",
									},
								},
							},
						},
					},
				},
				TLS: &dynamic.TLSConfiguration{
					Certificates: []*tls.CertAndStores{
						{
							Certificate: tls.Certificate{
								CertFile: types.FileOrContent("-----BEGIN CERTIFICATE-----\n-----END CERTIFICATE-----"),
								KeyFile:  types.FileOrContent("-----BEGIN PRIVATE KEY-----\n-----END PRIVATE KEY-----"),
							},
						},
					},
				},
			},
		},
		{
			desc: "Ingress with a basic rule on one path with https (port == 443)",
			expected: &dynamic.Configuration{
				HTTP: &dynamic.HTTPConfiguration{
					Middlewares: map[string]*dynamic.Middleware{},
					Routers: map[string]*dynamic.Router{
						"testing-bar": {
							Rule:    "PathPrefix(`/bar`)",
							Service: "testing-service1-443",
						},
					},
					Services: map[string]*dynamic.Service{
						"testing-service1-443": {
							LoadBalancer: &dynamic.ServersLoadBalancer{
								Strategy:       dynamic.BalancerStrategyWRR,
								PassHostHeader: pointer(true),
								ResponseForwarding: &dynamic.ResponseForwarding{
									FlushInterval: ptypes.Duration(100 * time.Millisecond),
								},
								Servers: []dynamic.Server{
									{
										URL: "https://10.10.0.1:8443",
									},
									{
										URL: "https://10.21.0.1:8443",
									},
								},
							},
						},
					},
				},
			},
		},
		{
			desc: "Ingress with a basic rule on one path with https (portname == https)",
			expected: &dynamic.Configuration{
				HTTP: &dynamic.HTTPConfiguration{
					Middlewares: map[string]*dynamic.Middleware{},
					Routers: map[string]*dynamic.Router{
						"testing-bar": {
							Rule:    "PathPrefix(`/bar`)",
							Service: "testing-service1-8443",
						},
					},
					Services: map[string]*dynamic.Service{
						"testing-service1-8443": {
							LoadBalancer: &dynamic.ServersLoadBalancer{
								Strategy:       dynamic.BalancerStrategyWRR,
								PassHostHeader: pointer(true),
								ResponseForwarding: &dynamic.ResponseForwarding{
									FlushInterval: ptypes.Duration(100 * time.Millisecond),
								},
								Servers: []dynamic.Server{
									{
										URL: "https://10.10.0.1:8443",
									},
									{
										URL: "https://10.21.0.1:8443",
									},
								},
							},
						},
					},
				},
			},
		},
		{
			desc: "Ingress with a basic rule on one path with https (portname starts with https)",
			expected: &dynamic.Configuration{
				HTTP: &dynamic.HTTPConfiguration{
					Middlewares: map[string]*dynamic.Middleware{},

					Routers: map[string]*dynamic.Router{
						"testing-bar": {
							Rule:    "PathPrefix(`/bar`)",
							Service: "testing-service1-8443",
						},
					},
					Services: map[string]*dynamic.Service{
						"testing-service1-8443": {
							LoadBalancer: &dynamic.ServersLoadBalancer{
								Strategy:       dynamic.BalancerStrategyWRR,
								PassHostHeader: pointer(true),
								ResponseForwarding: &dynamic.ResponseForwarding{
									FlushInterval: ptypes.Duration(100 * time.Millisecond),
								},
								Servers: []dynamic.Server{
									{
										URL: "https://10.10.0.1:8443",
									},
									{
										URL: "https://10.21.0.1:8443",
									},
								},
							},
						},
					},
				},
			},
		},
		{
			desc: "Double Single Service Ingress",
			expected: &dynamic.Configuration{
				HTTP: &dynamic.HTTPConfiguration{
					Middlewares: map[string]*dynamic.Middleware{},
					Routers: map[string]*dynamic.Router{
						"default-router": {
							Rule:       "PathPrefix(`/`)",
							RuleSyntax: "default",
							Service:    "default-backend",
							Priority:   math.MinInt32,
						},
					},
					Services: map[string]*dynamic.Service{
						"default-backend": {
							LoadBalancer: &dynamic.ServersLoadBalancer{
								Strategy:       dynamic.BalancerStrategyWRR,
								PassHostHeader: pointer(true),
								ResponseForwarding: &dynamic.ResponseForwarding{
									FlushInterval: ptypes.Duration(100 * time.Millisecond),
								},
								Servers: []dynamic.Server{
									{
										URL: "http://10.30.0.1:8080",
									},
									{
										URL: "http://10.41.0.1:8080",
									},
								},
							},
						},
					},
				},
			},
		},
		{
			desc: "Ingress with default traefik ingressClass",
			expected: &dynamic.Configuration{
				HTTP: &dynamic.HTTPConfiguration{
					Middlewares: map[string]*dynamic.Middleware{},
					Routers: map[string]*dynamic.Router{
						"testing-bar": {
							Rule:    "PathPrefix(`/bar`)",
							Service: "testing-service1-80",
						},
					},
					Services: map[string]*dynamic.Service{
						"testing-service1-80": {
							LoadBalancer: &dynamic.ServersLoadBalancer{
								Strategy:       dynamic.BalancerStrategyWRR,
								PassHostHeader: pointer(true),
								ResponseForwarding: &dynamic.ResponseForwarding{
									FlushInterval: ptypes.Duration(100 * time.Millisecond),
								},
								Servers: []dynamic.Server{
									{
										URL: "http://10.10.0.1:8080",
									},
								},
							},
						},
					},
				},
			},
		},
		{
			desc: "Ingress without provider traefik ingressClass and unknown annotation",
			expected: &dynamic.Configuration{
				HTTP: &dynamic.HTTPConfiguration{
					Middlewares: map[string]*dynamic.Middleware{},
					Routers:     map[string]*dynamic.Router{},
					Services:    map[string]*dynamic.Service{},
				},
			},
		},
		{
			desc:         "Ingress with non matching provider traefik ingressClass and annotation",
			ingressClass: "tchouk",
			expected: &dynamic.Configuration{
				HTTP: &dynamic.HTTPConfiguration{
					Middlewares: map[string]*dynamic.Middleware{},
					Routers:     map[string]*dynamic.Router{},
					Services:    map[string]*dynamic.Service{},
				},
			},
		},
		{
			desc:         "Ingress with ingressClass without annotation",
			ingressClass: "tchouk",
			expected: &dynamic.Configuration{
				HTTP: &dynamic.HTTPConfiguration{
					Middlewares: map[string]*dynamic.Middleware{},
					Routers:     map[string]*dynamic.Router{},
					Services:    map[string]*dynamic.Service{},
				},
			},
		},
		{
			desc:         "Ingress with ingressClass without annotation",
			ingressClass: "toto",
			expected: &dynamic.Configuration{
				HTTP: &dynamic.HTTPConfiguration{
					Middlewares: map[string]*dynamic.Middleware{},
					Routers:     map[string]*dynamic.Router{},
					Services:    map[string]*dynamic.Service{},
				},
			},
		},
		{
			desc: "Ingress with wildcard host",
			expected: &dynamic.Configuration{
				HTTP: &dynamic.HTTPConfiguration{
					Middlewares: map[string]*dynamic.Middleware{},
					Routers: map[string]*dynamic.Router{
						"testing-foobar-com-bar": {
							Rule:    "HostRegexp(`^[a-zA-Z0-9-]+\\.foobar\\.com$`) && PathPrefix(`/bar`)",
							Service: "testing-service1-80",
						},
					},
					Services: map[string]*dynamic.Service{
						"testing-service1-80": {
							LoadBalancer: &dynamic.ServersLoadBalancer{
								Strategy:       dynamic.BalancerStrategyWRR,
								PassHostHeader: pointer(true),
								ResponseForwarding: &dynamic.ResponseForwarding{
									FlushInterval: ptypes.Duration(100 * time.Millisecond),
								},
								Servers: []dynamic.Server{
									{
										URL:    "http://10.10.0.1:8080",
										Scheme: "",
										Port:   "",
									},
								},
							},
						},
					},
				},
			},
		},
		{
			desc:              "Ingress with wildcard host syntax v2",
			defaultRuleSyntax: "v2",
			expected: &dynamic.Configuration{
				HTTP: &dynamic.HTTPConfiguration{
					Middlewares: map[string]*dynamic.Middleware{},
					Routers: map[string]*dynamic.Router{
						"testing-foobar-com-bar": {
							Rule:    "HostRegexp(`{subdomain:[a-zA-Z0-9-]+}.foobar.com`) && PathPrefix(`/bar`)",
							Service: "testing-service1-80",
						},
					},
					Services: map[string]*dynamic.Service{
						"testing-service1-80": {
							LoadBalancer: &dynamic.ServersLoadBalancer{
								Strategy:       dynamic.BalancerStrategyWRR,
								PassHostHeader: pointer(true),
								ResponseForwarding: &dynamic.ResponseForwarding{
									FlushInterval: ptypes.Duration(100 * time.Millisecond),
								},
								Servers: []dynamic.Server{
									{
										URL:    "http://10.10.0.1:8080",
										Scheme: "",
										Port:   "",
									},
								},
							},
						},
					},
				},
			},
		},
		{
			desc: "Ingress with multiple ingressClasses",
			expected: &dynamic.Configuration{
				HTTP: &dynamic.HTTPConfiguration{
					Middlewares: map[string]*dynamic.Middleware{},
					Routers: map[string]*dynamic.Router{
						"testing-foo": {
							Rule:    "PathPrefix(`/foo`)",
							Service: "testing-service1-80",
						},
						"testing-bar": {
							Rule:    "PathPrefix(`/bar`)",
							Service: "testing-service1-80",
						},
					},
					Services: map[string]*dynamic.Service{
						"testing-service1-80": {
							LoadBalancer: &dynamic.ServersLoadBalancer{
								Strategy:       dynamic.BalancerStrategyWRR,
								PassHostHeader: pointer(true),
								ResponseForwarding: &dynamic.ResponseForwarding{
									FlushInterval: ptypes.Duration(100 * time.Millisecond),
								},
								Servers: []dynamic.Server{
									{
										URL: "http://10.10.0.1:8080",
									},
								},
							},
						},
					},
				},
			},
		},
		{
			desc:         "Ingress with ingressClasses filter",
			ingressClass: "traefik-lb2",
			expected: &dynamic.Configuration{
				HTTP: &dynamic.HTTPConfiguration{
					Middlewares: map[string]*dynamic.Middleware{},
					Routers: map[string]*dynamic.Router{
						"testing-foo": {
							Rule:    "PathPrefix(`/foo`)",
							Service: "testing-service1-80",
						},
					},
					Services: map[string]*dynamic.Service{
						"testing-service1-80": {
							LoadBalancer: &dynamic.ServersLoadBalancer{
								Strategy:       dynamic.BalancerStrategyWRR,
								PassHostHeader: pointer(true),
								ResponseForwarding: &dynamic.ResponseForwarding{
									FlushInterval: ptypes.Duration(100 * time.Millisecond),
								},
								Servers: []dynamic.Server{
									{
										URL: "http://10.10.0.1:8080",
									},
								},
							},
						},
					},
				},
			},
		},
		{
			desc: "Ingress with prefix pathType",
			expected: &dynamic.Configuration{
				HTTP: &dynamic.HTTPConfiguration{
					Middlewares: map[string]*dynamic.Middleware{},
					Routers: map[string]*dynamic.Router{
						"testing-bar": {
							Rule:    "PathPrefix(`/bar`)",
							Service: "testing-service1-80",
						},
					},
					Services: map[string]*dynamic.Service{
						"testing-service1-80": {
							LoadBalancer: &dynamic.ServersLoadBalancer{
								Strategy:       dynamic.BalancerStrategyWRR,
								PassHostHeader: pointer(true),
								ResponseForwarding: &dynamic.ResponseForwarding{
									FlushInterval: ptypes.Duration(100 * time.Millisecond),
								},
								Servers: []dynamic.Server{
									{
										URL: "http://10.10.0.1:8080",
									},
								},
							},
						},
					},
				},
			},
		},
		{
			desc: "Ingress with empty pathType",
			expected: &dynamic.Configuration{
				HTTP: &dynamic.HTTPConfiguration{
					Middlewares: map[string]*dynamic.Middleware{},
					Routers: map[string]*dynamic.Router{
						"testing-bar": {
							Rule:    "Path(`/bar`)",
							Service: "testing-service1-80",
						},
					},
					Services: map[string]*dynamic.Service{
						"testing-service1-80": {
							LoadBalancer: &dynamic.ServersLoadBalancer{
								Strategy:       dynamic.BalancerStrategyWRR,
								PassHostHeader: pointer(true),
								ResponseForwarding: &dynamic.ResponseForwarding{
									FlushInterval: ptypes.Duration(100 * time.Millisecond),
								},
								Servers: []dynamic.Server{
									{
										URL: "http://10.10.0.1:8080",
									},
								},
							},
						},
					},
				},
			},
		},
		{
			desc: "Ingress with exact pathType",
			expected: &dynamic.Configuration{
				HTTP: &dynamic.HTTPConfiguration{
					Middlewares: map[string]*dynamic.Middleware{},
					Routers: map[string]*dynamic.Router{
						"testing-bar": {
							Rule:    "Path(`/bar`)",
							Service: "testing-service1-80",
						},
					},
					Services: map[string]*dynamic.Service{
						"testing-service1-80": {
							LoadBalancer: &dynamic.ServersLoadBalancer{
								Strategy:       dynamic.BalancerStrategyWRR,
								PassHostHeader: pointer(true),
								ResponseForwarding: &dynamic.ResponseForwarding{
									FlushInterval: ptypes.Duration(100 * time.Millisecond),
								},
								Servers: []dynamic.Server{
									{
										URL: "http://10.10.0.1:8080",
									},
								},
							},
						},
					},
				},
			},
		},
		{
			desc: "Ingress with implementationSpecific pathType",
			expected: &dynamic.Configuration{
				HTTP: &dynamic.HTTPConfiguration{
					Middlewares: map[string]*dynamic.Middleware{},
					Routers: map[string]*dynamic.Router{
						"testing-bar": {
							Rule:    "Path(`/bar`)",
							Service: "testing-service1-80",
						},
					},
					Services: map[string]*dynamic.Service{
						"testing-service1-80": {
							LoadBalancer: &dynamic.ServersLoadBalancer{
								Strategy:       dynamic.BalancerStrategyWRR,
								PassHostHeader: pointer(true),
								ResponseForwarding: &dynamic.ResponseForwarding{
									FlushInterval: ptypes.Duration(100 * time.Millisecond),
								},
								Servers: []dynamic.Server{
									{
										URL: "http://10.10.0.1:8080",
									},
								},
							},
						},
					},
				},
			},
		},
		{
			desc: "Ingress with ingress annotation",
			expected: &dynamic.Configuration{
				HTTP: &dynamic.HTTPConfiguration{
					Middlewares: map[string]*dynamic.Middleware{},
					Routers: map[string]*dynamic.Router{
						"testing-bar": {
							Rule:    "PathPrefix(`/bar`)",
							Service: "testing-service1-80",
						},
					},
					Services: map[string]*dynamic.Service{
						"testing-service1-80": {
							LoadBalancer: &dynamic.ServersLoadBalancer{
								Strategy:       dynamic.BalancerStrategyWRR,
								PassHostHeader: pointer(true),
								ResponseForwarding: &dynamic.ResponseForwarding{
									FlushInterval: ptypes.Duration(100 * time.Millisecond),
								},
								Servers: []dynamic.Server{
									{
										URL: "http://10.10.0.1:8080",
									},
								},
							},
						},
					},
				},
			},
		},
		{
			// Duplicate test case with the same fixture as the one above, but with the disableIngressClassLookup option to true.
			// Showing that disabling the ingressClass discovery still allow the discovery of ingresses with ingress annotation.
			desc:                      "Ingress with ingress annotation",
			disableIngressClassLookup: true,
			expected: &dynamic.Configuration{
				HTTP: &dynamic.HTTPConfiguration{
					Middlewares: map[string]*dynamic.Middleware{},
					Routers: map[string]*dynamic.Router{
						"testing-bar": {
							Rule:    "PathPrefix(`/bar`)",
							Service: "testing-service1-80",
						},
					},
					Services: map[string]*dynamic.Service{
						"testing-service1-80": {
							LoadBalancer: &dynamic.ServersLoadBalancer{
								Strategy:       dynamic.BalancerStrategyWRR,
								PassHostHeader: pointer(true),
								ResponseForwarding: &dynamic.ResponseForwarding{
									FlushInterval: ptypes.Duration(100 * time.Millisecond),
								},
								Servers: []dynamic.Server{
									{
										URL: "http://10.10.0.1:8080",
									},
								},
							},
						},
					},
				},
			},
		},
		{
			// Duplicate test case with the same fixture as the one above, but with the disableClusterScopeResources option to true.
			// Showing that disabling the ingressClass discovery still allow the discovery of ingresses with ingress annotation.
			desc:                         "Ingress with ingress annotation",
			disableClusterScopeResources: true,
			expected: &dynamic.Configuration{
				HTTP: &dynamic.HTTPConfiguration{
					Middlewares: map[string]*dynamic.Middleware{},
					Routers: map[string]*dynamic.Router{
						"testing-bar": {
							Rule:    "PathPrefix(`/bar`)",
							Service: "testing-service1-80",
						},
					},
					Services: map[string]*dynamic.Service{
						"testing-service1-80": {
							LoadBalancer: &dynamic.ServersLoadBalancer{
								Strategy:       dynamic.BalancerStrategyWRR,
								PassHostHeader: pointer(true),
								ResponseForwarding: &dynamic.ResponseForwarding{
									FlushInterval: ptypes.Duration(100 * time.Millisecond),
								},
								Servers: []dynamic.Server{
									{
										URL: "http://10.10.0.1:8080",
									},
								},
							},
						},
					},
				},
			},
		},
		{
			desc: "Ingress with ingressClass",
			expected: &dynamic.Configuration{
				HTTP: &dynamic.HTTPConfiguration{
					Middlewares: map[string]*dynamic.Middleware{},
					Routers: map[string]*dynamic.Router{
						"testing-bar": {
							Rule:    "PathPrefix(`/bar`)",
							Service: "testing-service1-80",
						},
					},
					Services: map[string]*dynamic.Service{
						"testing-service1-80": {
							LoadBalancer: &dynamic.ServersLoadBalancer{
								Strategy:       dynamic.BalancerStrategyWRR,
								PassHostHeader: pointer(true),
								ResponseForwarding: &dynamic.ResponseForwarding{
									FlushInterval: ptypes.Duration(100 * time.Millisecond),
								},
								Servers: []dynamic.Server{
									{
										URL: "http://10.10.0.1:8080",
									},
								},
							},
						},
					},
				},
			},
		},
		{
			// Duplicate test case with the same fixture as the one above, but with the disableIngressClassLookup option to true.
			// Showing that disabling the ingressClass discovery avoid discovering Ingresses with an IngressClass.
			desc:                      "Ingress with ingressClass",
			disableIngressClassLookup: true,
			expected: &dynamic.Configuration{
				HTTP: &dynamic.HTTPConfiguration{
					Middlewares: map[string]*dynamic.Middleware{},
					Routers:     map[string]*dynamic.Router{},
					Services:    map[string]*dynamic.Service{},
				},
			},
		},
		{
			// Duplicate test case with the same fixture as the one above, but with the disableClusterScopeResources option to true.
			// Showing that disabling the ingressClass discovery avoid discovering Ingresses with an IngressClass.
			desc:                         "Ingress with ingressClass",
			disableClusterScopeResources: true,
			expected: &dynamic.Configuration{
				HTTP: &dynamic.HTTPConfiguration{
					Middlewares: map[string]*dynamic.Middleware{},
					Routers:     map[string]*dynamic.Router{},
					Services:    map[string]*dynamic.Service{},
				},
			},
		},
		{
			desc: "Ingress with named port",
			expected: &dynamic.Configuration{
				HTTP: &dynamic.HTTPConfiguration{
					Middlewares: map[string]*dynamic.Middleware{},
					Routers: map[string]*dynamic.Router{
						"testing-bar": {
							Rule:    "PathPrefix(`/bar`)",
							Service: "testing-service1-foobar",
						},
					},
					Services: map[string]*dynamic.Service{
						"testing-service1-foobar": {
							LoadBalancer: &dynamic.ServersLoadBalancer{
								Strategy:       dynamic.BalancerStrategyWRR,
								PassHostHeader: pointer(true),
								ResponseForwarding: &dynamic.ResponseForwarding{
									FlushInterval: ptypes.Duration(100 * time.Millisecond),
								},
								Servers: []dynamic.Server{
									{
										URL: "http://10.10.0.1:4711",
									},
								},
							},
						},
					},
				},
			},
		},
		{
			desc: "Ingress with missing ingressClass",
			expected: &dynamic.Configuration{
				HTTP: &dynamic.HTTPConfiguration{
					Middlewares: map[string]*dynamic.Middleware{},
					Routers:     map[string]*dynamic.Router{},
					Services:    map[string]*dynamic.Service{},
				},
			},
		},
		{
			desc: "Ingress with defaultbackend",
			expected: &dynamic.Configuration{
				HTTP: &dynamic.HTTPConfiguration{
					Middlewares: map[string]*dynamic.Middleware{},
					Routers: map[string]*dynamic.Router{
						"default-router": {
							Rule:       "PathPrefix(`/`)",
							RuleSyntax: "default",
							Priority:   math.MinInt32,
							Service:    "default-backend",
						},
					},
					Services: map[string]*dynamic.Service{
						"default-backend": {
							LoadBalancer: &dynamic.ServersLoadBalancer{
								Strategy:       dynamic.BalancerStrategyWRR,
								PassHostHeader: pointer(true),
								ResponseForwarding: &dynamic.ResponseForwarding{
									FlushInterval: ptypes.Duration(100 * time.Millisecond),
								},
								Servers: []dynamic.Server{
									{
										URL: "http://10.10.0.1:8080",
									},
								},
							},
						},
					},
				},
			},
		},
		{
			desc: "Ingress with endpoint conditions",
			expected: &dynamic.Configuration{
				HTTP: &dynamic.HTTPConfiguration{
					Middlewares: map[string]*dynamic.Middleware{},
					Routers: map[string]*dynamic.Router{
						"testing-bar": {
							Rule:    "PathPrefix(`/bar`)",
							Service: "testing-service1-80",
						},
					},
					Services: map[string]*dynamic.Service{
						"testing-service1-80": {
							LoadBalancer: &dynamic.ServersLoadBalancer{
								Strategy:       dynamic.BalancerStrategyWRR,
								PassHostHeader: pointer(true),
								ResponseForwarding: &dynamic.ResponseForwarding{
									FlushInterval: ptypes.Duration(100 * time.Millisecond),
								},
								Servers: []dynamic.Server{
									{
										URL: "http://10.10.0.1:8080",
									},
									{
										URL: "http://10.10.0.2:8080",
									},
									{
										URL:    "http://10.10.0.3:8080",
										Fenced: true,
									},
									{
										URL:    "http://10.10.0.4:8080",
										Fenced: true,
									},
								},
							},
						},
					},
				},
			},
		},
	}

	for _, test := range testCases {
		t.Run(test.desc, func(t *testing.T) {
			t.Parallel()

			clientMock := newClientMock(generateTestFilename(test.desc))
			p := Provider{
				IngressClass:                 test.ingressClass,
				AllowEmptyServices:           test.allowEmptyServices,
				DisableIngressClassLookup:    test.disableIngressClassLookup,
				DisableClusterScopeResources: test.disableClusterScopeResources,
				DefaultRuleSyntax:            test.defaultRuleSyntax,
			}
			conf := p.loadConfigurationFromIngresses(context.Background(), clientMock)

			assert.Equal(t, test.expected, conf)
		})
	}
}

func TestLoadConfigurationFromIngressesWithExternalNameServices(t *testing.T) {
	testCases := []struct {
		desc                      string
		ingressClass              string
		allowExternalNameServices bool
		expected                  *dynamic.Configuration
	}{
		{
			desc: "Ingress with service with externalName",
			expected: &dynamic.Configuration{
				HTTP: &dynamic.HTTPConfiguration{
					Middlewares: map[string]*dynamic.Middleware{},
					Routers:     map[string]*dynamic.Router{},
					Services:    map[string]*dynamic.Service{},
				},
			},
		},
		{
			desc:                      "Ingress with service with externalName enabled",
			allowExternalNameServices: true,
			expected: &dynamic.Configuration{
				HTTP: &dynamic.HTTPConfiguration{
					Middlewares: map[string]*dynamic.Middleware{},
					Routers: map[string]*dynamic.Router{
						"testing-traefik-tchouk-bar": {
							Rule:    "Host(`traefik.tchouk`) && PathPrefix(`/bar`)",
							Service: "testing-service1-8080",
						},
					},
					Services: map[string]*dynamic.Service{
						"testing-service1-8080": {
							LoadBalancer: &dynamic.ServersLoadBalancer{
								Strategy:       dynamic.BalancerStrategyWRR,
								PassHostHeader: pointer(true),
								ResponseForwarding: &dynamic.ResponseForwarding{
									FlushInterval: ptypes.Duration(100 * time.Millisecond),
								},
								Servers: []dynamic.Server{
									{
										URL: "http://traefik.wtf:8080",
									},
								},
							},
						},
					},
				},
			},
		},
		{
			desc: "Ingress with IPv6 endpoints",
			expected: &dynamic.Configuration{
				HTTP: &dynamic.HTTPConfiguration{
					Middlewares: map[string]*dynamic.Middleware{},
					Routers: map[string]*dynamic.Router{
						"testing-example-com-bar": {
							Rule:    "PathPrefix(`/bar`)",
							Service: "testing-service-bar-8080",
						},
					},
					Services: map[string]*dynamic.Service{
						"testing-service-bar-8080": {
							LoadBalancer: &dynamic.ServersLoadBalancer{
								Strategy: dynamic.BalancerStrategyWRR,
								Servers: []dynamic.Server{
									{
										URL: "http://[2001:0db8:3c4d:0015:0000:0000:1a2f:1a2b]:8080",
									},
								},
								PassHostHeader: pointer(true),
								ResponseForwarding: &dynamic.ResponseForwarding{
									FlushInterval: ptypes.Duration(100 * time.Millisecond),
								},
							},
						},
					},
				},
			},
		},
		{
			desc:                      "Ingress with IPv6 endpoints externalname enabled",
			allowExternalNameServices: true,
			expected: &dynamic.Configuration{
				HTTP: &dynamic.HTTPConfiguration{
					Middlewares: map[string]*dynamic.Middleware{},
					Routers: map[string]*dynamic.Router{
						"testing-example-com-foo": {
							Rule:    "PathPrefix(`/foo`)",
							Service: "testing-service-foo-8080",
						},
					},
					Services: map[string]*dynamic.Service{
						"testing-service-foo-8080": {
							LoadBalancer: &dynamic.ServersLoadBalancer{
								Strategy: dynamic.BalancerStrategyWRR,
								Servers: []dynamic.Server{
									{
										URL: "http://[2001:0db8:3c4d:0015:0000:0000:1a2f:2a3b]:8080",
									},
								},
								PassHostHeader: pointer(true),
								ResponseForwarding: &dynamic.ResponseForwarding{
									FlushInterval: ptypes.Duration(100 * time.Millisecond),
								},
							},
						},
					},
				},
			},
		},
	}

	for _, test := range testCases {
		t.Run(test.desc, func(t *testing.T) {
			t.Parallel()

			clientMock := newClientMock(generateTestFilename(test.desc))

			p := Provider{IngressClass: test.ingressClass}
			p.AllowExternalNameServices = test.allowExternalNameServices
			conf := p.loadConfigurationFromIngresses(context.Background(), clientMock)

			assert.Equal(t, test.expected, conf)
		})
	}
}

func TestLoadConfigurationFromIngressesWithNativeLB(t *testing.T) {
	testCases := []struct {
		desc         string
		ingressClass string
		expected     *dynamic.Configuration
	}{
		{
			desc: "Ingress with native service lb",
			expected: &dynamic.Configuration{
				HTTP: &dynamic.HTTPConfiguration{
					Middlewares: map[string]*dynamic.Middleware{},
					Routers: map[string]*dynamic.Router{
						"testing-traefik-tchouk-bar": {
							Rule:    "Host(`traefik.tchouk`) && PathPrefix(`/bar`)",
							Service: "testing-service1-8080",
						},
					},
					Services: map[string]*dynamic.Service{
						"testing-service1-8080": {
							LoadBalancer: &dynamic.ServersLoadBalancer{
								Strategy:           dynamic.BalancerStrategyWRR,
								ResponseForwarding: &dynamic.ResponseForwarding{FlushInterval: dynamic.DefaultFlushInterval},
								PassHostHeader:     pointer(true),
								Servers: []dynamic.Server{
									{
										URL: "http://10.0.0.1:8080",
									},
								},
							},
						},
					},
				},
			},
		},
	}

	for _, test := range testCases {
		t.Run(test.desc, func(t *testing.T) {
			t.Parallel()

			clientMock := newClientMock(generateTestFilename(test.desc))

			p := Provider{IngressClass: test.ingressClass}
			conf := p.loadConfigurationFromIngresses(context.Background(), clientMock)

			assert.Equal(t, test.expected, conf)
		})
	}
}

func TestLoadConfigurationFromIngressesWithNodePortLB(t *testing.T) {
	testCases := []struct {
		desc                 string
		clusterScopeDisabled bool
		expected             *dynamic.Configuration
	}{
		{
			desc: "Ingress with node port lb",
			expected: &dynamic.Configuration{
				HTTP: &dynamic.HTTPConfiguration{
					Middlewares: map[string]*dynamic.Middleware{},
					Routers: map[string]*dynamic.Router{
						"testing-traefik-tchouk-bar": {
							Rule:    "Host(`traefik.tchouk`) && PathPrefix(`/bar`)",
							Service: "testing-service1-8080",
						},
					},
					Services: map[string]*dynamic.Service{
						"testing-service1-8080": {
							LoadBalancer: &dynamic.ServersLoadBalancer{
								Strategy:           dynamic.BalancerStrategyWRR,
								ResponseForwarding: &dynamic.ResponseForwarding{FlushInterval: dynamic.DefaultFlushInterval},
								PassHostHeader:     pointer(true),
								Servers: []dynamic.Server{
									{
										URL: "http://172.16.4.4:32456",
									},
								},
							},
						},
					},
				},
			},
		},
		{
			desc:                 "Ingress with node port lb cluster scope disabled",
			clusterScopeDisabled: true,
			expected: &dynamic.Configuration{
				HTTP: &dynamic.HTTPConfiguration{
					Middlewares: map[string]*dynamic.Middleware{},
					Routers:     map[string]*dynamic.Router{},
					Services:    map[string]*dynamic.Service{},
				},
			},
		},
	}

	for _, test := range testCases {
		t.Run(test.desc, func(t *testing.T) {
			t.Parallel()

			clientMock := newClientMock(generateTestFilename(test.desc))

			p := Provider{DisableClusterScopeResources: test.clusterScopeDisabled}
			conf := p.loadConfigurationFromIngresses(context.Background(), clientMock)

			assert.Equal(t, test.expected, conf)
		})
	}
}

func generateTestFilename(desc string) string {
	return filepath.Join("fixtures", strings.ReplaceAll(desc, " ", "-")+".yml")
}

func TestGetCertificates(t *testing.T) {
	testIngressWithoutHostname := buildIngress(
		iNamespace("testing"),
		iRules(
			iRule(iHost("ep1.example.com")),
			iRule(iHost("ep2.example.com")),
		),
		iTLSes(
			iTLS("test-secret"),
		),
	)

	testIngressWithoutSecret := buildIngress(
		iNamespace("testing"),
		iRules(
			iRule(iHost("ep1.example.com")),
		),
		iTLSes(
			iTLS("", "foo.com"),
		),
	)

	testCases := []struct {
		desc      string
		ingress   *netv1.Ingress
		client    Client
		result    map[string]*tls.CertAndStores
		errResult string
	}{
		{
			desc:    "api client returns error",
			ingress: testIngressWithoutHostname,
			client: clientMock{
				apiSecretError: errors.New("api secret error"),
			},
			errResult: "failed to fetch secret testing/test-secret: api secret error",
		},
		{
			desc:      "api client doesn't find secret",
			ingress:   testIngressWithoutHostname,
			client:    clientMock{},
			errResult: "secret testing/test-secret does not exist",
		},
		{
			desc:    "entry 'tls.crt' in secret missing",
			ingress: testIngressWithoutHostname,
			client: clientMock{
				secrets: []*corev1.Secret{
					{
						ObjectMeta: metav1.ObjectMeta{
							Name:      "test-secret",
							Namespace: "testing",
						},
						Data: map[string][]byte{
							"tls.key": []byte("tls-key"),
						},
					},
				},
			},
			errResult: "secret testing/test-secret is missing the following TLS data entries: tls.crt",
		},
		{
			desc:    "entry 'tls.key' in secret missing",
			ingress: testIngressWithoutHostname,
			client: clientMock{
				secrets: []*corev1.Secret{
					{
						ObjectMeta: metav1.ObjectMeta{
							Name:      "test-secret",
							Namespace: "testing",
						},
						Data: map[string][]byte{
							"tls.crt": []byte("tls-crt"),
						},
					},
				},
			},
			errResult: "secret testing/test-secret is missing the following TLS data entries: tls.key",
		},
		{
			desc:    "secret doesn't provide any of the required fields",
			ingress: testIngressWithoutHostname,
			client: clientMock{
				secrets: []*corev1.Secret{
					{
						ObjectMeta: metav1.ObjectMeta{
							Name:      "test-secret",
							Namespace: "testing",
						},
						Data: map[string][]byte{},
					},
				},
			},
			errResult: "secret testing/test-secret is missing the following TLS data entries: tls.crt, tls.key",
		},
		{
			desc: "add certificates to the configuration",
			ingress: buildIngress(
				iNamespace("testing"),
				iRules(
					iRule(iHost("ep1.example.com")),
					iRule(iHost("ep2.example.com")),
					iRule(iHost("ep3.example.com")),
				),
				iTLSes(
					iTLS("test-secret"),
					iTLS("test-secret2"),
				),
			),
			client: clientMock{
				secrets: []*corev1.Secret{
					{
						ObjectMeta: metav1.ObjectMeta{
							Name:      "test-secret2",
							Namespace: "testing",
						},
						Data: map[string][]byte{
							"tls.crt": []byte("tls-crt"),
							"tls.key": []byte("tls-key"),
						},
					},
					{
						ObjectMeta: metav1.ObjectMeta{
							Name:      "test-secret",
							Namespace: "testing",
						},
						Data: map[string][]byte{
							"tls.crt": []byte("tls-crt"),
							"tls.key": []byte("tls-key"),
						},
					},
				},
			},
			result: map[string]*tls.CertAndStores{
				"testing-test-secret": {
					Certificate: tls.Certificate{
						CertFile: types.FileOrContent("tls-crt"),
						KeyFile:  types.FileOrContent("tls-key"),
					},
				},
				"testing-test-secret2": {
					Certificate: tls.Certificate{
						CertFile: types.FileOrContent("tls-crt"),
						KeyFile:  types.FileOrContent("tls-key"),
					},
				},
			},
		},
		{
			desc:    "return nil when no secret is defined",
			ingress: testIngressWithoutSecret,
			client:  clientMock{},
			result:  map[string]*tls.CertAndStores{},
		},
	}

	for _, test := range testCases {
		t.Run(test.desc, func(t *testing.T) {
			t.Parallel()

			tlsConfigs := map[string]*tls.CertAndStores{}
			err := getCertificates(context.Background(), test.ingress, test.client, tlsConfigs)

			if test.errResult != "" {
				assert.EqualError(t, err, test.errResult)
			} else {
				assert.NoError(t, err)
				assert.Equal(t, test.result, tlsConfigs)
			}
		})
	}
}

func TestLoadConfigurationFromIngressesWithNativeLBByDefault(t *testing.T) {
	testCases := []struct {
		desc         string
		ingressClass string
		expected     *dynamic.Configuration
	}{
		{
			desc: "Ingress with native service lb",
			expected: &dynamic.Configuration{
				HTTP: &dynamic.HTTPConfiguration{
					Middlewares: map[string]*dynamic.Middleware{},
					Routers: map[string]*dynamic.Router{
						"testing-traefik-tchouk-bar": {
							Rule:    "Host(`traefik.tchouk`) && PathPrefix(`/bar`)",
							Service: "testing-service1-8080",
						},
					},
					Services: map[string]*dynamic.Service{
						"testing-service1-8080": {
							LoadBalancer: &dynamic.ServersLoadBalancer{
								Strategy:           dynamic.BalancerStrategyWRR,
								ResponseForwarding: &dynamic.ResponseForwarding{FlushInterval: dynamic.DefaultFlushInterval},
								PassHostHeader:     pointer(true),
								Servers: []dynamic.Server{
									{
										URL: "http://10.0.0.1:8080",
									},
								},
							},
						},
					},
				},
			},
		},
		{
			desc: "Ingress with native lb by default",
			expected: &dynamic.Configuration{
				HTTP: &dynamic.HTTPConfiguration{
					Middlewares: map[string]*dynamic.Middleware{},
					Routers: map[string]*dynamic.Router{
						"default-global-native-lb-traefik-tchouk-bar": {
							Rule:    "Host(`traefik.tchouk`) && PathPrefix(`/bar`)",
							Service: "default-service1-8080",
						},
					},
					Services: map[string]*dynamic.Service{
						"default-service1-8080": {
							LoadBalancer: &dynamic.ServersLoadBalancer{
								Strategy:           dynamic.BalancerStrategyWRR,
								ResponseForwarding: &dynamic.ResponseForwarding{FlushInterval: dynamic.DefaultFlushInterval},
								PassHostHeader:     pointer(true),
								Servers: []dynamic.Server{
									{
										URL: "http://10.0.0.1:8080",
									},
								},
							},
						},
					},
				},
			},
		},
	}

	for _, test := range testCases {
		t.Run(test.desc, func(t *testing.T) {
			t.Parallel()

			clientMock := newClientMock(generateTestFilename(test.desc))

			p := Provider{
				IngressClass:      test.ingressClass,
				NativeLBByDefault: true,
			}
			conf := p.loadConfigurationFromIngresses(context.Background(), clientMock)

			assert.Equal(t, test.expected, conf)
		})
	}
}

<<<<<<< HEAD
func TestPrefixMatchRegex(t *testing.T) {
	tests := []struct {
		path        string
		requestPath string
		match       bool
	}{ // The tests are taken from https://kubernetes.io/docs/concepts/services-networking/ingress/#examples
		{
			path:        "/foo",
			requestPath: "/foo",
			match:       true,
		},
		{
			path:        "/foo",
			requestPath: "/foo/",
			match:       true,
		},
		{
			path:        "/foo/",
			requestPath: "/foo",
			match:       true,
		},
		{
			path:        "/foo/",
			requestPath: "/foo/",
			match:       true,
		},
		{
			path:        "/aaa/bb",
			requestPath: "/aaa/bbb",
			match:       false,
		},
		{
			path:        "/aaa/bbb",
			requestPath: "/aaa/bbb",
			match:       true,
		},
		{
			path:        "/aaa/bbb/",
			requestPath: "/aaa/bbb",
			match:       true,
		},
		{
			path:        "/aaa/bbb",
			requestPath: "/aaa/bbb/",
			match:       true,
		},
		{
			path:        "/aaa/bbb",
			requestPath: "/aaa/bbb/ccc",
			match:       true,
		},
		{
			path:        "/aaa/bbb",
			requestPath: "/aaa/bbbxyz",
			match:       false,
		},
		{
			path:        "/aaa/bbb",
			requestPath: "/aaa/bbbxyz",
			match:       false,
		},
		{
			path:        "/",
			requestPath: "/aaa/ccc",
			match:       true,
		},
		{
			path:        "/aaa",
			requestPath: "/aaa/ccc",
			match:       true,
		},
		{
			path:        "/...",
			requestPath: "/aaa",
			match:       false,
		},
		{
			path:        "/...",
			requestPath: "/.../",
			match:       true,
		},
	}

	for i, tt := range tests {
		t.Run(fmt.Sprintf("Prefix match case #%d", i), func(t *testing.T) {
			re := regexp.MustCompile(buildPrefixMatchRegex(tt.path))
			assert.Equalf(t, tt.match, re.MatchString(tt.requestPath), "Kubernetes prefix matching path=%s, requestPath=%s incorrect", tt.path, tt.requestPath)
		})
	}
=======
func TestIngressEndpointPublishedService(t *testing.T) {
	testCases := []struct {
		desc                         string
		disableClusterScopeResources bool
		expected                     []netv1.IngressLoadBalancerIngress
	}{
		{
			desc: "Published Service ClusterIP",
			expected: []netv1.IngressLoadBalancerIngress{
				{
					IP: "1.2.3.4",
					Ports: []netv1.IngressPortStatus{
						{Port: 9090, Protocol: "TCP"},
						{Port: 9091, Protocol: "TCP"},
					},
				},
				{
					IP: "5.6.7.8",
					Ports: []netv1.IngressPortStatus{
						{Port: 9090, Protocol: "TCP"},
						{Port: 9091, Protocol: "TCP"},
					},
				},
			},
		},
		{
			desc: "Published Service LoadBalancer",
			expected: []netv1.IngressLoadBalancerIngress{
				{
					IP: "1.2.3.4",
					Ports: []netv1.IngressPortStatus{
						{Port: 9090, Protocol: "TCP"},
						{Port: 9091, Protocol: "TCP"},
					},
				},
				{
					IP: "5.6.7.8",
					Ports: []netv1.IngressPortStatus{
						{Port: 9090, Protocol: "TCP"},
						{Port: 9091, Protocol: "TCP"},
					},
				},
			},
		},
		{
			desc:                         "Published Service NodePort",
			disableClusterScopeResources: true,
		},
		{
			desc: "Published Service NodePort",
			expected: []netv1.IngressLoadBalancerIngress{
				{
					IP: "1.2.3.4",
					Ports: []netv1.IngressPortStatus{
						{Port: 9090, Protocol: "TCP"},
						{Port: 9091, Protocol: "TCP"},
					},
				},
				{
					IP: "5.6.7.8",
					Ports: []netv1.IngressPortStatus{
						{Port: 9090, Protocol: "TCP"},
						{Port: 9091, Protocol: "TCP"},
					},
				},
			},
		},
	}

	for _, test := range testCases {
		t.Run(test.desc, func(t *testing.T) {
			t.Parallel()

			k8sObjects := readResources(t, []string{generateTestFilename(test.desc)})
			kubeClient := kubefake.NewClientset(k8sObjects...)

			client := newClientImpl(kubeClient)

			stopCh := make(chan struct{})
			eventCh, err := client.WatchAll(nil, stopCh)
			require.NoError(t, err)

			if k8sObjects != nil {
				// just wait for the first event
				<-eventCh
			}

			p := Provider{
				DisableClusterScopeResources: test.disableClusterScopeResources,
				IngressEndpoint: &EndpointIngress{
					PublishedService: "default/published-service",
				},
			}
			p.loadConfigurationFromIngresses(context.Background(), client)

			ingress, err := kubeClient.NetworkingV1().Ingresses(metav1.NamespaceDefault).Get(context.Background(), "foo", metav1.GetOptions{})
			require.NoError(t, err)

			assert.Equal(t, test.expected, ingress.Status.LoadBalancer.Ingress)
		})
	}
}

func readResources(t *testing.T, paths []string) []runtime.Object {
	t.Helper()

	var k8sObjects []runtime.Object
	for _, path := range paths {
		yamlContent, err := os.ReadFile(filepath.FromSlash(path))
		if err != nil {
			panic(err)
		}

		objects := k8s.MustParseYaml(yamlContent)
		k8sObjects = append(k8sObjects, objects...)
	}

	return k8sObjects
>>>>>>> 6c3b099c
}<|MERGE_RESOLUTION|>--- conflicted
+++ resolved
@@ -2139,97 +2139,6 @@
 	}
 }
 
-<<<<<<< HEAD
-func TestPrefixMatchRegex(t *testing.T) {
-	tests := []struct {
-		path        string
-		requestPath string
-		match       bool
-	}{ // The tests are taken from https://kubernetes.io/docs/concepts/services-networking/ingress/#examples
-		{
-			path:        "/foo",
-			requestPath: "/foo",
-			match:       true,
-		},
-		{
-			path:        "/foo",
-			requestPath: "/foo/",
-			match:       true,
-		},
-		{
-			path:        "/foo/",
-			requestPath: "/foo",
-			match:       true,
-		},
-		{
-			path:        "/foo/",
-			requestPath: "/foo/",
-			match:       true,
-		},
-		{
-			path:        "/aaa/bb",
-			requestPath: "/aaa/bbb",
-			match:       false,
-		},
-		{
-			path:        "/aaa/bbb",
-			requestPath: "/aaa/bbb",
-			match:       true,
-		},
-		{
-			path:        "/aaa/bbb/",
-			requestPath: "/aaa/bbb",
-			match:       true,
-		},
-		{
-			path:        "/aaa/bbb",
-			requestPath: "/aaa/bbb/",
-			match:       true,
-		},
-		{
-			path:        "/aaa/bbb",
-			requestPath: "/aaa/bbb/ccc",
-			match:       true,
-		},
-		{
-			path:        "/aaa/bbb",
-			requestPath: "/aaa/bbbxyz",
-			match:       false,
-		},
-		{
-			path:        "/aaa/bbb",
-			requestPath: "/aaa/bbbxyz",
-			match:       false,
-		},
-		{
-			path:        "/",
-			requestPath: "/aaa/ccc",
-			match:       true,
-		},
-		{
-			path:        "/aaa",
-			requestPath: "/aaa/ccc",
-			match:       true,
-		},
-		{
-			path:        "/...",
-			requestPath: "/aaa",
-			match:       false,
-		},
-		{
-			path:        "/...",
-			requestPath: "/.../",
-			match:       true,
-		},
-	}
-
-	for i, tt := range tests {
-		t.Run(fmt.Sprintf("Prefix match case #%d", i), func(t *testing.T) {
-			re := regexp.MustCompile(buildPrefixMatchRegex(tt.path))
-			assert.Equalf(t, tt.match, re.MatchString(tt.requestPath), "Kubernetes prefix matching path=%s, requestPath=%s incorrect", tt.path, tt.requestPath)
-		})
-	}
-=======
 func TestIngressEndpointPublishedService(t *testing.T) {
 	testCases := []struct {
 		desc                         string
@@ -2348,5 +2257,95 @@
 	}
 
 	return k8sObjects
->>>>>>> 6c3b099c
+}
+
+func TestPrefixMatchRegex(t *testing.T) {
+	tests := []struct {
+		path        string
+		requestPath string
+		match       bool
+	}{ // The tests are taken from https://kubernetes.io/docs/concepts/services-networking/ingress/#examples
+		{
+			path:        "/foo",
+			requestPath: "/foo",
+			match:       true,
+		},
+		{
+			path:        "/foo",
+			requestPath: "/foo/",
+			match:       true,
+		},
+		{
+			path:        "/foo/",
+			requestPath: "/foo",
+			match:       true,
+		},
+		{
+			path:        "/foo/",
+			requestPath: "/foo/",
+			match:       true,
+		},
+		{
+			path:        "/aaa/bb",
+			requestPath: "/aaa/bbb",
+			match:       false,
+		},
+		{
+			path:        "/aaa/bbb",
+			requestPath: "/aaa/bbb",
+			match:       true,
+		},
+		{
+			path:        "/aaa/bbb/",
+			requestPath: "/aaa/bbb",
+			match:       true,
+		},
+		{
+			path:        "/aaa/bbb",
+			requestPath: "/aaa/bbb/",
+			match:       true,
+		},
+		{
+			path:        "/aaa/bbb",
+			requestPath: "/aaa/bbb/ccc",
+			match:       true,
+		},
+		{
+			path:        "/aaa/bbb",
+			requestPath: "/aaa/bbbxyz",
+			match:       false,
+		},
+		{
+			path:        "/aaa/bbb",
+			requestPath: "/aaa/bbbxyz",
+			match:       false,
+		},
+		{
+			path:        "/",
+			requestPath: "/aaa/ccc",
+			match:       true,
+		},
+		{
+			path:        "/aaa",
+			requestPath: "/aaa/ccc",
+			match:       true,
+		},
+		{
+			path:        "/...",
+			requestPath: "/aaa",
+			match:       false,
+		},
+		{
+			path:        "/...",
+			requestPath: "/.../",
+			match:       true,
+		},
+	}
+
+	for i, tt := range tests {
+		t.Run(fmt.Sprintf("Prefix match case #%d", i), func(t *testing.T) {
+			re := regexp.MustCompile(buildPrefixMatchRegex(tt.path))
+			assert.Equalf(t, tt.match, re.MatchString(tt.requestPath), "Kubernetes prefix matching path=%s, requestPath=%s incorrect", tt.path, tt.requestPath)
+		})
+	}
 }