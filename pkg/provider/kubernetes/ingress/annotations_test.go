--- conflicted
+++ resolved
@@ -140,17 +140,12 @@
 			},
 			expected: &ServiceConfig{
 				Service: &ServiceIng{
-<<<<<<< HEAD
 					Sticky: &dynamic.Sticky{
 						Cookie: &dynamic.Cookie{
 							Path: String("/"),
 						},
 					},
-					PassHostHeader: Bool(true),
-=======
-					Sticky:         &dynamic.Sticky{Cookie: &dynamic.Cookie{}},
 					PassHostHeader: pointer(true),
->>>>>>> 5cfc11fe
 				},
 			},
 		},
