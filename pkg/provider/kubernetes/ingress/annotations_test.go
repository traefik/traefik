--- conflicted
+++ resolved
@@ -126,13 +126,8 @@
 					},
 					ServersScheme:    "protocol",
 					ServersTransport: "foobar@file",
-<<<<<<< HEAD
-					PassHostHeader:   Bool(true),
-					NativeLB:         Bool(true),
-=======
 					PassHostHeader:   pointer(true),
-					NativeLB:         true,
->>>>>>> e5c80637
+					NativeLB:         pointer(true),
 				},
 			},
 		},
