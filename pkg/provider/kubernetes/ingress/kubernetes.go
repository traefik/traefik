--- conflicted
+++ resolved
@@ -790,7 +790,6 @@
 	return dupKey, nil
 }
 
-<<<<<<< HEAD
 func loadRouter(rule netv1.IngressRule, pa netv1.HTTPIngressPath, rtConfig *RouterConfig, serviceName string) *dynamic.Router {
 	var rules []string
 	if len(rule.Host) > 0 {
@@ -848,8 +847,6 @@
 	return fmt.Sprintf(prefixMatchRegexTemplate, regexp.QuoteMeta(path))
 }
 
-=======
->>>>>>> 33c1d700
 func throttleEvents(ctx context.Context, throttleDuration time.Duration, pool *safe.Pool, eventsChan <-chan interface{}) chan interface{} {
 	if throttleDuration == 0 {
 		return nil
