--- conflicted
+++ resolved
@@ -528,11 +528,7 @@
 
 			switch routeKind.Kind {
 			case kindHTTPRoute:
-<<<<<<< HEAD
-				numRoutesAttached, conditions = gatewayHTTPRouteToHTTPConf(ctx, ep, listener, gateway, client, conf)
-=======
-				listenerStatuses[i].Conditions = append(listenerStatuses[i].Conditions, p.gatewayHTTPRouteToHTTPConf(ctx, ep, listener, gateway, client, conf)...)
->>>>>>> 60bc47d0
+				numRoutesAttached, conditions = p.gatewayHTTPRouteToHTTPConf(ctx, ep, listener, gateway, client, conf)
 			case kindTCPRoute:
 				numRoutesAttached, conditions = gatewayTCPRouteToTCPConf(ctx, ep, listener, gateway, client, conf)
 			case kindTLSRoute:
@@ -695,11 +691,7 @@
 	return routeKinds, conditions
 }
 
-<<<<<<< HEAD
-func gatewayHTTPRouteToHTTPConf(ctx context.Context, ep string, listener gatev1alpha2.Listener, gateway *gatev1alpha2.Gateway, client Client, conf *dynamic.Configuration) (int32, []metav1.Condition) {
-=======
-func (p *Provider) gatewayHTTPRouteToHTTPConf(ctx context.Context, ep string, listener gatev1alpha2.Listener, gateway *gatev1alpha2.Gateway, client Client, conf *dynamic.Configuration) []metav1.Condition {
->>>>>>> 60bc47d0
+func (p *Provider) gatewayHTTPRouteToHTTPConf(ctx context.Context, ep string, listener gatev1alpha2.Listener, gateway *gatev1alpha2.Gateway, client Client, conf *dynamic.Configuration) (int32, []metav1.Condition) {
 	if listener.AllowedRoutes == nil {
 		// Should not happen due to validation.
 		return 0, nil
@@ -858,8 +850,7 @@
 			p.applyRouterTransform(ctx, rt, route)
 
 			routerKey = provider.Normalize(routerKey)
-<<<<<<< HEAD
-			conf.HTTP.Routers[routerKey] = &router
+			conf.HTTP.Routers[routerKey] = rt
 
 			atLeastOneRuleMatched = true
 		}
@@ -870,9 +861,6 @@
 				continue
 			}
 			numRoutesAttached++
-=======
-			conf.HTTP.Routers[routerKey] = rt
->>>>>>> 60bc47d0
 		}
 	}
 
