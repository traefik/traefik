package aggregator

import (
	"bytes"
	"testing"
	"time"

<<<<<<< HEAD
	"github.com/rs/zerolog"
	"github.com/rs/zerolog/log"
=======
>>>>>>> c777098a
	"github.com/stretchr/testify/assert"
	"github.com/stretchr/testify/require"
	"github.com/traefik/traefik/v3/pkg/config/dynamic"
	"github.com/traefik/traefik/v3/pkg/provider"
	"github.com/traefik/traefik/v3/pkg/safe"
)

func TestProviderAggregator_Provide(t *testing.T) {
	aggregator := ProviderAggregator{
		internalProvider: &providerMock{"internal"},
		fileProvider:     &providerMock{"file"},
		providers: []provider.Provider{
			&providerMock{"salad"},
			&providerMock{"tomato"},
			&providerMock{"onion"},
		},
	}

	cfgCh := make(chan dynamic.Message)
	errCh := make(chan error)
	pool := safe.NewPool(t.Context())

	t.Cleanup(pool.Stop)

	go func() {
		errCh <- aggregator.Provide(cfgCh, pool)
	}()

	// Make sure the file provider is always called first.
	requireReceivedMessageFromProviders(t, cfgCh, []string{"file"})

	// Check if all providers have been called, the order doesn't matter.
	requireReceivedMessageFromProviders(t, cfgCh, []string{"salad", "tomato", "onion", "internal"})

	require.NoError(t, <-errCh)
}

// requireReceivedMessageFromProviders makes sure the given providers have emitted a message on the given message channel.
// Providers order is not enforced.
func requireReceivedMessageFromProviders(t *testing.T, cfgCh <-chan dynamic.Message, names []string) {
	t.Helper()

	var msg dynamic.Message
	var receivedMessagesFrom []string

	for range names {
		select {
		case <-time.After(100 * time.Millisecond):
			require.Fail(t, "Timeout while waiting for configuration.")
		case msg = <-cfgCh:
			receivedMessagesFrom = append(receivedMessagesFrom, msg.ProviderName)
		}
	}

	require.ElementsMatch(t, names, receivedMessagesFrom)
}

type providerMock struct {
	Name string
}

func (p *providerMock) Init() error {
	return nil
}

func (p *providerMock) Provide(configurationChan chan<- dynamic.Message, pool *safe.Pool) error {
	configurationChan <- dynamic.Message{
		ProviderName:  p.Name,
		Configuration: &dynamic.Configuration{},
	}

	return nil
}

<<<<<<< HEAD
// mockNamespaceProvider is a mock implementation of NamespaceProvider for testing
type mockNamespaceProvider struct {
	namespace string
}

func (m *mockNamespaceProvider) GetNamespace() string {
	return m.namespace
}

func (m *mockNamespaceProvider) Provide(configurationChan chan<- dynamic.Message, pool *safe.Pool) error {
	return nil
}

func (m *mockNamespaceProvider) Init() error {
=======
// mockNamespacedProvider is a mock implementation of NamespacedProvider for testing
type mockNamespacedProvider struct {
	namespace string
}

func (m *mockNamespacedProvider) GetNamespace() string {
	return m.namespace
}

func (m *mockNamespacedProvider) Provide(_ chan<- dynamic.Message, _ *safe.Pool) error {
	return nil
}

func (m *mockNamespacedProvider) Init() error {
>>>>>>> c777098a
	return nil
}

func TestLaunchProviderWithNamespace(t *testing.T) {
<<<<<<< HEAD
	// Capture log output
	var buf bytes.Buffer

	originalLogger := log.Logger
	originalLevel := zerolog.GlobalLevel()

	log.Logger = zerolog.New(&buf).With().Timestamp().Logger()
	zerolog.SetGlobalLevel(zerolog.InfoLevel)

	providerWithNamespace := &mockNamespaceProvider{namespace: "test-namespace"}

	var _ provider.NamespaceProvider = providerWithNamespace
	var _ provider.Provider = providerWithNamespace

	aggregator := ProviderAggregator{
		internalProvider: providerWithNamespace,
	}

	cfgCh := make(chan dynamic.Message)
	errCh := make(chan error)
	pool := safe.NewPool(t.Context())

	t.Cleanup(func() {
		pool.Stop()
		log.Logger = originalLogger
		zerolog.SetGlobalLevel(originalLevel)
	})

	go func() {
		errCh <- aggregator.Provide(cfgCh, pool)
	}()

	require.NoError(t, <-errCh)

	output := buf.String()
	assert.Contains(t, output, "Starting provider *aggregator.mockNamespaceProvider (namespace: test-namespace)")
=======
	// Test that providers implementing NamespacedProvider are correctly identified
	providerWithNamespace := &mockNamespacedProvider{namespace: "test-namespace"}

	// Verify the interface implementation
	var _ provider.NamespacedProvider = providerWithNamespace
	var _ provider.Provider = providerWithNamespace

	// Test GetNamespace method
	assert.Equal(t, "test-namespace", providerWithNamespace.GetNamespace())

	// Test with empty namespace
	providerEmptyNamespace := &mockNamespacedProvider{namespace: ""}
	assert.Empty(t, providerEmptyNamespace.GetNamespace())
>>>>>>> c777098a
}<|MERGE_RESOLUTION|>--- conflicted
+++ resolved
@@ -5,11 +5,8 @@
 	"testing"
 	"time"
 
-<<<<<<< HEAD
 	"github.com/rs/zerolog"
 	"github.com/rs/zerolog/log"
-=======
->>>>>>> c777098a
 	"github.com/stretchr/testify/assert"
 	"github.com/stretchr/testify/require"
 	"github.com/traefik/traefik/v3/pkg/config/dynamic"
@@ -84,22 +81,6 @@
 	return nil
 }
 
-<<<<<<< HEAD
-// mockNamespaceProvider is a mock implementation of NamespaceProvider for testing
-type mockNamespaceProvider struct {
-	namespace string
-}
-
-func (m *mockNamespaceProvider) GetNamespace() string {
-	return m.namespace
-}
-
-func (m *mockNamespaceProvider) Provide(configurationChan chan<- dynamic.Message, pool *safe.Pool) error {
-	return nil
-}
-
-func (m *mockNamespaceProvider) Init() error {
-=======
 // mockNamespacedProvider is a mock implementation of NamespacedProvider for testing
 type mockNamespacedProvider struct {
 	namespace string
@@ -114,12 +95,10 @@
 }
 
 func (m *mockNamespacedProvider) Init() error {
->>>>>>> c777098a
 	return nil
 }
 
 func TestLaunchProviderWithNamespace(t *testing.T) {
-<<<<<<< HEAD
 	// Capture log output
 	var buf bytes.Buffer
 
@@ -129,9 +108,9 @@
 	log.Logger = zerolog.New(&buf).With().Timestamp().Logger()
 	zerolog.SetGlobalLevel(zerolog.InfoLevel)
 
-	providerWithNamespace := &mockNamespaceProvider{namespace: "test-namespace"}
+	providerWithNamespace := &mockNamespacedProvider{namespace: "test-namespace"}
 
-	var _ provider.NamespaceProvider = providerWithNamespace
+	var _ provider.NamespacedProvider = providerWithNamespace
 	var _ provider.Provider = providerWithNamespace
 
 	aggregator := ProviderAggregator{
@@ -155,20 +134,5 @@
 	require.NoError(t, <-errCh)
 
 	output := buf.String()
-	assert.Contains(t, output, "Starting provider *aggregator.mockNamespaceProvider (namespace: test-namespace)")
-=======
-	// Test that providers implementing NamespacedProvider are correctly identified
-	providerWithNamespace := &mockNamespacedProvider{namespace: "test-namespace"}
-
-	// Verify the interface implementation
-	var _ provider.NamespacedProvider = providerWithNamespace
-	var _ provider.Provider = providerWithNamespace
-
-	// Test GetNamespace method
-	assert.Equal(t, "test-namespace", providerWithNamespace.GetNamespace())
-
-	// Test with empty namespace
-	providerEmptyNamespace := &mockNamespacedProvider{namespace: ""}
-	assert.Empty(t, providerEmptyNamespace.GetNamespace())
->>>>>>> c777098a
+	assert.Contains(t, output, "Starting provider *aggregator.mockNamespacedProvider (namespace: test-namespace)")
 }