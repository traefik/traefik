--- conflicted
+++ resolved
@@ -101,23 +101,9 @@
 }
 
 // listenSaveAction listens to a chan to store ACME data in json format into `LocalStore.filename`.
-<<<<<<< HEAD
-func (s *LocalStore) listenSaveAction() {
-	safe.Go(func() {
-		logger := log.With().Str(logs.ProviderName, "acme").Logger()
-		for object := range s.saveDataChan {
-			data, err := json.MarshalIndent(object, "", "  ")
-			if err != nil {
-				logger.Error().Err(err).Send()
-			}
-
-			err = os.WriteFile(s.filename, data, 0o600)
-			if err != nil {
-				logger.Error().Err(err).Send()
-=======
 func (s *LocalStore) listenSaveAction(routinesPool *safe.Pool) {
 	routinesPool.GoCtx(func(ctx context.Context) {
-		logger := log.WithoutContext().WithField(log.ProviderName, "acme")
+		logger := log.With().Str(logs.ProviderName, "acme").Logger()
 		for {
 			select {
 			case <-ctx.Done():
@@ -133,14 +119,13 @@
 
 				data, err := json.MarshalIndent(object, "", "  ")
 				if err != nil {
-					logger.Error(err)
+					logger.Error().Err(err).Send()
 				}
 
 				err = os.WriteFile(s.filename, data, 0o600)
 				if err != nil {
-					logger.Error(err)
+					logger.Error().Err(err).Send()
 				}
->>>>>>> 86315e0f
 			}
 		}
 	})
