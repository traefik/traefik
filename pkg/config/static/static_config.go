--- conflicted
+++ resolved
@@ -251,42 +251,6 @@
 		c.EntryPoints["http"] = ep
 	}
 
-<<<<<<< HEAD
-	for _, entrypoint := range c.EntryPoints {
-		if entrypoint.Transport == nil ||
-			entrypoint.Transport.RespondingTimeouts == nil {
-			continue
-		}
-
-		respondingTimeouts := entrypoint.Transport.RespondingTimeouts
-
-		if respondingTimeouts.ReadTimeout != nil &&
-			respondingTimeouts.HTTP != nil &&
-			respondingTimeouts.HTTP.ReadTimeout == nil {
-			log.Warn().Msg("Option `respondingTimeouts.readTimeout` is deprecated, please use `respondingTimeouts.http.readTimeout` instead.")
-			respondingTimeouts.HTTP.ReadTimeout = respondingTimeouts.ReadTimeout
-			respondingTimeouts.ReadTimeout = nil
-		}
-
-		if respondingTimeouts.WriteTimeout != nil &&
-			respondingTimeouts.HTTP != nil &&
-			respondingTimeouts.HTTP.WriteTimeout == nil {
-			log.Warn().Msg("Option `respondingTimeouts.writeTimeout` is deprecated, please use `respondingTimeouts.http.writeTimeout` instead.")
-			respondingTimeouts.HTTP.WriteTimeout = respondingTimeouts.WriteTimeout
-			respondingTimeouts.WriteTimeout = nil
-		}
-
-		if respondingTimeouts.IdleTimeout != nil &&
-			respondingTimeouts.HTTP != nil &&
-			respondingTimeouts.HTTP.IdleTimeout == nil {
-			log.Warn().Msg("Option `respondingTimeouts.idleTimeout` is deprecated, please use `respondingTimeouts.http.idleTimeout` instead.")
-			respondingTimeouts.HTTP.IdleTimeout = respondingTimeouts.IdleTimeout
-			respondingTimeouts.IdleTimeout = nil
-		}
-	}
-
-=======
->>>>>>> b9b75277
 	// Creates the internal traefik entry point if needed
 	if (c.API != nil && c.API.Insecure) ||
 		(c.Ping != nil && !c.Ping.ManualRouting && c.Ping.EntryPoint == DefaultInternalEntryPointName) ||
