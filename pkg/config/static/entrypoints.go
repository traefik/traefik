--- conflicted
+++ resolved
@@ -56,10 +56,7 @@
 	ep.ForwardedHeaders = &ForwardedHeaders{}
 	ep.UDP = &UDPConfig{}
 	ep.UDP.SetDefaults()
-<<<<<<< HEAD
 	ep.HTTP = HTTPConfig{}
-=======
->>>>>>> a75b2384
 	ep.HTTP.SetDefaults()
 	ep.HTTP2 = &HTTP2Config{}
 	ep.HTTP2.SetDefaults()
@@ -70,24 +67,16 @@
 	Redirections          *Redirections `description:"Set of redirection" json:"redirections,omitempty" toml:"redirections,omitempty" yaml:"redirections,omitempty" export:"true"`
 	Middlewares           []string      `description:"Default middlewares for the routers linked to the entry point." json:"middlewares,omitempty" toml:"middlewares,omitempty" yaml:"middlewares,omitempty" export:"true"`
 	TLS                   *TLSConfig    `description:"Default TLS configuration for the routers linked to the entry point." json:"tls,omitempty" toml:"tls,omitempty" yaml:"tls,omitempty" label:"allowEmpty" file:"allowEmpty" export:"true"`
-<<<<<<< HEAD
 	EncodeQuerySemicolons bool          `description:"Defines whether request query semicolons should be URLEncoded." json:"encodeQuerySemicolons,omitempty" toml:"encodeQuerySemicolons,omitempty" yaml:"encodeQuerySemicolons,omitempty"`
+	SanitizePath          *bool         `description:"Defines whether to enable request path sanitization (removal of /./, /../ and multiple slash sequences)." json:"sanitizePath,omitempty" toml:"sanitizePath,omitempty" yaml:"sanitizePath,omitempty" export:"true"`
 	MaxHeaderBytes        int           `description:"Maximum size of request headers in bytes." json:"maxHeaderBytes,omitempty" toml:"maxHeaderBytes,omitempty" yaml:"maxHeaderBytes,omitempty" export:"true"`
 }
 
 // SetDefaults sets the default values.
 func (c *HTTPConfig) SetDefaults() {
+	sanitizePath := true
+	c.SanitizePath = &sanitizePath
 	c.MaxHeaderBytes = http.DefaultMaxHeaderBytes
-=======
-	EncodeQuerySemicolons bool          `description:"Defines whether request query semicolons should be URLEncoded." json:"encodeQuerySemicolons,omitempty" toml:"encodeQuerySemicolons,omitempty" yaml:"encodeQuerySemicolons,omitempty" export:"true"`
-	SanitizePath          *bool         `description:"Defines whether to enable request path sanitization (removal of /./, /../ and multiple slash sequences)." json:"sanitizePath,omitempty" toml:"sanitizePath,omitempty" yaml:"sanitizePath,omitempty" export:"true"`
-}
-
-// SetDefaults sets the default values.
-func (h *HTTPConfig) SetDefaults() {
-	sanitizePath := true
-	h.SanitizePath = &sanitizePath
->>>>>>> a75b2384
 }
 
 // HTTP2Config is the HTTP2 configuration of an entry point.
