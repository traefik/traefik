--- conflicted
+++ resolved
@@ -37,9 +37,7 @@
 	Compress          *Compress          `json:"compress,omitempty" toml:"compress,omitempty" yaml:"compress,omitempty" label:"allowEmpty" file:"allowEmpty"`
 	PassTLSClientCert *PassTLSClientCert `json:"passTLSClientCert,omitempty" toml:"passTLSClientCert,omitempty" yaml:"passTLSClientCert,omitempty"`
 	Retry             *Retry             `json:"retry,omitempty" toml:"retry,omitempty" yaml:"retry,omitempty"`
-<<<<<<< HEAD
 	H2Push            *H2Push            `json:"h2push,omitempty" toml:"h2push,omitempty" yaml:"h2push,omitempty"`
-=======
 	ContentType       *ContentType       `json:"contentType,omitempty" toml:"contentType,omitempty" yaml:"contentType,omitempty"`
 }
 
@@ -56,7 +54,6 @@
 // This middleware exists to enable the correct behavior until at least the default one can be changed in a future version.
 type ContentType struct {
 	AutoDetect bool `json:"autoDetect,omitempty" toml:"autoDetect,omitempty" yaml:"autoDetect,omitempty"`
->>>>>>> ed216bea
 }
 
 // +k8s:deepcopy-gen=true
