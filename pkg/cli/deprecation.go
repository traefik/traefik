--- conflicted
+++ resolved
@@ -270,13 +270,8 @@
 	var incompatible bool
 	if c.Pilot != nil {
 		incompatible = true
-<<<<<<< HEAD
-		logger.Error().Msg("Pilot configuration has been removed in v3, please remove all Pilot-related static configuration for Traefik to start." +
+		logger.Error().Msg("Pilot configuration has been removed in v3, please remove all Pilot-related install configuration for Traefik to start." +
 			" For more information please read the migration guide: https://doc.traefik.io/traefik/v3.6/migration/v2-to-v3/#pilot")
-=======
-		logger.Error().Msg("Pilot configuration has been removed in v3, please remove all Pilot-related install configuration for Traefik to start." +
-			" For more information please read the migration guide: https://doc.traefik.io/traefik/v3.5/migration/v2-to-v3/#pilot")
->>>>>>> bb10b9df
 	}
 
 	incompatibleCore := c.Core.deprecationNotice(logger)
@@ -323,24 +318,14 @@
 
 	if p.Marathon != nil {
 		incompatible = true
-<<<<<<< HEAD
-		logger.Error().Msg("Marathon provider has been removed in v3, please remove all Marathon-related static configuration for Traefik to start." +
+		logger.Error().Msg("Marathon provider has been removed in v3, please remove all Marathon-related install configuration for Traefik to start." +
 			" For more information please read the migration guide: https://doc.traefik.io/traefik/v3.6/migration/v2-to-v3/#marathon-provider")
-=======
-		logger.Error().Msg("Marathon provider has been removed in v3, please remove all Marathon-related install configuration for Traefik to start." +
-			" For more information please read the migration guide: https://doc.traefik.io/traefik/v3.5/migration/v2-to-v3/#marathon-provider")
->>>>>>> bb10b9df
 	}
 
 	if p.Rancher != nil {
 		incompatible = true
-<<<<<<< HEAD
-		logger.Error().Msg("Rancher provider has been removed in v3, please remove all Rancher-related static configuration for Traefik to start." +
+		logger.Error().Msg("Rancher provider has been removed in v3, please remove all Rancher-related install configuration for Traefik to start." +
 			" For more information please read the migration guide: https://doc.traefik.io/traefik/v3.6/migration/v2-to-v3/#rancher-v1-provider")
-=======
-		logger.Error().Msg("Rancher provider has been removed in v3, please remove all Rancher-related install configuration for Traefik to start." +
-			" For more information please read the migration guide: https://doc.traefik.io/traefik/v3.5/migration/v2-to-v3/#rancher-v1-provider")
->>>>>>> bb10b9df
 	}
 
 	dockerIncompatible := p.Docker.deprecationNotice(logger)
@@ -382,23 +367,14 @@
 	if d.SwarmMode != nil {
 		incompatible = true
 		logger.Error().Msg("Docker provider `swarmMode` option has been removed in v3, please use the Swarm Provider instead." +
-<<<<<<< HEAD
-			"For more information please read the migration guide: https://doc.traefik.io/traefik/v3.6/migration/v2-to-v3/#docker-docker-swarm")
-=======
-			" For more information please read the migration guide: https://doc.traefik.io/traefik/v3.5/migration/v2-to-v3/#docker-docker-swarm")
->>>>>>> bb10b9df
+			" For more information please read the migration guide: https://doc.traefik.io/traefik/v3.6/migration/v2-to-v3/#docker-docker-swarm")
 	}
 
 	if d.TLS != nil && d.TLS.CAOptional != nil {
 		incompatible = true
 		logger.Error().Msg("Docker provider `tls.CAOptional` option has been removed in v3, as TLS client authentication is a server side option (see https://github.com/golang/go/blob/740a490f71d026bb7d2d13cb8fa2d6d6e0572b70/src/crypto/tls/common.go#L634)." +
-<<<<<<< HEAD
-			"Please remove all occurrences from the static configuration for Traefik to start." +
-			"For more information please read the migration guide: https://doc.traefik.io/traefik/v3.6/migration/v2-to-v3/#tlscaoptional")
-=======
 			" Please remove all occurrences from the install configuration for Traefik to start." +
-			" For more information please read the migration guide: https://doc.traefik.io/traefik/v3.5/migration/v2-to-v3/#tlscaoptional")
->>>>>>> bb10b9df
+			" For more information please read the migration guide: https://doc.traefik.io/traefik/v3.6/migration/v2-to-v3/#tlscaoptional")
 	}
 
 	return incompatible
@@ -438,13 +414,8 @@
 	if e.TLS != nil && e.TLS.CAOptional != nil {
 		incompatible = true
 		logger.Error().Msg("ETCD provider `tls.CAOptional` option has been removed in v3, as TLS client authentication is a server side option (see https://github.com/golang/go/blob/740a490f71d026bb7d2d13cb8fa2d6d6e0572b70/src/crypto/tls/common.go#L634)." +
-<<<<<<< HEAD
-			"Please remove all occurrences from the static configuration for Traefik to start." +
-			"For more information please read the migration guide: https://doc.traefik.io/traefik/v3.6/migration/v2-to-v3/#tlscaoptional_3")
-=======
 			" Please remove all occurrences from the install configuration for Traefik to start." +
-			" For more information please read the migration guide: https://doc.traefik.io/traefik/v3.5/migration/v2-to-v3/#tlscaoptional_3")
->>>>>>> bb10b9df
+			" For more information please read the migration guide: https://doc.traefik.io/traefik/v3.6/migration/v2-to-v3/#tlscaoptional_3")
 	}
 
 	return incompatible
@@ -464,13 +435,8 @@
 	if r.TLS != nil && r.TLS.CAOptional != nil {
 		incompatible = true
 		logger.Error().Msg("Redis provider `tls.CAOptional` option has been removed in v3, as TLS client authentication is a server side option (see https://github.com/golang/go/blob/740a490f71d026bb7d2d13cb8fa2d6d6e0572b70/src/crypto/tls/common.go#L634)." +
-<<<<<<< HEAD
-			"Please remove all occurrences from the static configuration for Traefik to start." +
-			"For more information please read the migration guide: https://doc.traefik.io/traefik/v3.6/migration/v2-to-v3/#tlscaoptional_4")
-=======
 			" Please remove all occurrences from the install configuration for Traefik to start." +
-			" For more information please read the migration guide: https://doc.traefik.io/traefik/v3.5/migration/v2-to-v3/#tlscaoptional_4")
->>>>>>> bb10b9df
+			" For more information please read the migration guide: https://doc.traefik.io/traefik/v3.6/migration/v2-to-v3/#tlscaoptional_4")
 	}
 
 	return incompatible
@@ -491,23 +457,14 @@
 	if c.Namespace != nil {
 		incompatible = true
 		logger.Error().Msg("Consul provider `namespace` option has been removed, please use the `namespaces` option instead." +
-<<<<<<< HEAD
-			"For more information please read the migration guide: https://doc.traefik.io/traefik/v3.6/migration/v2-to-v3/#consul-provider")
-=======
-			" For more information please read the migration guide: https://doc.traefik.io/traefik/v3.5/migration/v2-to-v3/#consul-provider")
->>>>>>> bb10b9df
+			" For more information please read the migration guide: https://doc.traefik.io/traefik/v3.6/migration/v2-to-v3/#consul-provider")
 	}
 
 	if c.TLS != nil && c.TLS.CAOptional != nil {
 		incompatible = true
 		logger.Error().Msg("Consul provider `tls.CAOptional` option has been removed in v3, as TLS client authentication is a server side option (see https://github.com/golang/go/blob/740a490f71d026bb7d2d13cb8fa2d6d6e0572b70/src/crypto/tls/common.go#L634)." +
-<<<<<<< HEAD
-			"Please remove all occurrences from the static configuration for Traefik to start." +
-			"For more information please read the migration guide: https://doc.traefik.io/traefik/v3.6/migration/v2-to-v3/#tlscaoptional_1")
-=======
 			" Please remove all occurrences from the install configuration for Traefik to start." +
-			" For more information please read the migration guide: https://doc.traefik.io/traefik/v3.5/migration/v2-to-v3/#tlscaoptional_1")
->>>>>>> bb10b9df
+			" For more information please read the migration guide: https://doc.traefik.io/traefik/v3.6/migration/v2-to-v3/#tlscaoptional_1")
 	}
 
 	return incompatible
@@ -532,23 +489,14 @@
 	if c.Namespace != nil {
 		incompatible = true
 		logger.Error().Msg("ConsulCatalog provider `namespace` option has been removed, please use the `namespaces` option instead." +
-<<<<<<< HEAD
-			"For more information please read the migration guide: https://doc.traefik.io/traefik/v3.6/migration/v2-to-v3/#consulcatalog-provider")
-=======
-			" For more information please read the migration guide: https://doc.traefik.io/traefik/v3.5/migration/v2-to-v3/#consulcatalog-provider")
->>>>>>> bb10b9df
+			" For more information please read the migration guide: https://doc.traefik.io/traefik/v3.6/migration/v2-to-v3/#consulcatalog-provider")
 	}
 
 	if c.Endpoint != nil && c.Endpoint.TLS != nil && c.Endpoint.TLS.CAOptional != nil {
 		incompatible = true
 		logger.Error().Msg("ConsulCatalog provider `tls.CAOptional` option has been removed in v3, as TLS client authentication is a server side option (see https://github.com/golang/go/blob/740a490f71d026bb7d2d13cb8fa2d6d6e0572b70/src/crypto/tls/common.go#L634)." +
-<<<<<<< HEAD
-			"Please remove all occurrences from the static configuration for Traefik to start." +
-			"For more information please read the migration guide: https://doc.traefik.io/traefik/v3.6/migration/v2-to-v3/#endpointtlscaoptional")
-=======
 			" Please remove all occurrences from the install configuration for Traefik to start." +
-			" For more information please read the migration guide: https://doc.traefik.io/traefik/v3.5/migration/v2-to-v3/#endpointtlscaoptional")
->>>>>>> bb10b9df
+			" For more information please read the migration guide: https://doc.traefik.io/traefik/v3.6/migration/v2-to-v3/#endpointtlscaoptional")
 	}
 
 	return incompatible
@@ -569,23 +517,14 @@
 	if n.Namespace != nil {
 		incompatible = true
 		logger.Error().Msg("Nomad provider `namespace` option has been removed, please use the `namespaces` option instead." +
-<<<<<<< HEAD
-			"For more information please read the migration guide: https://doc.traefik.io/traefik/v3.6/migration/v2-to-v3/#nomad-provider")
-=======
-			" For more information please read the migration guide: https://doc.traefik.io/traefik/v3.5/migration/v2-to-v3/#nomad-provider")
->>>>>>> bb10b9df
+			" For more information please read the migration guide: https://doc.traefik.io/traefik/v3.6/migration/v2-to-v3/#nomad-provider")
 	}
 
 	if n.Endpoint != nil && n.Endpoint.TLS != nil && n.Endpoint.TLS.CAOptional != nil {
 		incompatible = true
 		logger.Error().Msg("Nomad provider `tls.CAOptional` option has been removed in v3, as TLS client authentication is a server side option (see https://github.com/golang/go/blob/740a490f71d026bb7d2d13cb8fa2d6d6e0572b70/src/crypto/tls/common.go#L634)." +
-<<<<<<< HEAD
-			"Please remove all occurrences from the static configuration for Traefik to start." +
-			"For more information please read the migration guide: https://doc.traefik.io/traefik/v3.6/migration/v2-to-v3/#endpointtlscaoptional_1")
-=======
 			" Please remove all occurrences from the install configuration for Traefik to start." +
-			" For more information please read the migration guide: https://doc.traefik.io/traefik/v3.5/migration/v2-to-v3/#endpointtlscaoptional_1")
->>>>>>> bb10b9df
+			" For more information please read the migration guide: https://doc.traefik.io/traefik/v3.6/migration/v2-to-v3/#endpointtlscaoptional_1")
 	}
 
 	return incompatible
@@ -605,13 +544,8 @@
 	if h.TLS != nil && h.TLS.CAOptional != nil {
 		incompatible = true
 		logger.Error().Msg("HTTP provider `tls.CAOptional` option has been removed in v3, as TLS client authentication is a server side option (see https://github.com/golang/go/blob/740a490f71d026bb7d2d13cb8fa2d6d6e0572b70/src/crypto/tls/common.go#L634)." +
-<<<<<<< HEAD
-			"Please remove all occurrences from the static configuration for Traefik to start." +
-			"For more information please read the migration guide: https://doc.traefik.io/traefik/v3.6/migration/v2-to-v3/#tlscaoptional_2")
-=======
 			" Please remove all occurrences from the install configuration for Traefik to start." +
-			" For more information please read the migration guide: https://doc.traefik.io/traefik/v3.5/migration/v2-to-v3/#tlscaoptional_2")
->>>>>>> bb10b9df
+			" For more information please read the migration guide: https://doc.traefik.io/traefik/v3.6/migration/v2-to-v3/#tlscaoptional_2")
 	}
 
 	return incompatible
@@ -628,13 +562,8 @@
 
 	if i.DisableIngressClassLookup != nil {
 		logger.Error().Msg("Kubernetes Ingress provider `disableIngressClassLookup` option has been deprecated in v3.1, and will be removed in the next major version." +
-<<<<<<< HEAD
-			"Please use the `disableClusterScopeResources` option instead." +
-			"For more information please read the migration guide: https://doc.traefik.io/traefik/v3.6/migration/v3/#ingressclasslookup")
-=======
 			" Please use the `disableClusterScopeResources` option instead." +
-			" For more information please read the migration guide: https://doc.traefik.io/traefik/v3.5/migration/v3/#ingressclasslookup")
->>>>>>> bb10b9df
+			" For more information please read the migration guide: https://doc.traefik.io/traefik/v3.6/migration/v3/#ingressclasslookup")
 	}
 }
 
@@ -650,26 +579,16 @@
 
 	if e.HTTP3 != nil {
 		logger.Error().Msg("HTTP3 is not an experimental feature in v3 and the associated enablement has been removed." +
-<<<<<<< HEAD
-			"Please remove its usage from the static configuration for Traefik to start." +
-			"For more information please read the migration guide: https://doc.traefik.io/traefik/v3.6/migration/v2-to-v3-details/#http3")
-=======
 			" Please remove its usage from the install configuration for Traefik to start." +
-			" For more information please read the migration guide: https://doc.traefik.io/traefik/v3.5/migration/v2-to-v3-details/#http3")
->>>>>>> bb10b9df
+			" For more information please read the migration guide: https://doc.traefik.io/traefik/v3.6/migration/v2-to-v3-details/#http3")
 
 		return true
 	}
 
 	if e.KubernetesGateway != nil {
 		logger.Error().Msg("KubernetesGateway provider is not an experimental feature starting with v3.1." +
-<<<<<<< HEAD
-			"Please remove its usage from the static configuration." +
-			"For more information please read the migration guide: https://doc.traefik.io/traefik/v3.6/migration/v3/#gateway-api-kubernetesgateway-provider")
-=======
 			" Please remove its usage from the install configuration." +
-			" For more information please read the migration guide: https://doc.traefik.io/traefik/v3.5/migration/v3/#gateway-api-kubernetesgateway-provider")
->>>>>>> bb10b9df
+			" For more information please read the migration guide: https://doc.traefik.io/traefik/v3.6/migration/v3/#gateway-api-kubernetesgateway-provider")
 	}
 
 	return false
@@ -696,102 +615,57 @@
 	if t.SpanNameLimit != nil {
 		incompatible = true
 		logger.Error().Msg("SpanNameLimit option for Tracing has been removed in v3, as Span names are now of a fixed length." +
-<<<<<<< HEAD
-			"For more information please read the migration guide: https://doc.traefik.io/traefik/v3.6/migration/v2-to-v3/#tracing")
-=======
-			" For more information please read the migration guide: https://doc.traefik.io/traefik/v3.5/migration/v2-to-v3/#tracing")
->>>>>>> bb10b9df
+			" For more information please read the migration guide: https://doc.traefik.io/traefik/v3.6/migration/v2-to-v3/#tracing")
 	}
 
 	if t.GlobalAttributes != nil {
 		log.Warn().Msgf("tracing.globalAttributes option is now deprecated, please use tracing.resourceAttributes instead.")
 
 		logger.Error().Msg("`tracing.globalAttributes` option has been deprecated in v3.3, and will be removed in the next major version." +
-<<<<<<< HEAD
-			"Please use the `tracing.resourceAttributes` option instead." +
-			"For more information please read the migration guide: https://doc.traefik.io/traefik/v3.6/migration/v3/#tracing-global-attributes")
-=======
 			" Please use the `tracing.resourceAttributes` option instead." +
-			" For more information please read the migration guide: https://doc.traefik.io/traefik/v3.5/migration/v3/#tracing-global-attributes")
->>>>>>> bb10b9df
+			" For more information please read the migration guide: https://doc.traefik.io/traefik/v3.6/migration/v3/#tracing-global-attributes")
 	}
 
 	if t.Jaeger != nil {
 		incompatible = true
-<<<<<<< HEAD
-		logger.Error().Msg("Jaeger Tracing backend has been removed in v3, please remove all Jaeger-related Tracing static configuration for Traefik to start." +
-			"In v3, Open Telemetry replaces specific tracing backend implementations, and an collector/exporter can be used to export metrics in a vendor specific format." +
-			"For more information please read the migration guide: https://doc.traefik.io/traefik/v3.6/migration/v2-to-v3/#tracing")
-=======
 		logger.Error().Msg("Jaeger Tracing backend has been removed in v3, please remove all Jaeger-related Tracing install configuration for Traefik to start." +
 			" In v3, Open Telemetry replaces specific tracing backend implementations, and an collector/exporter can be used to export metrics in a vendor specific format." +
-			" For more information please read the migration guide: https://doc.traefik.io/traefik/v3.5/migration/v2-to-v3/#tracing")
->>>>>>> bb10b9df
+			" For more information please read the migration guide: https://doc.traefik.io/traefik/v3.6/migration/v2-to-v3/#tracing")
 	}
 
 	if t.Zipkin != nil {
 		incompatible = true
-<<<<<<< HEAD
-		logger.Error().Msg("Zipkin Tracing backend has been removed in v3, please remove all Zipkin-related Tracing static configuration for Traefik to start." +
-			"In v3, Open Telemetry replaces specific tracing backend implementations, and an collector/exporter can be used to export metrics in a vendor specific format." +
-			"For more information please read the migration guide: https://doc.traefik.io/traefik/v3.6/migration/v2-to-v3/#tracing")
-=======
 		logger.Error().Msg("Zipkin Tracing backend has been removed in v3, please remove all Zipkin-related Tracing install configuration for Traefik to start." +
 			" In v3, Open Telemetry replaces specific tracing backend implementations, and an collector/exporter can be used to export metrics in a vendor specific format." +
-			" For more information please read the migration guide: https://doc.traefik.io/traefik/v3.5/migration/v2-to-v3/#tracing")
->>>>>>> bb10b9df
+			" For more information please read the migration guide: https://doc.traefik.io/traefik/v3.6/migration/v2-to-v3/#tracing")
 	}
 
 	if t.Datadog != nil {
 		incompatible = true
-<<<<<<< HEAD
-		logger.Error().Msg("Datadog Tracing backend has been removed in v3, please remove all Datadog-related Tracing static configuration for Traefik to start." +
-			"In v3, Open Telemetry replaces specific tracing backend implementations, and an collector/exporter can be used to export metrics in a vendor specific format." +
-			"For more information please read the migration guide: https://doc.traefik.io/traefik/v3.6/migration/v2-to-v3/#tracing")
-=======
 		logger.Error().Msg("Datadog Tracing backend has been removed in v3, please remove all Datadog-related Tracing install configuration for Traefik to start." +
 			" In v3, Open Telemetry replaces specific tracing backend implementations, and an collector/exporter can be used to export metrics in a vendor specific format." +
-			" For more information please read the migration guide: https://doc.traefik.io/traefik/v3.5/migration/v2-to-v3/#tracing")
->>>>>>> bb10b9df
+			" For more information please read the migration guide: https://doc.traefik.io/traefik/v3.6/migration/v2-to-v3/#tracing")
 	}
 
 	if t.Instana != nil {
 		incompatible = true
-<<<<<<< HEAD
-		logger.Error().Msg("Instana Tracing backend has been removed in v3, please remove all Instana-related Tracing static configuration for Traefik to start." +
-			"In v3, Open Telemetry replaces specific tracing backend implementations, and an collector/exporter can be used to export metrics in a vendor specific format." +
-			"For more information please read the migration guide: https://doc.traefik.io/traefik/v3.6/migration/v2-to-v3/#tracing")
-=======
 		logger.Error().Msg("Instana Tracing backend has been removed in v3, please remove all Instana-related Tracing install configuration for Traefik to start." +
 			" In v3, Open Telemetry replaces specific tracing backend implementations, and an collector/exporter can be used to export metrics in a vendor specific format." +
-			" For more information please read the migration guide: https://doc.traefik.io/traefik/v3.5/migration/v2-to-v3/#tracing")
->>>>>>> bb10b9df
+			" For more information please read the migration guide: https://doc.traefik.io/traefik/v3.6/migration/v2-to-v3/#tracing")
 	}
 
 	if t.Haystack != nil {
 		incompatible = true
-<<<<<<< HEAD
-		logger.Error().Msg("Haystack Tracing backend has been removed in v3, please remove all Haystack-related Tracing static configuration for Traefik to start." +
-			"In v3, Open Telemetry replaces specific tracing backend implementations, and an collector/exporter can be used to export metrics in a vendor specific format." +
-			"For more information please read the migration guide: https://doc.traefik.io/traefik/v3.6/migration/v2-to-v3/#tracing")
-=======
 		logger.Error().Msg("Haystack Tracing backend has been removed in v3, please remove all Haystack-related Tracing install configuration for Traefik to start." +
 			" In v3, Open Telemetry replaces specific tracing backend implementations, and an collector/exporter can be used to export metrics in a vendor specific format." +
-			" For more information please read the migration guide: https://doc.traefik.io/traefik/v3.5/migration/v2-to-v3/#tracing")
->>>>>>> bb10b9df
+			" For more information please read the migration guide: https://doc.traefik.io/traefik/v3.6/migration/v2-to-v3/#tracing")
 	}
 
 	if t.Elastic != nil {
 		incompatible = true
-<<<<<<< HEAD
-		logger.Error().Msg("Elastic Tracing backend has been removed in v3, please remove all Elastic-related Tracing static configuration for Traefik to start." +
-			"In v3, Open Telemetry replaces specific tracing backend implementations, and an collector/exporter can be used to export metrics in a vendor specific format." +
-			"For more information please read the migration guide: https://doc.traefik.io/traefik/v3.6/migration/v2-to-v3/#tracing")
-=======
 		logger.Error().Msg("Elastic Tracing backend has been removed in v3, please remove all Elastic-related Tracing install configuration for Traefik to start." +
 			" In v3, Open Telemetry replaces specific tracing backend implementations, and an collector/exporter can be used to export metrics in a vendor specific format." +
-			" For more information please read the migration guide: https://doc.traefik.io/traefik/v3.5/migration/v2-to-v3/#tracing")
->>>>>>> bb10b9df
+			" For more information please read the migration guide: https://doc.traefik.io/traefik/v3.6/migration/v2-to-v3/#tracing")
 	}
 
 	return incompatible
