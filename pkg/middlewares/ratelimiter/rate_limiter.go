// Package ratelimiter implements a rate limiting and traffic shaping middleware with a set of token buckets.
package ratelimiter

import (
	"context"
	"fmt"
	"net/http"
	"time"

<<<<<<< HEAD
	"github.com/opentracing/opentracing-go/ext"
=======
	"github.com/mailgun/ttlmap"
	"github.com/rs/zerolog/log"
>>>>>>> 1548ddec
	"github.com/traefik/traefik/v3/pkg/config/dynamic"
	"github.com/traefik/traefik/v3/pkg/middlewares"
	"github.com/traefik/traefik/v3/pkg/middlewares/observability"
	"github.com/vulcand/oxy/v2/utils"
	"go.opentelemetry.io/otel/trace"
	"golang.org/x/time/rate"
)

const (
	typeName   = "RateLimiter"
	maxSources = 65536
)

// rateLimiter implements rate limiting and traffic shaping with a set of token buckets;
// one for each traffic source. The same parameters are applied to all the buckets.
type rateLimiter struct {
	name string
	rate rate.Limit // reqs/s
	// maxDelay is the maximum duration we're willing to wait for a bucket reservation to become effective, in nanoseconds.
	// For now it is somewhat arbitrarily set to 1/(2*rate).
	maxDelay      time.Duration
	sourceMatcher utils.SourceExtractor
	next          http.Handler

	limiter Limiter
}

type Limiter interface {
	Allow(ctx context.Context, token string, amount int64, req *http.Request, rw http.ResponseWriter) (bool, error)
}

// New returns a rate limiter middleware.
func New(ctx context.Context, next http.Handler, config dynamic.RateLimit, name string) (http.Handler, error) {
	logger := middlewares.GetLogger(ctx, name, typeName)
	logger.Debug().Msg("Creating middleware")

	ctxLog := logger.WithContext(ctx)

	if config.SourceCriterion == nil ||
		config.SourceCriterion.IPStrategy == nil &&
			config.SourceCriterion.RequestHeaderName == "" && !config.SourceCriterion.RequestHost {
		config.SourceCriterion = &dynamic.SourceCriterion{
			IPStrategy: &dynamic.IPStrategy{},
		}
	}

	sourceMatcher, err := middlewares.GetSourceExtractor(ctxLog, config.SourceCriterion)
	if err != nil {
		return nil, err
	}

	burst := config.Burst
	if burst < 1 {
		burst = 1
	}

	period := time.Duration(config.Period)
	if period < 0 {
		return nil, fmt.Errorf("negative value not valid for period: %v", period)
	}
	if period == 0 {
		period = time.Second
	}

	// Initialized at rate.Inf to enforce no rate limiting when config.Average == 0
	rtl := float64(rate.Inf)
	// No need to set any particular value for maxDelay as the reservation's delay
	// will be <= 0 in the Inf case (i.e. the average == 0 case).
	var maxDelay time.Duration

	if config.Average > 0 {
		rtl = float64(config.Average*int64(time.Second)) / float64(period)
		// maxDelay does not scale well for rates below 1,
		// so we just cap it to the corresponding value, i.e. 0.5s, in order to keep the effective rate predictable.
		// One alternative would be to switch to a no-reservation mode (Allow() method) whenever we are in such a low rate regime.
		if rtl < 1 {
			maxDelay = 500 * time.Millisecond
		} else {
			maxDelay = time.Second / (time.Duration(rtl) * 2)
		}
	}

	// Make the ttl inversely proportional to how often a rate limiter is supposed to see any activity (when maxed out),
	// for low rate limiters.
	// Otherwise just make it a second for all the high rate limiters.
	// Add an extra second in both cases for continuity between the two cases.
	ttl := 1
	if rtl >= 1 {
		ttl++
	} else if rtl > 0 {
		ttl += int(1 / rtl)
	}
	var limiter Limiter
	if config.Redis != nil {
		limiter, err = NewRedisLimiter(rate.Limit(rtl), burst, maxDelay, ttl, config, logger)
		if err != nil {
			return nil, err
		}
	} else {
		limiter, err = NewBaseLimiter(rate.Limit(rtl), burst, maxDelay, ttl, logger)
		if err != nil {
			return nil, err
		}
	}

	rateLimmiter := &rateLimiter{
		name:          name,
		rate:          rate.Limit(rtl),
		maxDelay:      maxDelay,
		next:          next,
		sourceMatcher: sourceMatcher,
		limiter:       limiter,
	}

	return rateLimmiter, nil
}

func (rl *rateLimiter) GetTracingInformation() (string, string, trace.SpanKind) {
	return rl.name, typeName, trace.SpanKindInternal
}

func (rl *rateLimiter) ServeHTTP(rw http.ResponseWriter, req *http.Request) {
	logger := middlewares.GetLogger(req.Context(), rl.name, typeName)
	ctx := logger.WithContext(req.Context())

	source, amount, err := rl.sourceMatcher.Extract(req)
	if err != nil {
		logger.Error().Err(err).Msg("Could not extract source of request")
		http.Error(rw, "could not extract source of request", http.StatusInternalServerError)
		return
	}

	// always equal to 1 if exist.
	if amount != 1 {
		logger.Info().Msgf("ignoring token bucket amount > 1: %d", amount)
	}

<<<<<<< HEAD
	allowed, err := rl.limiter.Allow(ctx, source, amount, req, rw)
	if err != nil {
		http.Error(rw, err.Error(), http.StatusInternalServerError)
=======
	var bucket *rate.Limiter
	if rlSource, exists := rl.buckets.Get(source); exists {
		bucket = rlSource.(*rate.Limiter)
	} else {
		bucket = rate.NewLimiter(rl.rate, int(rl.burst))
	}

	// We Set even in the case where the source already exists,
	// because we want to update the expiryTime everytime we get the source,
	// as the expiryTime is supposed to reflect the activity (or lack thereof) on that source.
	if err := rl.buckets.Set(source, bucket, rl.ttl); err != nil {
		logger.Error().Err(err).Msg("Could not insert/update bucket")
		observability.SetStatusErrorf(req.Context(), "Could not insert/update bucket")
		http.Error(rw, "could not insert/update bucket", http.StatusInternalServerError)
		return
	}

	res := bucket.Reserve()
	if !res.OK() {
		observability.SetStatusErrorf(req.Context(), "No bursty traffic allowed")
		http.Error(rw, "No bursty traffic allowed", http.StatusTooManyRequests)
		return
	}

	delay := res.Delay()
	if delay > rl.maxDelay {
		res.Cancel()
		rl.serveDelayError(ctx, rw, delay)
>>>>>>> 1548ddec
		return
	}

	if allowed {
		rl.next.ServeHTTP(rw, req)
	}
}<|MERGE_RESOLUTION|>--- conflicted
+++ resolved
@@ -7,15 +7,8 @@
 	"net/http"
 	"time"
 
-<<<<<<< HEAD
-	"github.com/opentracing/opentracing-go/ext"
-=======
-	"github.com/mailgun/ttlmap"
-	"github.com/rs/zerolog/log"
->>>>>>> 1548ddec
 	"github.com/traefik/traefik/v3/pkg/config/dynamic"
 	"github.com/traefik/traefik/v3/pkg/middlewares"
-	"github.com/traefik/traefik/v3/pkg/middlewares/observability"
 	"github.com/vulcand/oxy/v2/utils"
 	"go.opentelemetry.io/otel/trace"
 	"golang.org/x/time/rate"
@@ -150,40 +143,9 @@
 		logger.Info().Msgf("ignoring token bucket amount > 1: %d", amount)
 	}
 
-<<<<<<< HEAD
 	allowed, err := rl.limiter.Allow(ctx, source, amount, req, rw)
 	if err != nil {
 		http.Error(rw, err.Error(), http.StatusInternalServerError)
-=======
-	var bucket *rate.Limiter
-	if rlSource, exists := rl.buckets.Get(source); exists {
-		bucket = rlSource.(*rate.Limiter)
-	} else {
-		bucket = rate.NewLimiter(rl.rate, int(rl.burst))
-	}
-
-	// We Set even in the case where the source already exists,
-	// because we want to update the expiryTime everytime we get the source,
-	// as the expiryTime is supposed to reflect the activity (or lack thereof) on that source.
-	if err := rl.buckets.Set(source, bucket, rl.ttl); err != nil {
-		logger.Error().Err(err).Msg("Could not insert/update bucket")
-		observability.SetStatusErrorf(req.Context(), "Could not insert/update bucket")
-		http.Error(rw, "could not insert/update bucket", http.StatusInternalServerError)
-		return
-	}
-
-	res := bucket.Reserve()
-	if !res.OK() {
-		observability.SetStatusErrorf(req.Context(), "No bursty traffic allowed")
-		http.Error(rw, "No bursty traffic allowed", http.StatusTooManyRequests)
-		return
-	}
-
-	delay := res.Delay()
-	if delay > rl.maxDelay {
-		res.Cancel()
-		rl.serveDelayError(ctx, rw, delay)
->>>>>>> 1548ddec
 		return
 	}
 
