--- conflicted
+++ resolved
@@ -8,12 +8,8 @@
 	"slices"
 	"strings"
 
-<<<<<<< HEAD
 	"github.com/traefik/traefik/v3/pkg/ip"
-=======
-	"github.com/traefik/traefik/v2/pkg/ip"
 	"golang.org/x/net/http/httpguts"
->>>>>>> 06d7fab8
 )
 
 const (
