--- conflicted
+++ resolved
@@ -364,11 +364,7 @@
 	if err != nil {
 		var opErr *net.OpError
 		if !errors.Is(err, io.EOF) && (!errors.As(err, &opErr) || !opErr.Timeout()) {
-<<<<<<< HEAD
-			log.Error().Err(err).Msg("Error while Peeking first byte")
-=======
-			log.WithoutContext().Debugf("Error while peeking first byte: %s", err)
->>>>>>> e5c80637
+			log.Debug().Err(err).Msg("Error while Peeking first byte")
 		}
 		return nil, err
 	}
@@ -394,11 +390,7 @@
 	const recordHeaderLen = 5
 	hdr, err = br.Peek(recordHeaderLen)
 	if err != nil {
-<<<<<<< HEAD
-		log.Error().Err(err).Msg("Error while Peeking hello")
-=======
-		log.WithoutContext().Errorf("Error while peeking client hello headers: %s", err)
->>>>>>> e5c80637
+		log.Error().Err(err).Msg("Error while peeking client hello header")
 		return &clientHello{
 			peeked: getPeeked(br),
 		}, nil
@@ -412,11 +404,7 @@
 
 	helloBytes, err := br.Peek(recordHeaderLen + recLen)
 	if err != nil {
-<<<<<<< HEAD
-		log.Error().Err(err).Msg("Error while Hello")
-=======
-		log.WithoutContext().Errorf("Error while peeking client hello bytes: %s", err)
->>>>>>> e5c80637
+		log.Error().Err(err).Msg("Error while peeking client hello bytes")
 		return &clientHello{
 			isTLS:  true,
 			peeked: getPeeked(br),
@@ -445,11 +433,7 @@
 func getPeeked(br *bufio.Reader) string {
 	peeked, err := br.Peek(br.Buffered())
 	if err != nil {
-<<<<<<< HEAD
-		log.Error().Err(err).Msg("Could not get anything")
-=======
-		log.WithoutContext().Errorf("Error while peeking bytes: %s", err)
->>>>>>> e5c80637
+		log.Error().Err(err).Msg("Error while peeking bytes")
 		return ""
 	}
 	return string(peeked)
