package service

import (
	"context"
	"io"
	"net/http"
	"net/http/httptest"
	"net/http/httptrace"
	"net/textproto"
	"strings"
	"testing"

	"github.com/stretchr/testify/assert"
	"github.com/stretchr/testify/require"
	"github.com/traefik/traefik/v3/pkg/config/dynamic"
	"github.com/traefik/traefik/v3/pkg/config/runtime"
	"github.com/traefik/traefik/v3/pkg/server/provider"
	"github.com/traefik/traefik/v3/pkg/testhelpers"
)

func TestGetLoadBalancer(t *testing.T) {
	sm := Manager{
		roundTripperManager: newRtMock(),
	}

	testCases := []struct {
		desc        string
		serviceName string
		service     *dynamic.ServersLoadBalancer
		fwd         http.Handler
		expectError bool
	}{
		{
			desc:        "Fails when provided an invalid URL",
			serviceName: "test",
			service: &dynamic.ServersLoadBalancer{
				Servers: []dynamic.Server{
					{
						URL: ":",
					},
				},
			},
			fwd:         &MockForwarder{},
			expectError: true,
		},
		{
			desc:        "Succeeds when there are no servers",
			serviceName: "test",
			service:     &dynamic.ServersLoadBalancer{},
			fwd:         &MockForwarder{},
			expectError: false,
		},
		{
			desc:        "Succeeds when sticky.cookie is set",
			serviceName: "test",
			service: &dynamic.ServersLoadBalancer{
				Sticky: &dynamic.Sticky{Cookie: &dynamic.Cookie{}},
			},
			fwd:         &MockForwarder{},
			expectError: false,
		},
	}

	for _, test := range testCases {
		test := test
		t.Run(test.desc, func(t *testing.T) {
			t.Parallel()

			serviceInfo := &runtime.ServiceInfo{Service: &dynamic.Service{LoadBalancer: test.service}}
			handler, err := sm.getLoadBalancerServiceHandler(context.Background(), test.serviceName, serviceInfo)
			if test.expectError {
				require.Error(t, err)
				assert.Nil(t, handler)
			} else {
				require.NoError(t, err)
				assert.NotNil(t, handler)
			}
		})
	}
}

func TestGetLoadBalancerServiceHandler(t *testing.T) {
	sm := NewManager(nil, nil, nil, &RoundTripperManager{
		roundTrippers: map[string]http.RoundTripper{
			"default@internal": http.DefaultTransport,
		},
	})

	server1 := httptest.NewServer(http.HandlerFunc(func(w http.ResponseWriter, r *http.Request) {
		w.Header().Set("X-From", "first")
	}))
	t.Cleanup(server1.Close)

	server2 := httptest.NewServer(http.HandlerFunc(func(w http.ResponseWriter, r *http.Request) {
		w.Header().Set("X-From", "second")
	}))
	t.Cleanup(server2.Close)

	serverPassHost := httptest.NewServer(http.HandlerFunc(func(w http.ResponseWriter, r *http.Request) {
		w.Header().Set("X-From", "passhost")
		assert.Equal(t, "callme", r.Host)
	}))
	t.Cleanup(serverPassHost.Close)

	serverPassHostFalse := httptest.NewServer(http.HandlerFunc(func(w http.ResponseWriter, r *http.Request) {
		w.Header().Set("X-From", "passhostfalse")
		assert.NotEqual(t, "callme", r.Host)
	}))
	t.Cleanup(serverPassHostFalse.Close)

	hasNoUserAgent := httptest.NewServer(http.HandlerFunc(func(w http.ResponseWriter, r *http.Request) {
		assert.Empty(t, r.Header.Get("User-Agent"))
	}))
	t.Cleanup(hasNoUserAgent.Close)

	hasUserAgent := httptest.NewServer(http.HandlerFunc(func(w http.ResponseWriter, r *http.Request) {
		assert.Equal(t, "foobar", r.Header.Get("User-Agent"))
	}))
	t.Cleanup(hasUserAgent.Close)

	type ExpectedResult struct {
		StatusCode     int
		XFrom          string
		LoadBalanced   bool
		SecureCookie   bool
		HTTPOnlyCookie bool
	}

	testCases := []struct {
		desc             string
		serviceName      string
		service          *dynamic.ServersLoadBalancer
		responseModifier func(*http.Response) error
		cookieRawValue   string
		userAgent        string

		expected []ExpectedResult
	}{
		{
			desc:        "Load balances between the two servers",
			serviceName: "test",
			service: &dynamic.ServersLoadBalancer{
				PassHostHeader: Bool(true),
				Servers: []dynamic.Server{
					{
						URL: server1.URL,
					},
					{
						URL: server2.URL,
					},
				},
			},
			expected: []ExpectedResult{
				{
					StatusCode:   http.StatusOK,
					LoadBalanced: true,
				},
				{
					StatusCode:   http.StatusOK,
					LoadBalanced: true,
				},
			},
		},
		{
			desc:        "StatusBadGateway when the server is not reachable",
			serviceName: "test",
			service: &dynamic.ServersLoadBalancer{
				Servers: []dynamic.Server{
					{
						URL: "http://foo",
					},
				},
			},
			expected: []ExpectedResult{
				{
					StatusCode: http.StatusBadGateway,
				},
			},
		},
		{
			desc:        "ServiceUnavailable when no servers are available",
			serviceName: "test",
			service: &dynamic.ServersLoadBalancer{
				Servers: []dynamic.Server{},
			},
			expected: []ExpectedResult{
				{
					StatusCode: http.StatusServiceUnavailable,
				},
			},
		},
		{
			desc:        "Always call the same server when sticky.cookie is true",
			serviceName: "test",
			service: &dynamic.ServersLoadBalancer{
				Sticky: &dynamic.Sticky{Cookie: &dynamic.Cookie{}},
				Servers: []dynamic.Server{
					{
						URL: server1.URL,
					},
					{
						URL: server2.URL,
					},
				},
			},
			expected: []ExpectedResult{
				{
					StatusCode: http.StatusOK,
				},
				{
					StatusCode: http.StatusOK,
				},
			},
		},
		{
			desc:        "Sticky Cookie's options set correctly",
			serviceName: "test",
			service: &dynamic.ServersLoadBalancer{
				Sticky: &dynamic.Sticky{Cookie: &dynamic.Cookie{HTTPOnly: true, Secure: true}},
				Servers: []dynamic.Server{
					{
						URL: server1.URL,
					},
				},
			},
			expected: []ExpectedResult{
				{
					StatusCode:     http.StatusOK,
					XFrom:          "first",
					SecureCookie:   true,
					HTTPOnlyCookie: true,
				},
			},
		},
		{
			desc:        "PassHost passes the host instead of the IP",
			serviceName: "test",
			service: &dynamic.ServersLoadBalancer{
				Sticky:         &dynamic.Sticky{Cookie: &dynamic.Cookie{}},
				PassHostHeader: func(v bool) *bool { return &v }(true),
				Servers: []dynamic.Server{
					{
						URL: serverPassHost.URL,
					},
				},
			},
			expected: []ExpectedResult{
				{
					StatusCode: http.StatusOK,
					XFrom:      "passhost",
				},
			},
		},
		{
			desc:        "PassHost doesn't pass the host instead of the IP",
			serviceName: "test",
			service: &dynamic.ServersLoadBalancer{
				PassHostHeader: Bool(false),
				Sticky:         &dynamic.Sticky{Cookie: &dynamic.Cookie{}},
				Servers: []dynamic.Server{
					{
						URL: serverPassHostFalse.URL,
					},
				},
			},
			expected: []ExpectedResult{
				{
					StatusCode: http.StatusOK,
					XFrom:      "passhostfalse",
				},
			},
		},
<<<<<<< HEAD
=======
		{
			desc:        "Cookie value is backward compatible",
			serviceName: "test",
			service: &dynamic.ServersLoadBalancer{
				Sticky: &dynamic.Sticky{
					Cookie: &dynamic.Cookie{},
				},
				Servers: []dynamic.Server{
					{
						URL: server1.URL,
					},
					{
						URL: server2.URL,
					},
				},
			},
			cookieRawValue: "_6f743=" + server1.URL,
			expected: []ExpectedResult{
				{
					StatusCode: http.StatusOK,
					XFrom:      "first",
				},
				{
					StatusCode: http.StatusOK,
					XFrom:      "first",
				},
			},
		},
		{
			desc:        "No user-agent",
			serviceName: "test",
			service: &dynamic.ServersLoadBalancer{
				Servers: []dynamic.Server{
					{
						URL: hasNoUserAgent.URL,
					},
				},
			},
			expected: []ExpectedResult{
				{
					StatusCode: http.StatusOK,
				},
			},
		},
		{
			desc:        "Custom user-agent",
			serviceName: "test",
			userAgent:   "foobar",
			service: &dynamic.ServersLoadBalancer{
				Servers: []dynamic.Server{
					{
						URL: hasUserAgent.URL,
					},
				},
			},
			expected: []ExpectedResult{
				{
					StatusCode: http.StatusOK,
				},
			},
		},
>>>>>>> 358f4744
	}

	for _, test := range testCases {
		test := test
		t.Run(test.desc, func(t *testing.T) {
			serviceInfo := &runtime.ServiceInfo{Service: &dynamic.Service{LoadBalancer: test.service}}
			handler, err := sm.getLoadBalancerServiceHandler(context.Background(), test.serviceName, serviceInfo)

			assert.NoError(t, err)
			assert.NotNil(t, handler)

			req := testhelpers.MustNewRequest(http.MethodGet, "http://callme", nil)
			assert.Equal(t, "", req.Header.Get("User-Agent"))

			if test.userAgent != "" {
				req.Header.Set("User-Agent", test.userAgent)
			}

			if test.cookieRawValue != "" {
				req.Header.Set("Cookie", test.cookieRawValue)
			}

			var prevXFrom string
			for _, expected := range test.expected {
				recorder := httptest.NewRecorder()

				handler.ServeHTTP(recorder, req)

				assert.Equal(t, expected.StatusCode, recorder.Code)

				if expected.XFrom != "" {
					assert.Equal(t, expected.XFrom, recorder.Header().Get("X-From"))
				}

				xFrom := recorder.Header().Get("X-From")
				if prevXFrom != "" {
					if expected.LoadBalanced {
						assert.NotEqual(t, prevXFrom, xFrom)
					} else {
						assert.Equal(t, prevXFrom, xFrom)
					}
				}
				prevXFrom = xFrom

				cookieHeader := recorder.Header().Get("Set-Cookie")
				if len(cookieHeader) > 0 {
					req.Header.Set("Cookie", cookieHeader)
					assert.Equal(t, expected.SecureCookie, strings.Contains(cookieHeader, "Secure"))
					assert.Equal(t, expected.HTTPOnlyCookie, strings.Contains(cookieHeader, "HttpOnly"))
					assert.NotContains(t, cookieHeader, "://")
				}
			}
		})
	}
}

// This test is an adapted version of net/http/httputil.Test1xxResponses test.
func Test1xxResponses(t *testing.T) {
	sm := NewManager(nil, nil, nil, &RoundTripperManager{
		roundTrippers: map[string]http.RoundTripper{
			"default@internal": http.DefaultTransport,
		},
	})

	backend := httptest.NewServer(http.HandlerFunc(func(w http.ResponseWriter, r *http.Request) {
		h := w.Header()
		h.Add("Link", "</style.css>; rel=preload; as=style")
		h.Add("Link", "</script.js>; rel=preload; as=script")
		w.WriteHeader(http.StatusEarlyHints)

		h.Add("Link", "</foo.js>; rel=preload; as=script")
		w.WriteHeader(http.StatusProcessing)

		_, _ = w.Write([]byte("Hello"))
	}))
	t.Cleanup(backend.Close)

	config := &dynamic.ServersLoadBalancer{
		Servers: []dynamic.Server{
			{
				URL: backend.URL,
			},
		},
	}
	handler, err := sm.getLoadBalancerServiceHandler(context.Background(), "foobar", config)
	assert.Nil(t, err)

	frontend := httptest.NewServer(handler)
	t.Cleanup(frontend.Close)
	frontendClient := frontend.Client()

	checkLinkHeaders := func(t *testing.T, expected, got []string) {
		t.Helper()

		if len(expected) != len(got) {
			t.Errorf("Expected %d link headers; got %d", len(expected), len(got))
		}

		for i := range expected {
			if i >= len(got) {
				t.Errorf("Expected %q link header; got nothing", expected[i])

				continue
			}

			if expected[i] != got[i] {
				t.Errorf("Expected %q link header; got %q", expected[i], got[i])
			}
		}
	}

	var respCounter uint8
	trace := &httptrace.ClientTrace{
		Got1xxResponse: func(code int, header textproto.MIMEHeader) error {
			switch code {
			case http.StatusEarlyHints:
				checkLinkHeaders(t, []string{"</style.css>; rel=preload; as=style", "</script.js>; rel=preload; as=script"}, header["Link"])
			case http.StatusProcessing:
				checkLinkHeaders(t, []string{"</style.css>; rel=preload; as=style", "</script.js>; rel=preload; as=script", "</foo.js>; rel=preload; as=script"}, header["Link"])
			default:
				t.Error("Unexpected 1xx response")
			}

			respCounter++

			return nil
		},
	}
	req, _ := http.NewRequestWithContext(httptrace.WithClientTrace(context.Background(), trace), http.MethodGet, frontend.URL, nil)

	res, err := frontendClient.Do(req)
	assert.Nil(t, err)

	defer res.Body.Close()

	if respCounter != 2 {
		t.Errorf("Expected 2 1xx responses; got %d", respCounter)
	}
	checkLinkHeaders(t, []string{"</style.css>; rel=preload; as=style", "</script.js>; rel=preload; as=script", "</foo.js>; rel=preload; as=script"}, res.Header["Link"])

	body, _ := io.ReadAll(res.Body)
	if string(body) != "Hello" {
		t.Errorf("Read body %q; want Hello", body)
	}
}

func TestManager_Build(t *testing.T) {
	testCases := []struct {
		desc         string
		serviceName  string
		configs      map[string]*runtime.ServiceInfo
		providerName string
	}{
		{
			desc:        "Simple service name",
			serviceName: "serviceName",
			configs: map[string]*runtime.ServiceInfo{
				"serviceName": {
					Service: &dynamic.Service{
						LoadBalancer: &dynamic.ServersLoadBalancer{},
					},
				},
			},
		},
		{
			desc:        "Service name with provider",
			serviceName: "serviceName@provider-1",
			configs: map[string]*runtime.ServiceInfo{
				"serviceName@provider-1": {
					Service: &dynamic.Service{
						LoadBalancer: &dynamic.ServersLoadBalancer{},
					},
				},
			},
		},
		{
			desc:        "Service name with provider in context",
			serviceName: "serviceName",
			configs: map[string]*runtime.ServiceInfo{
				"serviceName@provider-1": {
					Service: &dynamic.Service{
						LoadBalancer: &dynamic.ServersLoadBalancer{},
					},
				},
			},
			providerName: "provider-1",
		},
	}

	for _, test := range testCases {
		test := test
		t.Run(test.desc, func(t *testing.T) {
			t.Parallel()

			manager := NewManager(test.configs, nil, nil, &RoundTripperManager{
				roundTrippers: map[string]http.RoundTripper{
					"default@internal": http.DefaultTransport,
				},
			})

			ctx := context.Background()
			if len(test.providerName) > 0 {
				ctx = provider.AddInContext(ctx, "foobar@"+test.providerName)
			}

			_, err := manager.BuildHTTP(ctx, test.serviceName)
			require.NoError(t, err)
		})
	}
}

func TestMultipleTypeOnBuildHTTP(t *testing.T) {
	services := map[string]*runtime.ServiceInfo{
		"test@file": {
			Service: &dynamic.Service{
				LoadBalancer: &dynamic.ServersLoadBalancer{},
				Weighted:     &dynamic.WeightedRoundRobin{},
			},
		},
	}

	manager := NewManager(services, nil, nil, &RoundTripperManager{
		roundTrippers: map[string]http.RoundTripper{
			"default@internal": http.DefaultTransport,
		},
	})

	_, err := manager.BuildHTTP(context.Background(), "test@file")
	assert.Error(t, err, "cannot create service: multi-types service not supported, consider declaring two different pieces of service instead")
}

func Bool(v bool) *bool { return &v }

type MockForwarder struct{}

func (MockForwarder) ServeHTTP(http.ResponseWriter, *http.Request) {
	panic("not available")
}

type rtMock struct{}

func newRtMock() RoundTripperGetter {
	return &rtMock{}
}

func (r *rtMock) Get(_ string) (http.RoundTripper, error) {
	return http.DefaultTransport, nil
}<|MERGE_RESOLUTION|>--- conflicted
+++ resolved
@@ -270,70 +270,39 @@
 				},
 			},
 		},
-<<<<<<< HEAD
-=======
-		{
-			desc:        "Cookie value is backward compatible",
-			serviceName: "test",
-			service: &dynamic.ServersLoadBalancer{
-				Sticky: &dynamic.Sticky{
-					Cookie: &dynamic.Cookie{},
-				},
-				Servers: []dynamic.Server{
-					{
-						URL: server1.URL,
-					},
-					{
-						URL: server2.URL,
-					},
-				},
-			},
-			cookieRawValue: "_6f743=" + server1.URL,
+		{
+			desc:        "No user-agent",
+			serviceName: "test",
+			service: &dynamic.ServersLoadBalancer{
+				Servers: []dynamic.Server{
+					{
+						URL: hasNoUserAgent.URL,
+					},
+				},
+			},
 			expected: []ExpectedResult{
 				{
 					StatusCode: http.StatusOK,
-					XFrom:      "first",
-				},
+				},
+			},
+		},
+		{
+			desc:        "Custom user-agent",
+			serviceName: "test",
+			userAgent:   "foobar",
+			service: &dynamic.ServersLoadBalancer{
+				Servers: []dynamic.Server{
+					{
+						URL: hasUserAgent.URL,
+					},
+				},
+			},
+			expected: []ExpectedResult{
 				{
 					StatusCode: http.StatusOK,
-					XFrom:      "first",
-				},
-			},
-		},
-		{
-			desc:        "No user-agent",
-			serviceName: "test",
-			service: &dynamic.ServersLoadBalancer{
-				Servers: []dynamic.Server{
-					{
-						URL: hasNoUserAgent.URL,
-					},
-				},
-			},
-			expected: []ExpectedResult{
-				{
-					StatusCode: http.StatusOK,
-				},
-			},
-		},
-		{
-			desc:        "Custom user-agent",
-			serviceName: "test",
-			userAgent:   "foobar",
-			service: &dynamic.ServersLoadBalancer{
-				Servers: []dynamic.Server{
-					{
-						URL: hasUserAgent.URL,
-					},
-				},
-			},
-			expected: []ExpectedResult{
-				{
-					StatusCode: http.StatusOK,
-				},
-			},
-		},
->>>>>>> 358f4744
+				},
+			},
+		},
 	}
 
 	for _, test := range testCases {
@@ -411,14 +380,19 @@
 	}))
 	t.Cleanup(backend.Close)
 
-	config := &dynamic.ServersLoadBalancer{
-		Servers: []dynamic.Server{
-			{
-				URL: backend.URL,
-			},
-		},
-	}
-	handler, err := sm.getLoadBalancerServiceHandler(context.Background(), "foobar", config)
+	info := &runtime.ServiceInfo{
+		Service: &dynamic.Service{
+			LoadBalancer: &dynamic.ServersLoadBalancer{
+				Servers: []dynamic.Server{
+					{
+						URL: backend.URL,
+					},
+				},
+			},
+		},
+	}
+
+	handler, err := sm.getLoadBalancerServiceHandler(context.Background(), "foobar", info)
 	assert.Nil(t, err)
 
 	frontend := httptest.NewServer(handler)
