package middleware

import (
	"context"
	"io"
	"net/http"
	"strings"

	"github.com/containous/alice"
	"github.com/rs/zerolog/log"
	"github.com/traefik/traefik/v3/pkg/config/dynamic"
	"github.com/traefik/traefik/v3/pkg/config/static"
	"github.com/traefik/traefik/v3/pkg/logs"
	"github.com/traefik/traefik/v3/pkg/metrics"
	"github.com/traefik/traefik/v3/pkg/middlewares/accesslog"
	"github.com/traefik/traefik/v3/pkg/middlewares/capture"
	mmetrics "github.com/traefik/traefik/v3/pkg/middlewares/metrics"
	"github.com/traefik/traefik/v3/pkg/middlewares/observability"
	"github.com/traefik/traefik/v3/pkg/tracing"
)

// ObservabilityMgr is a manager for observability (AccessLogs, Metrics and Tracing) enablement.
type ObservabilityMgr struct {
	config                 static.Configuration
	accessLoggerMiddleware *accesslog.Handler
	metricsRegistry        metrics.Registry
	semConvMetricRegistry  *metrics.SemConvMetricsRegistry
	tracer                 *tracing.Tracer
	tracerCloser           io.Closer
}

// NewObservabilityMgr creates a new ObservabilityMgr.
func NewObservabilityMgr(config static.Configuration, metricsRegistry metrics.Registry, semConvMetricRegistry *metrics.SemConvMetricsRegistry, accessLoggerMiddleware *accesslog.Handler, tracer *tracing.Tracer, tracerCloser io.Closer) *ObservabilityMgr {
	return &ObservabilityMgr{
		config:                 config,
		metricsRegistry:        metricsRegistry,
		semConvMetricRegistry:  semConvMetricRegistry,
		accessLoggerMiddleware: accessLoggerMiddleware,
		tracer:                 tracer,
		tracerCloser:           tracerCloser,
	}
}

// BuildEPChain an observability middleware chain by entry point.
<<<<<<< HEAD
func (o *ObservabilityMgr) BuildEPChain(ctx context.Context, entryPointName string, serviceName string, observabilityConfig *dynamic.RouterObservabilityConfig) alice.Chain {
=======
func (o *ObservabilityMgr) BuildEPChain(ctx context.Context, entryPointName string, resourceName string, observabilityConfig *dynamic.RouterObservabilityConfig) alice.Chain {
>>>>>>> be4f43ea
	chain := alice.New()

	if o == nil {
		return chain
	}

	if o.accessLoggerMiddleware != nil || o.metricsRegistry != nil && (o.metricsRegistry.IsEpEnabled() || o.metricsRegistry.IsRouterEnabled() || o.metricsRegistry.IsSvcEnabled()) {
<<<<<<< HEAD
		if o.ShouldAddAccessLogs(serviceName, observabilityConfig) || o.ShouldAddMetrics(serviceName, observabilityConfig) {
=======
		if o.ShouldAddAccessLogs(resourceName, observabilityConfig) || o.ShouldAddMetrics(resourceName, observabilityConfig) {
>>>>>>> be4f43ea
			chain = chain.Append(capture.Wrap)
		}
	}

<<<<<<< HEAD
	if o.accessLoggerMiddleware != nil && o.ShouldAddAccessLogs(serviceName, observabilityConfig) {
=======
	// As the Entry point observability middleware ensures that the tracing is added to the request and logger context,
	// it needs to be added before the access log middleware to ensure that the trace ID is logged.
	if o.tracer != nil && o.ShouldAddTracing(resourceName, observabilityConfig) {
		chain = chain.Append(observability.EntryPointHandler(ctx, o.tracer, entryPointName))
	}

	if o.accessLoggerMiddleware != nil && o.ShouldAddAccessLogs(resourceName, observabilityConfig) {
>>>>>>> be4f43ea
		chain = chain.Append(accesslog.WrapHandler(o.accessLoggerMiddleware))
		chain = chain.Append(func(next http.Handler) (http.Handler, error) {
			return accesslog.NewFieldHandler(next, logs.EntryPointName, entryPointName, accesslog.InitServiceFields), nil
		})
	}

<<<<<<< HEAD
	if o.tracer != nil && o.ShouldAddTracing(serviceName, observabilityConfig) {
		chain = chain.Append(observability.EntryPointHandler(ctx, o.tracer, entryPointName))
	}

	// Semantic convention server metrics handler.
	if o.metricsRegistry != nil && o.metricsRegistry.IsEpEnabled() && o.ShouldAddMetrics(serviceName, observabilityConfig) {
		chain = chain.Append(observability.SemConvServerMetricsHandler(ctx, o.semConvMetricRegistry))
	}

	if o.metricsRegistry != nil && o.metricsRegistry.IsEpEnabled() && o.ShouldAddMetrics(serviceName, observabilityConfig) {
		metricsHandler := mmetrics.WrapEntryPointHandler(ctx, o.metricsRegistry, entryPointName)

		if o.tracer != nil && o.ShouldAddTracing(serviceName, observabilityConfig) {
=======
	// Semantic convention server metrics handler.
	if o.semConvMetricRegistry != nil && o.ShouldAddMetrics(resourceName, observabilityConfig) {
		chain = chain.Append(observability.SemConvServerMetricsHandler(ctx, o.semConvMetricRegistry))
	}

	if o.metricsRegistry != nil && o.metricsRegistry.IsEpEnabled() && o.ShouldAddMetrics(resourceName, observabilityConfig) {
		metricsHandler := mmetrics.WrapEntryPointHandler(ctx, o.metricsRegistry, entryPointName)

		if o.tracer != nil && o.ShouldAddTracing(resourceName, observabilityConfig) {
>>>>>>> be4f43ea
			chain = chain.Append(observability.WrapMiddleware(ctx, metricsHandler))
		} else {
			chain = chain.Append(metricsHandler)
		}
	}

	// Inject context keys to control whether to produce metrics further downstream (services, round-tripper),
	// because the router configuration cannot be evaluated during build time for services.
	if observabilityConfig != nil && observabilityConfig.Metrics != nil && !*observabilityConfig.Metrics {
		chain = chain.Append(func(next http.Handler) (http.Handler, error) {
			return http.HandlerFunc(func(rw http.ResponseWriter, req *http.Request) {
				next.ServeHTTP(rw, req.WithContext(context.WithValue(req.Context(), observability.DisableMetricsKey, true)))
			}), nil
		})
	}

	return chain
}

// ShouldAddAccessLogs returns whether the access logs should be enabled for the given serviceName and the observability config.
func (o *ObservabilityMgr) ShouldAddAccessLogs(serviceName string, observabilityConfig *dynamic.RouterObservabilityConfig) bool {
	if o == nil {
		return false
	}

	if o.config.AccessLog == nil {
		return false
	}

	if strings.HasSuffix(serviceName, "@internal") && !o.config.AccessLog.AddInternals {
		return false
	}

	return observabilityConfig == nil || observabilityConfig.AccessLogs != nil && *observabilityConfig.AccessLogs
}

// ShouldAddMetrics returns whether the metrics should be enabled for the given resource and the observability config.
func (o *ObservabilityMgr) ShouldAddMetrics(serviceName string, observabilityConfig *dynamic.RouterObservabilityConfig) bool {
	if o == nil {
		return false
	}

	if o.config.Metrics == nil {
		return false
	}

	if strings.HasSuffix(serviceName, "@internal") && !o.config.Metrics.AddInternals {
		return false
	}

	return observabilityConfig == nil || observabilityConfig.Metrics != nil && *observabilityConfig.Metrics
}

// ShouldAddTracing returns whether the tracing should be enabled for the given serviceName and the observability config.
func (o *ObservabilityMgr) ShouldAddTracing(serviceName string, observabilityConfig *dynamic.RouterObservabilityConfig) bool {
	if o == nil {
		return false
	}

	if o.config.Tracing == nil {
		return false
	}

	if strings.HasSuffix(serviceName, "@internal") && !o.config.Tracing.AddInternals {
		return false
	}

	return observabilityConfig == nil || observabilityConfig.Tracing != nil && *observabilityConfig.Tracing
}

// MetricsRegistry is an accessor to the metrics registry.
func (o *ObservabilityMgr) MetricsRegistry() metrics.Registry {
	if o == nil {
		return nil
	}

	return o.metricsRegistry
}

// SemConvMetricsRegistry is an accessor to the semantic conventions metrics registry.
func (o *ObservabilityMgr) SemConvMetricsRegistry() *metrics.SemConvMetricsRegistry {
	if o == nil {
		return nil
	}

	return o.semConvMetricRegistry
}

// Close closes the accessLogger and tracer.
func (o *ObservabilityMgr) Close() {
	if o == nil {
		return
	}

	if o.accessLoggerMiddleware != nil {
		if err := o.accessLoggerMiddleware.Close(); err != nil {
			log.Error().Err(err).Msg("Could not close the access log file")
		}
	}

	if o.tracerCloser != nil {
		if err := o.tracerCloser.Close(); err != nil {
			log.Error().Err(err).Msg("Could not close the tracer")
		}
	}
}

func (o *ObservabilityMgr) RotateAccessLogs() error {
	if o.accessLoggerMiddleware == nil {
		return nil
	}

	return o.accessLoggerMiddleware.Rotate()
}<|MERGE_RESOLUTION|>--- conflicted
+++ resolved
@@ -42,11 +42,7 @@
 }
 
 // BuildEPChain an observability middleware chain by entry point.
-<<<<<<< HEAD
-func (o *ObservabilityMgr) BuildEPChain(ctx context.Context, entryPointName string, serviceName string, observabilityConfig *dynamic.RouterObservabilityConfig) alice.Chain {
-=======
 func (o *ObservabilityMgr) BuildEPChain(ctx context.Context, entryPointName string, resourceName string, observabilityConfig *dynamic.RouterObservabilityConfig) alice.Chain {
->>>>>>> be4f43ea
 	chain := alice.New()
 
 	if o == nil {
@@ -54,18 +50,11 @@
 	}
 
 	if o.accessLoggerMiddleware != nil || o.metricsRegistry != nil && (o.metricsRegistry.IsEpEnabled() || o.metricsRegistry.IsRouterEnabled() || o.metricsRegistry.IsSvcEnabled()) {
-<<<<<<< HEAD
-		if o.ShouldAddAccessLogs(serviceName, observabilityConfig) || o.ShouldAddMetrics(serviceName, observabilityConfig) {
-=======
 		if o.ShouldAddAccessLogs(resourceName, observabilityConfig) || o.ShouldAddMetrics(resourceName, observabilityConfig) {
->>>>>>> be4f43ea
 			chain = chain.Append(capture.Wrap)
 		}
 	}
 
-<<<<<<< HEAD
-	if o.accessLoggerMiddleware != nil && o.ShouldAddAccessLogs(serviceName, observabilityConfig) {
-=======
 	// As the Entry point observability middleware ensures that the tracing is added to the request and logger context,
 	// it needs to be added before the access log middleware to ensure that the trace ID is logged.
 	if o.tracer != nil && o.ShouldAddTracing(resourceName, observabilityConfig) {
@@ -73,28 +62,12 @@
 	}
 
 	if o.accessLoggerMiddleware != nil && o.ShouldAddAccessLogs(resourceName, observabilityConfig) {
->>>>>>> be4f43ea
 		chain = chain.Append(accesslog.WrapHandler(o.accessLoggerMiddleware))
 		chain = chain.Append(func(next http.Handler) (http.Handler, error) {
 			return accesslog.NewFieldHandler(next, logs.EntryPointName, entryPointName, accesslog.InitServiceFields), nil
 		})
 	}
 
-<<<<<<< HEAD
-	if o.tracer != nil && o.ShouldAddTracing(serviceName, observabilityConfig) {
-		chain = chain.Append(observability.EntryPointHandler(ctx, o.tracer, entryPointName))
-	}
-
-	// Semantic convention server metrics handler.
-	if o.metricsRegistry != nil && o.metricsRegistry.IsEpEnabled() && o.ShouldAddMetrics(serviceName, observabilityConfig) {
-		chain = chain.Append(observability.SemConvServerMetricsHandler(ctx, o.semConvMetricRegistry))
-	}
-
-	if o.metricsRegistry != nil && o.metricsRegistry.IsEpEnabled() && o.ShouldAddMetrics(serviceName, observabilityConfig) {
-		metricsHandler := mmetrics.WrapEntryPointHandler(ctx, o.metricsRegistry, entryPointName)
-
-		if o.tracer != nil && o.ShouldAddTracing(serviceName, observabilityConfig) {
-=======
 	// Semantic convention server metrics handler.
 	if o.semConvMetricRegistry != nil && o.ShouldAddMetrics(resourceName, observabilityConfig) {
 		chain = chain.Append(observability.SemConvServerMetricsHandler(ctx, o.semConvMetricRegistry))
@@ -104,7 +77,6 @@
 		metricsHandler := mmetrics.WrapEntryPointHandler(ctx, o.metricsRegistry, entryPointName)
 
 		if o.tracer != nil && o.ShouldAddTracing(resourceName, observabilityConfig) {
->>>>>>> be4f43ea
 			chain = chain.Append(observability.WrapMiddleware(ctx, metricsHandler))
 		} else {
 			chain = chain.Append(metricsHandler)
