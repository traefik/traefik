package server

import (
	"context"
	"errors"
	"expvar"
	"fmt"
	stdlog "log"
	"net"
	"net/http"
	"net/url"
	"os"
	"strings"
	"sync"
	"syscall"
	"time"

	"github.com/containous/alice"
	gokitmetrics "github.com/go-kit/kit/metrics"
	"github.com/pires/go-proxyproto"
	"github.com/rs/zerolog"
	"github.com/rs/zerolog/log"
	"github.com/traefik/traefik/v3/pkg/config/static"
	"github.com/traefik/traefik/v3/pkg/ip"
	"github.com/traefik/traefik/v3/pkg/logs"
	"github.com/traefik/traefik/v3/pkg/metrics"
	"github.com/traefik/traefik/v3/pkg/middlewares"
	"github.com/traefik/traefik/v3/pkg/middlewares/contenttype"
	"github.com/traefik/traefik/v3/pkg/middlewares/forwardedheaders"
	"github.com/traefik/traefik/v3/pkg/middlewares/requestdecorator"
	"github.com/traefik/traefik/v3/pkg/safe"
	"github.com/traefik/traefik/v3/pkg/server/router"
	tcprouter "github.com/traefik/traefik/v3/pkg/server/router/tcp"
	"github.com/traefik/traefik/v3/pkg/server/service"
	"github.com/traefik/traefik/v3/pkg/tcp"
	"github.com/traefik/traefik/v3/pkg/types"
)

type key string

const (
	connStateKey       key    = "connState"
	debugConnectionEnv string = "DEBUG_CONNECTION"
)

var (
	clientConnectionStates   = map[string]*connState{}
	clientConnectionStatesMu = sync.RWMutex{}
)

type connState struct {
	State            string
	KeepAliveState   string
	Start            time.Time
	HTTPRequestCount int
}

type httpForwarder struct {
	net.Listener
	connChan chan net.Conn
	errChan  chan error
}

func newHTTPForwarder(ln net.Listener) *httpForwarder {
	return &httpForwarder{
		Listener: ln,
		connChan: make(chan net.Conn),
		errChan:  make(chan error),
	}
}

// ServeTCP uses the connection to serve it later in "Accept".
func (h *httpForwarder) ServeTCP(conn tcp.WriteCloser) {
	h.connChan <- conn
}

// Accept retrieves a served connection in ServeTCP.
func (h *httpForwarder) Accept() (net.Conn, error) {
	select {
	case conn := <-h.connChan:
		return conn, nil
	case err := <-h.errChan:
		return nil, err
	}
}

// TCPEntryPoints holds a map of TCPEntryPoint (the entrypoint names being the keys).
type TCPEntryPoints map[string]*TCPEntryPoint

// NewTCPEntryPoints creates a new TCPEntryPoints.
func NewTCPEntryPoints(entryPointsConfig static.EntryPoints, hostResolverConfig *types.HostResolverConfig, metricsRegistry metrics.Registry) (TCPEntryPoints, error) {
	if os.Getenv(debugConnectionEnv) != "" {
		expvar.Publish("clientConnectionStates", expvar.Func(func() any {
			return clientConnectionStates
		}))
	}

	serverEntryPointsTCP := make(TCPEntryPoints)
	for entryPointName, config := range entryPointsConfig {
		protocol, err := config.GetProtocol()
		if err != nil {
			return nil, fmt.Errorf("error while building entryPoint %s: %w", entryPointName, err)
		}

		if protocol != "tcp" {
			continue
		}

		ctx := log.With().Str(logs.EntryPointName, entryPointName).Logger().WithContext(context.Background())

		openConnectionsGauge := metricsRegistry.
			OpenConnectionsGauge().
			With("entrypoint", entryPointName, "protocol", "TCP")

		serverEntryPointsTCP[entryPointName], err = NewTCPEntryPoint(ctx, entryPointName, config, hostResolverConfig, openConnectionsGauge)
		if err != nil {
			return nil, fmt.Errorf("error while building entryPoint %s: %w", entryPointName, err)
		}
	}
	return serverEntryPointsTCP, nil
}

// Start the server entry points.
func (eps TCPEntryPoints) Start() {
	for entryPointName, serverEntryPoint := range eps {
		ctx := log.With().Str(logs.EntryPointName, entryPointName).Logger().WithContext(context.Background())
		go serverEntryPoint.Start(ctx)
	}
}

// Stop the server entry points.
func (eps TCPEntryPoints) Stop() {
	var wg sync.WaitGroup

	for epn, ep := range eps {
		wg.Add(1)

		go func(entryPointName string, entryPoint *TCPEntryPoint) {
			defer wg.Done()

			logger := log.With().Str(logs.EntryPointName, entryPointName).Logger()
			entryPoint.Shutdown(logger.WithContext(context.Background()))

			logger.Debug().Msg("Entrypoint closed")
		}(epn, ep)
	}

	wg.Wait()
}

// Switch the TCP routers.
func (eps TCPEntryPoints) Switch(routersTCP map[string]*tcprouter.Router) {
	for entryPointName, rt := range routersTCP {
		eps[entryPointName].SwitchRouter(rt)
	}
}

// TCPEntryPoint is the TCP server.
type TCPEntryPoint struct {
	listener               net.Listener
	switcher               *tcp.HandlerSwitcher
	transportConfiguration *static.EntryPointsTransport
	tracker                *connectionTracker
	httpServer             *httpServer
	httpsServer            *httpServer

	http3Server *http3server
}

// NewTCPEntryPoint creates a new TCPEntryPoint.
func NewTCPEntryPoint(ctx context.Context, name string, config *static.EntryPoint, hostResolverConfig *types.HostResolverConfig, openConnectionsGauge gokitmetrics.Gauge) (*TCPEntryPoint, error) {
	tracker := newConnectionTracker(openConnectionsGauge)

	listener, err := buildListener(ctx, name, config)
	if err != nil {
		return nil, fmt.Errorf("error preparing server: %w", err)
	}

	rt, err := tcprouter.NewRouter()
	if err != nil {
		return nil, fmt.Errorf("error preparing tcp router: %w", err)
	}

	reqDecorator := requestdecorator.New(hostResolverConfig)

<<<<<<< HEAD
	httpServer, err := createHTTPServer(ctx, listener, configuration, false, reqDecorator)
=======
	httpServer, err := createHTTPServer(ctx, listener, config, true, reqDecorator)
>>>>>>> 5c94bbf1
	if err != nil {
		return nil, fmt.Errorf("error preparing http server: %w", err)
	}

	rt.SetHTTPForwarder(httpServer.Forwarder)

	httpsServer, err := createHTTPServer(ctx, listener, config, false, reqDecorator)
	if err != nil {
		return nil, fmt.Errorf("error preparing https server: %w", err)
	}

	h3Server, err := newHTTP3Server(ctx, name, config, httpsServer)
	if err != nil {
		return nil, fmt.Errorf("error preparing http3 server: %w", err)
	}

	rt.SetHTTPSForwarder(httpsServer.Forwarder)

	tcpSwitcher := &tcp.HandlerSwitcher{}
	tcpSwitcher.Switch(rt)

	return &TCPEntryPoint{
		listener:               listener,
		switcher:               tcpSwitcher,
		transportConfiguration: config.Transport,
		tracker:                tracker,
		httpServer:             httpServer,
		httpsServer:            httpsServer,
		http3Server:            h3Server,
	}, nil
}

// Start starts the TCP server.
func (e *TCPEntryPoint) Start(ctx context.Context) {
	logger := log.Ctx(ctx)
	logger.Debug().Msg("Starting TCP Server")

	if e.http3Server != nil {
		go func() { _ = e.http3Server.Start() }()
	}

	for {
		conn, err := e.listener.Accept()
		if err != nil {
			logger.Error().Err(err).Send()

			var opErr *net.OpError
			if errors.As(err, &opErr) && opErr.Temporary() {
				continue
			}

			var urlErr *url.Error
			if errors.As(err, &urlErr) && urlErr.Temporary() {
				continue
			}

			e.httpServer.Forwarder.errChan <- err
			e.httpsServer.Forwarder.errChan <- err

			return
		}

		writeCloser, err := writeCloser(conn)
		if err != nil {
			panic(err)
		}

		safe.Go(func() {
			// Enforce read/write deadlines at the connection level,
			// because when we're peeking the first byte to determine whether we are doing TLS,
			// the deadlines at the server level are not taken into account.
			if e.transportConfiguration.RespondingTimeouts.ReadTimeout > 0 {
				err := writeCloser.SetReadDeadline(time.Now().Add(time.Duration(e.transportConfiguration.RespondingTimeouts.ReadTimeout)))
				if err != nil {
					logger.Error().Err(err).Msg("Error while setting read deadline")
				}
			}

			if e.transportConfiguration.RespondingTimeouts.WriteTimeout > 0 {
				err = writeCloser.SetWriteDeadline(time.Now().Add(time.Duration(e.transportConfiguration.RespondingTimeouts.WriteTimeout)))
				if err != nil {
					logger.Error().Err(err).Msg("Error while setting write deadline")
				}
			}

			e.switcher.ServeTCP(newTrackedConnection(writeCloser, e.tracker))
		})
	}
}

// Shutdown stops the TCP connections.
func (e *TCPEntryPoint) Shutdown(ctx context.Context) {
	logger := log.Ctx(ctx)

	reqAcceptGraceTimeOut := time.Duration(e.transportConfiguration.LifeCycle.RequestAcceptGraceTimeout)
	if reqAcceptGraceTimeOut > 0 {
		logger.Info().Msgf("Waiting %s for incoming requests to cease", reqAcceptGraceTimeOut)
		time.Sleep(reqAcceptGraceTimeOut)
	}

	graceTimeOut := time.Duration(e.transportConfiguration.LifeCycle.GraceTimeOut)
	ctx, cancel := context.WithTimeout(ctx, graceTimeOut)
	logger.Debug().Msgf("Waiting %s seconds before killing connections", graceTimeOut)

	var wg sync.WaitGroup

	shutdownServer := func(server stoppable) {
		defer wg.Done()
		err := server.Shutdown(ctx)
		if err == nil {
			return
		}
		if errors.Is(ctx.Err(), context.DeadlineExceeded) {
			logger.Debug().Err(err).Msg("Server failed to shutdown within deadline")
			if err = server.Close(); err != nil {
				logger.Error().Err(err).Send()
			}
			return
		}

		logger.Error().Err(err).Send()

		// We expect Close to fail again because Shutdown most likely failed when trying to close a listener.
		// We still call it however, to make sure that all connections get closed as well.
		server.Close()
	}

	if e.httpServer.Server != nil {
		wg.Add(1)
		go shutdownServer(e.httpServer.Server)
	}

	if e.httpsServer.Server != nil {
		wg.Add(1)
		go shutdownServer(e.httpsServer.Server)

		if e.http3Server != nil {
			wg.Add(1)
			go shutdownServer(e.http3Server)
		}
	}

	if e.tracker != nil {
		wg.Add(1)
		go func() {
			defer wg.Done()
			err := e.tracker.Shutdown(ctx)
			if err == nil {
				return
			}
			if errors.Is(ctx.Err(), context.DeadlineExceeded) {
				logger.Debug().Err(err).Msg("Server failed to shutdown before deadline")
			}
			e.tracker.Close()
		}()
	}

	wg.Wait()
	cancel()
}

// SwitchRouter switches the TCP router handler.
func (e *TCPEntryPoint) SwitchRouter(rt *tcprouter.Router) {
	rt.SetHTTPForwarder(e.httpServer.Forwarder)

	httpHandler := rt.GetHTTPHandler()
	if httpHandler == nil {
		httpHandler = router.BuildDefaultHTTPRouter()
	}

	e.httpServer.Switcher.UpdateHandler(httpHandler)

	rt.SetHTTPSForwarder(e.httpsServer.Forwarder)

	httpsHandler := rt.GetHTTPSHandler()
	if httpsHandler == nil {
		httpsHandler = router.BuildDefaultHTTPRouter()
	}

	e.httpsServer.Switcher.UpdateHandler(httpsHandler)

	e.switcher.Switch(rt)

	if e.http3Server != nil {
		e.http3Server.Switch(rt)
	}
}

// writeCloserWrapper wraps together a connection, and the concrete underlying
// connection type that was found to satisfy WriteCloser.
type writeCloserWrapper struct {
	net.Conn
	writeCloser tcp.WriteCloser
}

func (c *writeCloserWrapper) CloseWrite() error {
	return c.writeCloser.CloseWrite()
}

// writeCloser returns the given connection, augmented with the WriteCloser
// implementation, if any was found within the underlying conn.
func writeCloser(conn net.Conn) (tcp.WriteCloser, error) {
	switch typedConn := conn.(type) {
	case *proxyproto.Conn:
		underlying, ok := typedConn.TCPConn()
		if !ok {
			return nil, errors.New("underlying connection is not a tcp connection")
		}
		return &writeCloserWrapper{writeCloser: underlying, Conn: typedConn}, nil
	case *net.TCPConn:
		return typedConn, nil
	default:
		return nil, fmt.Errorf("unknown connection type %T", typedConn)
	}
}

// tcpKeepAliveListener sets TCP keep-alive timeouts on accepted
// connections.
type tcpKeepAliveListener struct {
	*net.TCPListener
}

func (ln tcpKeepAliveListener) Accept() (net.Conn, error) {
	tc, err := ln.AcceptTCP()
	if err != nil {
		return nil, err
	}

	if err := tc.SetKeepAlive(true); err != nil {
		return nil, err
	}

	if err := tc.SetKeepAlivePeriod(3 * time.Minute); err != nil {
		// Some systems, such as OpenBSD, have no user-settable per-socket TCP keepalive options.
		if !errors.Is(err, syscall.ENOPROTOOPT) {
			return nil, err
		}
	}

	return tc, nil
}

func buildProxyProtocolListener(ctx context.Context, entryPoint *static.EntryPoint, listener net.Listener) (net.Listener, error) {
	timeout := entryPoint.Transport.RespondingTimeouts.ReadTimeout
	// proxyproto use 200ms if ReadHeaderTimeout is set to 0 and not no timeout
	if timeout == 0 {
		timeout = -1
	}
	proxyListener := &proxyproto.Listener{Listener: listener, ReadHeaderTimeout: time.Duration(timeout)}

	if entryPoint.ProxyProtocol.Insecure {
		log.Ctx(ctx).Info().Msg("Enabling ProxyProtocol without trusted IPs: Insecure")
		return proxyListener, nil
	}

	checker, err := ip.NewChecker(entryPoint.ProxyProtocol.TrustedIPs)
	if err != nil {
		return nil, err
	}

	proxyListener.Policy = func(upstream net.Addr) (proxyproto.Policy, error) {
		ipAddr, ok := upstream.(*net.TCPAddr)
		if !ok {
			return proxyproto.REJECT, fmt.Errorf("type error %v", upstream)
		}

		if !checker.ContainsIP(ipAddr.IP) {
			log.Ctx(ctx).Debug().Msgf("IP %s is not in trusted IPs list, ignoring ProxyProtocol Headers and bypass connection", ipAddr.IP)
			return proxyproto.IGNORE, nil
		}
		return proxyproto.USE, nil
	}

	log.Ctx(ctx).Info().Msgf("Enabling ProxyProtocol for trusted IPs %v", entryPoint.ProxyProtocol.TrustedIPs)

	return proxyListener, nil
}

func buildListener(ctx context.Context, name string, config *static.EntryPoint) (net.Listener, error) {
	var listener net.Listener
	var err error

	// if we have predefined listener from socket activation
	if socketActivation.isEnabled() {
		listener, err = socketActivation.getListener(name)
		if err != nil {
			log.Ctx(ctx).Warn().Err(err).Str("name", name).Msg("Unable to use socket activation for entrypoint")
		}
	}

	if listener == nil {
		listenConfig := newListenConfig(config)
		listener, err = listenConfig.Listen(ctx, "tcp", config.GetAddress())
		if err != nil {
			return nil, fmt.Errorf("error opening listener: %w", err)
		}
	}

	listener = tcpKeepAliveListener{listener.(*net.TCPListener)}

	if config.ProxyProtocol != nil {
		listener, err = buildProxyProtocolListener(ctx, config, listener)
		if err != nil {
			return nil, fmt.Errorf("error creating proxy protocol listener: %w", err)
		}
	}
	return listener, nil
}

func newConnectionTracker(openConnectionsGauge gokitmetrics.Gauge) *connectionTracker {
	return &connectionTracker{
		conns:                make(map[net.Conn]struct{}),
		openConnectionsGauge: openConnectionsGauge,
	}
}

type connectionTracker struct {
	connsMu sync.RWMutex
	conns   map[net.Conn]struct{}

	openConnectionsGauge gokitmetrics.Gauge
}

// AddConnection add a connection in the tracked connections list.
func (c *connectionTracker) AddConnection(conn net.Conn) {
	defer c.syncOpenConnectionGauge()

	c.connsMu.Lock()
	c.conns[conn] = struct{}{}
	c.connsMu.Unlock()
}

// RemoveConnection remove a connection from the tracked connections list.
func (c *connectionTracker) RemoveConnection(conn net.Conn) {
	defer c.syncOpenConnectionGauge()

	c.connsMu.Lock()
	delete(c.conns, conn)
	c.connsMu.Unlock()
}

// syncOpenConnectionGauge updates openConnectionsGauge value with the conns map length.
func (c *connectionTracker) syncOpenConnectionGauge() {
	if c.openConnectionsGauge == nil {
		return
	}

	c.connsMu.RLock()
	c.openConnectionsGauge.Set(float64(len(c.conns)))
	c.connsMu.RUnlock()
}

func (c *connectionTracker) isEmpty() bool {
	c.connsMu.RLock()
	defer c.connsMu.RUnlock()
	return len(c.conns) == 0
}

// Shutdown wait for the connection closing.
func (c *connectionTracker) Shutdown(ctx context.Context) error {
	ticker := time.NewTicker(500 * time.Millisecond)
	defer ticker.Stop()
	for {
		if c.isEmpty() {
			return nil
		}
		select {
		case <-ctx.Done():
			return ctx.Err()
		case <-ticker.C:
		}
	}
}

// Close close all the connections in the tracked connections list.
func (c *connectionTracker) Close() {
	c.connsMu.Lock()
	defer c.connsMu.Unlock()
	for conn := range c.conns {
		if err := conn.Close(); err != nil {
			log.Error().Err(err).Msg("Error while closing connection")
		}
		delete(c.conns, conn)
	}
}

type stoppable interface {
	Shutdown(ctx context.Context) error
	Close() error
}

type stoppableServer interface {
	stoppable
	Serve(listener net.Listener) error
}

type httpServer struct {
	Server    stoppableServer
	Forwarder *httpForwarder
	Switcher  *middlewares.HTTPHandlerSwitcher
}

func createHTTPServer(ctx context.Context, ln net.Listener, configuration *static.EntryPoint, withH2c bool, reqDecorator *requestdecorator.RequestDecorator) (*httpServer, error) {
	if configuration.HTTP2.MaxConcurrentStreams < 0 {
		return nil, errors.New("max concurrent streams value must be greater than or equal to zero")
	}

	httpSwitcher := middlewares.NewHandlerSwitcher(router.BuildDefaultHTTPRouter())

	next, err := alice.New(requestdecorator.WrapHandler(reqDecorator)).Then(httpSwitcher)
	if err != nil {
		return nil, err
	}

	var handler http.Handler
	handler, err = forwardedheaders.NewXForwarded(
		configuration.ForwardedHeaders.Insecure,
		configuration.ForwardedHeaders.TrustedIPs,
		configuration.ForwardedHeaders.Connection,
		next)
	if err != nil {
		return nil, err
	}

	debugConnection := os.Getenv(debugConnectionEnv) != ""
	if debugConnection || (configuration.Transport != nil && (configuration.Transport.KeepAliveMaxTime > 0 || configuration.Transport.KeepAliveMaxRequests > 0)) {
		handler = newKeepAliveMiddleware(handler, configuration.Transport.KeepAliveMaxRequests, configuration.Transport.KeepAliveMaxTime)
	}

	var protocols http.Protocols
	protocols.SetHTTP1(true)
	protocols.SetHTTP2(true)

	// With the addition of UnencryptedHTTP2 in http.Server#Protocols in go1.24 setting the h2c handler is not necessary anymore.
	protocols.SetUnencryptedHTTP2(withH2c)

	handler = contenttype.DisableAutoDetection(handler)

	if configuration.HTTP.EncodeQuerySemicolons {
		handler = encodeQuerySemicolons(handler)
	} else {
		handler = http.AllowQuerySemicolons(handler)
	}

	// Note that the Path sanitization has to be done after the path normalization,
	// hence the wrapping has to be done before the normalize path wrapping.
	if configuration.HTTP.SanitizePath != nil && *configuration.HTTP.SanitizePath {
		handler = sanitizePath(handler)
	}

	handler = normalizePath(handler)

	handler = denyFragment(handler)

	serverHTTP := &http.Server{
		Protocols:      &protocols,
		Handler:        handler,
		ErrorLog:       stdlog.New(logs.NoLevel(log.Logger, zerolog.DebugLevel), "", 0),
		ReadTimeout:    time.Duration(configuration.Transport.RespondingTimeouts.ReadTimeout),
		WriteTimeout:   time.Duration(configuration.Transport.RespondingTimeouts.WriteTimeout),
		IdleTimeout:    time.Duration(configuration.Transport.RespondingTimeouts.IdleTimeout),
		MaxHeaderBytes: configuration.HTTP.MaxHeaderBytes,
		HTTP2: &http.HTTP2Config{
			MaxConcurrentStreams: int(configuration.HTTP2.MaxConcurrentStreams),
		},
	}
	if debugConnection || (configuration.Transport != nil && (configuration.Transport.KeepAliveMaxTime > 0 || configuration.Transport.KeepAliveMaxRequests > 0)) {
		serverHTTP.ConnContext = func(ctx context.Context, c net.Conn) context.Context {
			cState := &connState{Start: time.Now()}
			if debugConnection {
				clientConnectionStatesMu.Lock()
				clientConnectionStates[getConnKey(c)] = cState
				clientConnectionStatesMu.Unlock()
			}
			return context.WithValue(ctx, connStateKey, cState)
		}

		if debugConnection {
			serverHTTP.ConnState = func(c net.Conn, state http.ConnState) {
				clientConnectionStatesMu.Lock()
				if clientConnectionStates[getConnKey(c)] != nil {
					clientConnectionStates[getConnKey(c)].State = state.String()
				}
				clientConnectionStatesMu.Unlock()
			}
		}
	}

	prevConnContext := serverHTTP.ConnContext
	serverHTTP.ConnContext = func(ctx context.Context, c net.Conn) context.Context {
		// This adds an empty struct in order to store a RoundTripper in the ConnContext in case of Kerberos or NTLM.
		ctx = service.AddTransportOnContext(ctx)
		if prevConnContext != nil {
			return prevConnContext(ctx, c)
		}
		return ctx
	}

	listener := newHTTPForwarder(ln)
	go func() {
		err := serverHTTP.Serve(listener)
		if err != nil && !errors.Is(err, http.ErrServerClosed) {
			log.Ctx(ctx).Error().Err(err).Msg("Error while starting server")
		}
	}()
	return &httpServer{
		Server:    serverHTTP,
		Forwarder: listener,
		Switcher:  httpSwitcher,
	}, nil
}

func getConnKey(conn net.Conn) string {
	return fmt.Sprintf("%s => %s", conn.RemoteAddr(), conn.LocalAddr())
}

func newTrackedConnection(conn tcp.WriteCloser, tracker *connectionTracker) *trackedConnection {
	tracker.AddConnection(conn)
	return &trackedConnection{
		WriteCloser: conn,
		tracker:     tracker,
	}
}

type trackedConnection struct {
	tracker *connectionTracker
	tcp.WriteCloser
}

func (t *trackedConnection) Close() error {
	t.tracker.RemoveConnection(t.WriteCloser)
	return t.WriteCloser.Close()
}

// This function is inspired by http.AllowQuerySemicolons.
func encodeQuerySemicolons(h http.Handler) http.Handler {
	return http.HandlerFunc(func(rw http.ResponseWriter, req *http.Request) {
		if strings.Contains(req.URL.RawQuery, ";") {
			r2 := new(http.Request)
			*r2 = *req
			r2.URL = new(url.URL)
			*r2.URL = *req.URL

			r2.URL.RawQuery = strings.ReplaceAll(req.URL.RawQuery, ";", "%3B")
			// Because the reverse proxy director is building query params from requestURI it needs to be updated as well.
			r2.RequestURI = r2.URL.RequestURI()

			h.ServeHTTP(rw, r2)
		} else {
			h.ServeHTTP(rw, req)
		}
	})
}

// When go receives an HTTP request, it assumes the absence of fragment URL.
// However, it is still possible to send a fragment in the request.
// In this case, Traefik will encode the '#' character, altering the request's intended meaning.
// To avoid this behavior, the following function rejects requests that include a fragment in the URL.
func denyFragment(h http.Handler) http.Handler {
	return http.HandlerFunc(func(rw http.ResponseWriter, req *http.Request) {
		if strings.Contains(req.URL.RawPath, "#") {
			log.Debug().Msgf("Rejecting request because it contains a fragment in the URL path: %s", req.URL.RawPath)
			rw.WriteHeader(http.StatusBadRequest)

			return
		}

		h.ServeHTTP(rw, req)
	})
}

// sanitizePath removes the "..", "." and duplicate slash segments from the URL according to https://datatracker.ietf.org/doc/html/rfc3986#section-6.2.2.3.
// It cleans the request URL Path and RawPath, and updates the request URI.
func sanitizePath(h http.Handler) http.Handler {
	return http.HandlerFunc(func(rw http.ResponseWriter, req *http.Request) {
		r2 := new(http.Request)
		*r2 = *req

		// Cleans the URL raw path and path.
		r2.URL = r2.URL.JoinPath()

		// Because the reverse proxy director is building query params from requestURI it needs to be updated as well.
		r2.RequestURI = r2.URL.RequestURI()

		h.ServeHTTP(rw, r2)
	})
}

// unreservedCharacters contains the mapping of the percent-encoded form to the ASCII form
// of the unreserved characters according to https://datatracker.ietf.org/doc/html/rfc3986#section-2.3.
var unreservedCharacters = map[string]rune{
	"%41": 'A', "%42": 'B', "%43": 'C', "%44": 'D', "%45": 'E', "%46": 'F',
	"%47": 'G', "%48": 'H', "%49": 'I', "%4A": 'J', "%4B": 'K', "%4C": 'L',
	"%4D": 'M', "%4E": 'N', "%4F": 'O', "%50": 'P', "%51": 'Q', "%52": 'R',
	"%53": 'S', "%54": 'T', "%55": 'U', "%56": 'V', "%57": 'W', "%58": 'X',
	"%59": 'Y', "%5A": 'Z',

	"%61": 'a', "%62": 'b', "%63": 'c', "%64": 'd', "%65": 'e', "%66": 'f',
	"%67": 'g', "%68": 'h', "%69": 'i', "%6A": 'j', "%6B": 'k', "%6C": 'l',
	"%6D": 'm', "%6E": 'n', "%6F": 'o', "%70": 'p', "%71": 'q', "%72": 'r',
	"%73": 's', "%74": 't', "%75": 'u', "%76": 'v', "%77": 'w', "%78": 'x',
	"%79": 'y', "%7A": 'z',

	"%30": '0', "%31": '1', "%32": '2', "%33": '3', "%34": '4',
	"%35": '5', "%36": '6', "%37": '7', "%38": '8', "%39": '9',

	"%2D": '-', "%2E": '.', "%5F": '_', "%7E": '~',
}

// normalizePath removes from the RawPath unreserved percent-encoded characters as they are equivalent to their non-encoded
// form according to https://datatracker.ietf.org/doc/html/rfc3986#section-2.3 and capitalizes percent-encoded characters
// according to https://datatracker.ietf.org/doc/html/rfc3986#section-6.2.2.1.
func normalizePath(h http.Handler) http.Handler {
	return http.HandlerFunc(func(rw http.ResponseWriter, req *http.Request) {
		rawPath := req.URL.RawPath

		// When the RawPath is empty the encoded form of the Path is equivalent to the original request Path.
		// Thus, the normalization is not needed as no unreserved characters were encoded and the encoded version
		// of Path obtained with URL.EscapedPath contains only percent-encoded characters in upper case.
		if rawPath == "" {
			h.ServeHTTP(rw, req)
			return
		}

		var normalizedRawPathBuilder strings.Builder
		for i := 0; i < len(rawPath); i++ {
			if rawPath[i] != '%' {
				normalizedRawPathBuilder.WriteString(string(rawPath[i]))
				continue
			}

			// This should never happen as the standard library will reject requests containing invalid percent-encodings.
			// This discards URLs with a percent character at the end.
			if i+2 >= len(rawPath) {
				rw.WriteHeader(http.StatusBadRequest)
				return
			}

			encodedCharacter := strings.ToUpper(rawPath[i : i+3])
			if r, unreserved := unreservedCharacters[encodedCharacter]; unreserved {
				normalizedRawPathBuilder.WriteRune(r)
			} else {
				normalizedRawPathBuilder.WriteString(encodedCharacter)
			}

			i += 2
		}

		normalizedRawPath := normalizedRawPathBuilder.String()

		// We do not have to alter the request URL as the original RawPath is already normalized.
		if normalizedRawPath == rawPath {
			h.ServeHTTP(rw, req)
			return
		}

		r2 := new(http.Request)
		*r2 = *req

		// Decoding unreserved characters only alter the RAW version of the URL,
		// as unreserved percent-encoded characters are equivalent to their non encoded form.
		r2.URL.RawPath = normalizedRawPath

		// Because the reverse proxy director is building query params from RequestURI it needs to be updated as well.
		r2.RequestURI = r2.URL.RequestURI()

		h.ServeHTTP(rw, r2)
	})
}<|MERGE_RESOLUTION|>--- conflicted
+++ resolved
@@ -183,11 +183,9 @@
 
 	reqDecorator := requestdecorator.New(hostResolverConfig)
 
-<<<<<<< HEAD
+
 	httpServer, err := createHTTPServer(ctx, listener, configuration, false, reqDecorator)
-=======
-	httpServer, err := createHTTPServer(ctx, listener, config, true, reqDecorator)
->>>>>>> 5c94bbf1
+
 	if err != nil {
 		return nil, fmt.Errorf("error preparing http server: %w", err)
 	}
