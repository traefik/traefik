--- conflicted
+++ resolved
@@ -249,25 +249,6 @@
 			panic(err)
 		}
 
-<<<<<<< HEAD
-		safe.Go(func() {
-			// Enforce read/write deadlines at the connection level,
-			// because when we're peeking the first byte to determine whether we are doing TLS,
-			// the deadlines at the server level are not taken into account.
-			if e.transportConfiguration.RespondingTimeouts.ReadTimeout > 0 {
-				err := writeCloser.SetReadDeadline(time.Now().Add(time.Duration(e.transportConfiguration.RespondingTimeouts.ReadTimeout)))
-				if err != nil {
-					logger.Error().Err(err).Msg("Error while setting read deadline")
-				}
-			}
-
-			if e.transportConfiguration.RespondingTimeouts.WriteTimeout > 0 {
-				err = writeCloser.SetWriteDeadline(time.Now().Add(time.Duration(e.transportConfiguration.RespondingTimeouts.WriteTimeout)))
-				if err != nil {
-					logger.Error().Err(err).Msg("Error while setting write deadline")
-				}
-			}
-=======
 		if e.transportConfiguration != nil &&
 			e.transportConfiguration.RespondingTimeouts != nil &&
 			e.transportConfiguration.RespondingTimeouts.TCP != nil &&
@@ -275,7 +256,6 @@
 			lingeringTimeout := time.Duration(e.transportConfiguration.RespondingTimeouts.TCP.LingeringTimeout)
 			writeCloser = newLingeringConnection(writeCloser, lingeringTimeout)
 		}
->>>>>>> d53f5f01
 
 		safe.Go(func() {
 			e.switcher.ServeTCP(newTrackedConnection(writeCloser, e.tracker))
@@ -667,17 +647,10 @@
 
 	serverHTTP := &http.Server{
 		Handler:      handler,
-<<<<<<< HEAD
 		ErrorLog:     stdlog.New(logs.NoLevel(log.Logger, zerolog.DebugLevel), "", 0),
-		ReadTimeout:  time.Duration(configuration.Transport.RespondingTimeouts.ReadTimeout),
-		WriteTimeout: time.Duration(configuration.Transport.RespondingTimeouts.WriteTimeout),
-		IdleTimeout:  time.Duration(configuration.Transport.RespondingTimeouts.IdleTimeout),
-=======
-		ErrorLog:     httpServerLogger,
 		ReadTimeout:  time.Duration(*configuration.Transport.RespondingTimeouts.HTTP.ReadTimeout),
 		WriteTimeout: time.Duration(*configuration.Transport.RespondingTimeouts.HTTP.WriteTimeout),
 		IdleTimeout:  time.Duration(*configuration.Transport.RespondingTimeouts.HTTP.IdleTimeout),
->>>>>>> d53f5f01
 	}
 	if debugConnection || (configuration.Transport != nil && (configuration.Transport.KeepAliveMaxTime > 0 || configuration.Transport.KeepAliveMaxRequests > 0)) {
 		serverHTTP.ConnContext = func(ctx context.Context, c net.Conn) context.Context {
