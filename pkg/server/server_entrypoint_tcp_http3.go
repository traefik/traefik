package server

import (
	"context"
	"crypto/tls"
	"errors"
	"fmt"
	"net"
	"net/http"
	"sync"

	"github.com/quic-go/quic-go"
	"github.com/quic-go/quic-go/http3"
	"github.com/rs/zerolog/log"
	"github.com/traefik/traefik/v3/pkg/config/static"
	tcprouter "github.com/traefik/traefik/v3/pkg/server/router/tcp"
)

type http3server struct {
	*http3.Server

	http3conn net.PacketConn

	lock   sync.RWMutex
	getter func(info *tls.ClientHelloInfo) (*tls.Config, error)
}

func newHTTP3Server(ctx context.Context, configuration *static.EntryPoint, httpsServer *httpServer) (*http3server, error) {
	if configuration.HTTP3 == nil {
		return nil, nil
	}

	if configuration.HTTP3.AdvertisedPort < 0 {
		return nil, errors.New("advertised port must be greater than or equal to zero")
	}

	listenConfig := newListenConfig(configuration)
	conn, err := listenConfig.ListenPacket(ctx, "udp", configuration.GetAddress())
	if err != nil {
		return nil, fmt.Errorf("starting listener: %w", err)
	}

	h3 := &http3server{
		http3conn: conn,
		getter: func(info *tls.ClientHelloInfo) (*tls.Config, error) {
			return nil, errors.New("no tls config")
		},
	}

	h3.Server = &http3.Server{
		Addr:      configuration.GetAddress(),
		Port:      configuration.HTTP3.AdvertisedPort,
		Handler:   httpsServer.Server.(*http.Server).Handler,
		TLSConfig: &tls.Config{GetConfigForClient: h3.getGetConfigForClient},
		QUICConfig: &quic.Config{
			Allow0RTT: false,
		},
	}

	previousHandler := httpsServer.Server.(*http.Server).Handler

	httpsServer.Server.(*http.Server).Handler = http.HandlerFunc(func(rw http.ResponseWriter, req *http.Request) {
<<<<<<< HEAD
		if err := h3.Server.SetQuicHeaders(rw.Header()); err != nil {
			log.Ctx(ctx).Error().Err(err).Msg("Failed to set HTTP3 headers")
=======
		if err := h3.Server.SetQUICHeaders(rw.Header()); err != nil {
			log.FromContext(ctx).Errorf("Failed to set HTTP3 headers: %v", err)
>>>>>>> 927f0bc0
		}

		previousHandler.ServeHTTP(rw, req)
	})

	return h3, nil
}

func (e *http3server) Start() error {
	return e.Serve(e.http3conn)
}

func (e *http3server) Switch(rt *tcprouter.Router) {
	e.lock.Lock()
	defer e.lock.Unlock()

	e.getter = rt.GetTLSGetClientInfo()
}

func (e *http3server) getGetConfigForClient(info *tls.ClientHelloInfo) (*tls.Config, error) {
	e.lock.RLock()
	defer e.lock.RUnlock()

	return e.getter(info)
}

func (e *http3server) Shutdown(_ context.Context) error {
	// TODO: use e.Server.CloseGracefully() when available.
	return e.Server.Close()
}<|MERGE_RESOLUTION|>--- conflicted
+++ resolved
@@ -60,13 +60,8 @@
 	previousHandler := httpsServer.Server.(*http.Server).Handler
 
 	httpsServer.Server.(*http.Server).Handler = http.HandlerFunc(func(rw http.ResponseWriter, req *http.Request) {
-<<<<<<< HEAD
-		if err := h3.Server.SetQuicHeaders(rw.Header()); err != nil {
+		if err := h3.Server.SetQUICHeaders(rw.Header()); err != nil {
 			log.Ctx(ctx).Error().Err(err).Msg("Failed to set HTTP3 headers")
-=======
-		if err := h3.Server.SetQUICHeaders(rw.Header()); err != nil {
-			log.FromContext(ctx).Errorf("Failed to set HTTP3 headers: %v", err)
->>>>>>> 927f0bc0
 		}
 
 		previousHandler.ServeHTTP(rw, req)
