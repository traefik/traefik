--- conflicted
+++ resolved
@@ -49,39 +49,22 @@
 func TestForwardAuthSuccess(t *testing.T) {
 	server := httptest.NewServer(http.HandlerFunc(func(w http.ResponseWriter, r *http.Request) {
 		w.Header().Set("X-Auth-User", "user@example.com")
-<<<<<<< HEAD
-=======
 		w.Header().Set("X-Auth-Secret", "secret")
->>>>>>> bf73127e
 		fmt.Fprintln(w, "Success")
 	}))
 	defer server.Close()
 
 	middleware, err := NewAuthenticator(&types.Auth{
 		Forward: &types.Forward{
-<<<<<<< HEAD
-			Address: server.URL,
-			AuthResponseHeaders: map[string]*types.AuthResponseHeader{
-				"user": {
-					Name: "X-Auth-User",
-					As:   "X-Authenticated-User",
-				},
-			},
-=======
 			Address:             server.URL,
 			AuthResponseHeaders: []string{"X-Auth-User"},
->>>>>>> bf73127e
 		},
 	}, &tracing.Tracing{})
 	assert.NoError(t, err, "there should be no error")
 
 	handler := http.HandlerFunc(func(w http.ResponseWriter, r *http.Request) {
-<<<<<<< HEAD
-		assert.Equal(t, "user@example.com", r.Header.Get("X-Authenticated-User"), "they should be equal")
-=======
 		assert.Equal(t, "user@example.com", r.Header.Get("X-Auth-User"))
 		assert.Empty(t, r.Header.Get("X-Auth-Secret"))
->>>>>>> bf73127e
 		fmt.Fprintln(w, "traefik")
 	})
 	n := negroni.New(middleware)
