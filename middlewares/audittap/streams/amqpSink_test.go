--- conflicted
+++ resolved
@@ -28,11 +28,20 @@
 
 var anAuditEventEncoded = audittypes.Encoded{[]byte(anAuditEvent), nil}
 var aesKeyBase64 = "RDFXVxTgrrT9IseypJrwDLzk/nTVeTjbjaUR3RVyv94="
-<<<<<<< HEAD
+var crypt = &encrypter{[]byte(aesKeyBase64)}
+
+var anAuditEvent = `
+	{
+		"eventId": "ev123",
+		"auditSource": "foo",
+		"auditType": "bar",
+		"field1": "field1value"
+	}
+	`
+
+var anAuditEventEncoded = audittypes.Encoded{[]byte(anAuditEvent), nil}
+var aesKeyBase64 = "RDFXVxTgrrT9IseypJrwDLzk/nTVeTjbjaUR3RVyv94="
 var crypt, _ = encryption.NewEncrypter(aesKeyBase64)
-=======
-var crypt = &encrypter{[]byte(aesKeyBase64)}
->>>>>>> 787693d9
 
 type ConyClientTestImpl struct {
 	Endpoint     string
@@ -220,23 +229,6 @@
 	assert.True(t, strings.Contains(buf.String(), `level=error msg="Message not delivered to MQ because channel full eventId=ev123 auditSource=foo auditType=bar body: {`))
 }
 
-<<<<<<< HEAD
-=======
-func TestEncrypterEncrypt(t *testing.T) {
-
-	anEncrypter, _ := newEncrypter(aesKeyBase64)
-	result := anEncrypter.ProtectEvent(anAuditEventEncoded)
-
-	f, _ := os.Create("/tmp/audit_enc.txt")
-	f.WriteString(result)
-	f.Close()
-
-	// TODO: Better assertion
-	assert.True(t, len(result) > 0)
-
-}
-
->>>>>>> 787693d9
 func TestMinimallyDescribeAudit(t *testing.T) {
 	res, _ := minimallyDescribeAudit(anAuditEventEncoded)
 
