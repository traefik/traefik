package provider

import (
	"encoding/json"
	"github.com/containous/traefik/provider/k8s"
	"github.com/containous/traefik/types"
	"reflect"
	"testing"
)

func TestLoadIngresses(t *testing.T) {
	ingresses := []k8s.Ingress{{
		Spec: k8s.IngressSpec{
			Rules: []k8s.IngressRule{
				{
					Host: "foo",
					IngressRuleValue: k8s.IngressRuleValue{
						HTTP: &k8s.HTTPIngressRuleValue{
							Paths: []k8s.HTTPIngressPath{
								{
									Path: "/bar",
									Backend: k8s.IngressBackend{
										ServiceName: "service1",
										ServicePort: k8s.FromInt(801),
									},
								},
							},
						},
					},
				},
				{
					Host: "bar",
					IngressRuleValue: k8s.IngressRuleValue{
						HTTP: &k8s.HTTPIngressRuleValue{
							Paths: []k8s.HTTPIngressPath{
								{
									Backend: k8s.IngressBackend{
										ServiceName: "service3",
										ServicePort: k8s.FromInt(443),
									},
								},
								{
									Backend: k8s.IngressBackend{
										ServiceName: "service2",
										ServicePort: k8s.FromInt(802),
									},
								},
							},
						},
					},
				},
			},
		},
	}}
	services := []k8s.Service{
		{
			ObjectMeta: k8s.ObjectMeta{
				Name: "service1",
				UID:  "1",
			},
			Spec: k8s.ServiceSpec{
				ClusterIP: "10.0.0.1",
				Ports: []k8s.ServicePort{
					{
						Name: "http",
						Port: 801,
					},
				},
			},
		},
		{
			ObjectMeta: k8s.ObjectMeta{
				Name: "service2",
				UID:  "2",
			},
			Spec: k8s.ServiceSpec{
				ClusterIP: "10.0.0.2",
				Ports: []k8s.ServicePort{
					{
						Port: 802,
					},
				},
			},
		},
		{
			ObjectMeta: k8s.ObjectMeta{
				Name: "service3",
				UID:  "3",
			},
			Spec: k8s.ServiceSpec{
				ClusterIP: "10.0.0.3",
				Ports: []k8s.ServicePort{
					{
						Name: "http",
						Port: 443,
					},
				},
			},
		},
	}
	watchChan := make(chan interface{})
	client := clientMock{
		ingresses: ingresses,
		services:  services,
		watchChan: watchChan,
	}
	provider := Kubernetes{}
	actual, err := provider.loadIngresses(client)
	if err != nil {
		t.Fatalf("error %+v", err)
	}

	expected := &types.Configuration{
		Backends: map[string]*types.Backend{
			"foo/bar": {
				Servers: map[string]types.Server{
					"1": {
						URL:    "http://10.0.0.1:801",
						Weight: 1,
					},
				},
				CircuitBreaker: nil,
				LoadBalancer:   nil,
			},
			"bar": {
				Servers: map[string]types.Server{
					"2": {
						URL:    "http://10.0.0.2:802",
						Weight: 1,
					},
					"3": {
						URL:    "https://10.0.0.3:443",
						Weight: 1,
					},
				},
				CircuitBreaker: nil,
				LoadBalancer:   nil,
			},
		},
		Frontends: map[string]*types.Frontend{
			"foo/bar": {
				Backend:        "foo/bar",
				PassHostHeader: true,
				Routes: map[string]types.Route{
					"/bar": {
						Rule: "PathPrefixStrip:/bar",
					},
					"foo": {
						Rule: "Host:foo",
					},
				},
			},
			"bar": {
				Backend:        "bar",
				PassHostHeader: true,
				Routes: map[string]types.Route{
					"bar": {
						Rule: "Host:bar",
					},
				},
			},
		},
	}
	actualJSON, _ := json.Marshal(actual)
	expectedJSON, _ := json.Marshal(expected)

	if !reflect.DeepEqual(actual, expected) {
		t.Fatalf("expected %+v, got %+v", string(expectedJSON), string(actualJSON))
	}
}

<<<<<<< HEAD
func TestGetPassHostHeader(t *testing.T) {
	ingresses := []k8s.Ingress{{
		Spec: k8s.IngressSpec{
			Rules: []k8s.IngressRule{
				{
					Host: "foo",
					IngressRuleValue: k8s.IngressRuleValue{
						HTTP: &k8s.HTTPIngressRuleValue{
							Paths: []k8s.HTTPIngressPath{
								{
									Path: "/bar",
									Backend: k8s.IngressBackend{
										ServiceName: "service1",
										ServicePort: k8s.FromInt(801),
									},
								},
							},
						},
					},
				},
			},
		},
	}}
=======
func TestLoadNamespacedIngresses(t *testing.T) {
	ingresses := []k8s.Ingress{
		{
			ObjectMeta: k8s.ObjectMeta{
				Namespace: "awesome",
			},
			Spec: k8s.IngressSpec{
				Rules: []k8s.IngressRule{
					{
						Host: "foo",
						IngressRuleValue: k8s.IngressRuleValue{
							HTTP: &k8s.HTTPIngressRuleValue{
								Paths: []k8s.HTTPIngressPath{
									{
										Path: "/bar",
										Backend: k8s.IngressBackend{
											ServiceName: "service1",
											ServicePort: k8s.FromInt(801),
										},
									},
								},
							},
						},
					},
					{
						Host: "bar",
						IngressRuleValue: k8s.IngressRuleValue{
							HTTP: &k8s.HTTPIngressRuleValue{
								Paths: []k8s.HTTPIngressPath{
									{
										Backend: k8s.IngressBackend{
											ServiceName: "service3",
											ServicePort: k8s.FromInt(443),
										},
									},
									{
										Backend: k8s.IngressBackend{
											ServiceName: "service2",
											ServicePort: k8s.FromInt(802),
										},
									},
								},
							},
						},
					},
				},
			},
		},
		{
			ObjectMeta: k8s.ObjectMeta{
				Namespace: "not-awesome",
			},
			Spec: k8s.IngressSpec{
				Rules: []k8s.IngressRule{
					{
						Host: "baz",
						IngressRuleValue: k8s.IngressRuleValue{
							HTTP: &k8s.HTTPIngressRuleValue{
								Paths: []k8s.HTTPIngressPath{
									{
										Path: "/baz",
										Backend: k8s.IngressBackend{
											ServiceName: "service1",
											ServicePort: k8s.FromInt(801),
										},
									},
								},
							},
						},
					},
				},
			},
		},
	}
>>>>>>> b5716abd
	services := []k8s.Service{
		{
			ObjectMeta: k8s.ObjectMeta{
				Name: "service1",
				UID:  "1",
			},
			Spec: k8s.ServiceSpec{
				ClusterIP: "10.0.0.1",
				Ports: []k8s.ServicePort{
					{
						Name: "http",
						Port: 801,
					},
				},
			},
		},
<<<<<<< HEAD
=======
		{
			ObjectMeta: k8s.ObjectMeta{
				Name: "service2",
				UID:  "2",
			},
			Spec: k8s.ServiceSpec{
				ClusterIP: "10.0.0.2",
				Ports: []k8s.ServicePort{
					{
						Port: 802,
					},
				},
			},
		},
		{
			ObjectMeta: k8s.ObjectMeta{
				Name: "service3",
				UID:  "3",
			},
			Spec: k8s.ServiceSpec{
				ClusterIP: "10.0.0.3",
				Ports: []k8s.ServicePort{
					{
						Name: "http",
						Port: 443,
					},
				},
			},
		},
>>>>>>> b5716abd
	}
	watchChan := make(chan interface{})
	client := clientMock{
		ingresses: ingresses,
		services:  services,
		watchChan: watchChan,
	}
<<<<<<< HEAD
	provider := Kubernetes{disablePassHostHeaders: true}
=======
	provider := Kubernetes{
		Namespaces: []string{"awesome"},
	}
>>>>>>> b5716abd
	actual, err := provider.loadIngresses(client)
	if err != nil {
		t.Fatalf("error %+v", err)
	}

	expected := &types.Configuration{
		Backends: map[string]*types.Backend{
			"foo/bar": {
				Servers: map[string]types.Server{
					"1": {
						URL:    "http://10.0.0.1:801",
						Weight: 1,
					},
				},
				CircuitBreaker: nil,
				LoadBalancer:   nil,
			},
<<<<<<< HEAD
=======
			"bar": {
				Servers: map[string]types.Server{
					"2": {
						URL:    "http://10.0.0.2:802",
						Weight: 1,
					},
					"3": {
						URL:    "https://10.0.0.3:443",
						Weight: 1,
					},
				},
				CircuitBreaker: nil,
				LoadBalancer:   nil,
			},
>>>>>>> b5716abd
		},
		Frontends: map[string]*types.Frontend{
			"foo/bar": {
				Backend: "foo/bar",
				Routes: map[string]types.Route{
					"/bar": {
						Rule: "PathPrefixStrip:/bar",
					},
					"foo": {
						Rule: "Host:foo",
					},
				},
			},
<<<<<<< HEAD
=======
			"bar": {
				Backend: "bar",
				Routes: map[string]types.Route{
					"bar": {
						Rule: "Host:bar",
					},
				},
			},
		},
	}
	actualJSON, _ := json.Marshal(actual)
	expectedJSON, _ := json.Marshal(expected)

	if !reflect.DeepEqual(actual, expected) {
		t.Fatalf("expected %+v, got %+v", string(expectedJSON), string(actualJSON))
	}
}

func TestLoadMultipleNamespacedIngresses(t *testing.T) {
	ingresses := []k8s.Ingress{
		{
			ObjectMeta: k8s.ObjectMeta{
				Namespace: "awesome",
			},
			Spec: k8s.IngressSpec{
				Rules: []k8s.IngressRule{
					{
						Host: "foo",
						IngressRuleValue: k8s.IngressRuleValue{
							HTTP: &k8s.HTTPIngressRuleValue{
								Paths: []k8s.HTTPIngressPath{
									{
										Path: "/bar",
										Backend: k8s.IngressBackend{
											ServiceName: "service1",
											ServicePort: k8s.FromInt(801),
										},
									},
								},
							},
						},
					},
					{
						Host: "bar",
						IngressRuleValue: k8s.IngressRuleValue{
							HTTP: &k8s.HTTPIngressRuleValue{
								Paths: []k8s.HTTPIngressPath{
									{
										Backend: k8s.IngressBackend{
											ServiceName: "service3",
											ServicePort: k8s.FromInt(443),
										},
									},
									{
										Backend: k8s.IngressBackend{
											ServiceName: "service2",
											ServicePort: k8s.FromInt(802),
										},
									},
								},
							},
						},
					},
				},
			},
		},
		{
			ObjectMeta: k8s.ObjectMeta{
				Namespace: "somewhat-awesome",
			},
			Spec: k8s.IngressSpec{
				Rules: []k8s.IngressRule{
					{
						Host: "awesome",
						IngressRuleValue: k8s.IngressRuleValue{
							HTTP: &k8s.HTTPIngressRuleValue{
								Paths: []k8s.HTTPIngressPath{
									{
										Path: "/quix",
										Backend: k8s.IngressBackend{
											ServiceName: "service1",
											ServicePort: k8s.FromInt(801),
										},
									},
								},
							},
						},
					},
				},
			},
		},
		{
			ObjectMeta: k8s.ObjectMeta{
				Namespace: "not-awesome",
			},
			Spec: k8s.IngressSpec{
				Rules: []k8s.IngressRule{
					{
						Host: "baz",
						IngressRuleValue: k8s.IngressRuleValue{
							HTTP: &k8s.HTTPIngressRuleValue{
								Paths: []k8s.HTTPIngressPath{
									{
										Path: "/baz",
										Backend: k8s.IngressBackend{
											ServiceName: "service1",
											ServicePort: k8s.FromInt(801),
										},
									},
								},
							},
						},
					},
				},
			},
		},
	}
	services := []k8s.Service{
		{
			ObjectMeta: k8s.ObjectMeta{
				Name: "service1",
				UID:  "1",
			},
			Spec: k8s.ServiceSpec{
				ClusterIP: "10.0.0.1",
				Ports: []k8s.ServicePort{
					{
						Name: "http",
						Port: 801,
					},
				},
			},
		},
		{
			ObjectMeta: k8s.ObjectMeta{
				Name: "service2",
				UID:  "2",
			},
			Spec: k8s.ServiceSpec{
				ClusterIP: "10.0.0.2",
				Ports: []k8s.ServicePort{
					{
						Port: 802,
					},
				},
			},
		},
		{
			ObjectMeta: k8s.ObjectMeta{
				Name: "service3",
				UID:  "3",
			},
			Spec: k8s.ServiceSpec{
				ClusterIP: "10.0.0.3",
				Ports: []k8s.ServicePort{
					{
						Name: "http",
						Port: 443,
					},
				},
			},
		},
	}
	watchChan := make(chan interface{})
	client := clientMock{
		ingresses: ingresses,
		services:  services,
		watchChan: watchChan,
	}
	provider := Kubernetes{
		Namespaces: []string{"awesome", "somewhat-awesome"},
	}
	actual, err := provider.loadIngresses(client)
	if err != nil {
		t.Fatalf("error %+v", err)
	}

	expected := &types.Configuration{
		Backends: map[string]*types.Backend{
			"foo/bar": {
				Servers: map[string]types.Server{
					"1": {
						URL:    "http://10.0.0.1:801",
						Weight: 1,
					},
				},
				CircuitBreaker: nil,
				LoadBalancer:   nil,
			},
			"bar": {
				Servers: map[string]types.Server{
					"2": {
						URL:    "http://10.0.0.2:802",
						Weight: 1,
					},
					"3": {
						URL:    "https://10.0.0.3:443",
						Weight: 1,
					},
				},
				CircuitBreaker: nil,
				LoadBalancer:   nil,
			},
			"awesome/quix": {
				Servers: map[string]types.Server{
					"1": {
						URL:    "http://10.0.0.1:801",
						Weight: 1,
					},
				},
				CircuitBreaker: nil,
				LoadBalancer:   nil,
			},
		},
		Frontends: map[string]*types.Frontend{
			"foo/bar": {
				Backend: "foo/bar",
				Routes: map[string]types.Route{
					"/bar": {
						Rule: "PathPrefixStrip:/bar",
					},
					"foo": {
						Rule: "Host:foo",
					},
				},
			},
			"bar": {
				Backend: "bar",
				Routes: map[string]types.Route{
					"bar": {
						Rule: "Host:bar",
					},
				},
			},
			"awesome/quix": {
				Backend: "awesome/quix",
				Routes: map[string]types.Route{
					"/quix": {
						Rule: "PathPrefixStrip:/quix",
					},
					"awesome": {
						Rule: "Host:awesome",
					},
				},
			},
>>>>>>> b5716abd
		},
	}
	actualJSON, _ := json.Marshal(actual)
	expectedJSON, _ := json.Marshal(expected)

	if !reflect.DeepEqual(actual, expected) {
		t.Fatalf("expected %+v, got %+v", string(expectedJSON), string(actualJSON))
	}
}

type clientMock struct {
	ingresses []k8s.Ingress
	services  []k8s.Service
	watchChan chan interface{}
}

func (c clientMock) GetIngresses(predicate func(k8s.Ingress) bool) ([]k8s.Ingress, error) {
	var ingresses []k8s.Ingress
	for _, ingress := range c.ingresses {
		if predicate(ingress) {
			ingresses = append(ingresses, ingress)
		}
	}
	return ingresses, nil
}
func (c clientMock) WatchIngresses(predicate func(k8s.Ingress) bool, stopCh <-chan bool) (chan interface{}, chan error, error) {
	return c.watchChan, make(chan error), nil
}
func (c clientMock) GetServices(predicate func(k8s.Service) bool) ([]k8s.Service, error) {
	return c.services, nil
}
func (c clientMock) WatchAll(stopCh <-chan bool) (chan interface{}, chan error, error) {
	return c.watchChan, make(chan error), nil
}<|MERGE_RESOLUTION|>--- conflicted
+++ resolved
@@ -169,7 +169,6 @@
 	}
 }
 
-<<<<<<< HEAD
 func TestGetPassHostHeader(t *testing.T) {
 	ingresses := []k8s.Ingress{{
 		Spec: k8s.IngressSpec{
@@ -193,82 +192,6 @@
 			},
 		},
 	}}
-=======
-func TestLoadNamespacedIngresses(t *testing.T) {
-	ingresses := []k8s.Ingress{
-		{
-			ObjectMeta: k8s.ObjectMeta{
-				Namespace: "awesome",
-			},
-			Spec: k8s.IngressSpec{
-				Rules: []k8s.IngressRule{
-					{
-						Host: "foo",
-						IngressRuleValue: k8s.IngressRuleValue{
-							HTTP: &k8s.HTTPIngressRuleValue{
-								Paths: []k8s.HTTPIngressPath{
-									{
-										Path: "/bar",
-										Backend: k8s.IngressBackend{
-											ServiceName: "service1",
-											ServicePort: k8s.FromInt(801),
-										},
-									},
-								},
-							},
-						},
-					},
-					{
-						Host: "bar",
-						IngressRuleValue: k8s.IngressRuleValue{
-							HTTP: &k8s.HTTPIngressRuleValue{
-								Paths: []k8s.HTTPIngressPath{
-									{
-										Backend: k8s.IngressBackend{
-											ServiceName: "service3",
-											ServicePort: k8s.FromInt(443),
-										},
-									},
-									{
-										Backend: k8s.IngressBackend{
-											ServiceName: "service2",
-											ServicePort: k8s.FromInt(802),
-										},
-									},
-								},
-							},
-						},
-					},
-				},
-			},
-		},
-		{
-			ObjectMeta: k8s.ObjectMeta{
-				Namespace: "not-awesome",
-			},
-			Spec: k8s.IngressSpec{
-				Rules: []k8s.IngressRule{
-					{
-						Host: "baz",
-						IngressRuleValue: k8s.IngressRuleValue{
-							HTTP: &k8s.HTTPIngressRuleValue{
-								Paths: []k8s.HTTPIngressPath{
-									{
-										Path: "/baz",
-										Backend: k8s.IngressBackend{
-											ServiceName: "service1",
-											ServicePort: k8s.FromInt(801),
-										},
-									},
-								},
-							},
-						},
-					},
-				},
-			},
-		},
-	}
->>>>>>> b5716abd
 	services := []k8s.Service{
 		{
 			ObjectMeta: k8s.ObjectMeta{
@@ -285,38 +208,6 @@
 				},
 			},
 		},
-<<<<<<< HEAD
-=======
-		{
-			ObjectMeta: k8s.ObjectMeta{
-				Name: "service2",
-				UID:  "2",
-			},
-			Spec: k8s.ServiceSpec{
-				ClusterIP: "10.0.0.2",
-				Ports: []k8s.ServicePort{
-					{
-						Port: 802,
-					},
-				},
-			},
-		},
-		{
-			ObjectMeta: k8s.ObjectMeta{
-				Name: "service3",
-				UID:  "3",
-			},
-			Spec: k8s.ServiceSpec{
-				ClusterIP: "10.0.0.3",
-				Ports: []k8s.ServicePort{
-					{
-						Name: "http",
-						Port: 443,
-					},
-				},
-			},
-		},
->>>>>>> b5716abd
 	}
 	watchChan := make(chan interface{})
 	client := clientMock{
@@ -324,13 +215,7 @@
 		services:  services,
 		watchChan: watchChan,
 	}
-<<<<<<< HEAD
 	provider := Kubernetes{disablePassHostHeaders: true}
-=======
-	provider := Kubernetes{
-		Namespaces: []string{"awesome"},
-	}
->>>>>>> b5716abd
 	actual, err := provider.loadIngresses(client)
 	if err != nil {
 		t.Fatalf("error %+v", err)
@@ -348,23 +233,6 @@
 				CircuitBreaker: nil,
 				LoadBalancer:   nil,
 			},
-<<<<<<< HEAD
-=======
-			"bar": {
-				Servers: map[string]types.Server{
-					"2": {
-						URL:    "http://10.0.0.2:802",
-						Weight: 1,
-					},
-					"3": {
-						URL:    "https://10.0.0.3:443",
-						Weight: 1,
-					},
-				},
-				CircuitBreaker: nil,
-				LoadBalancer:   nil,
-			},
->>>>>>> b5716abd
 		},
 		Frontends: map[string]*types.Frontend{
 			"foo/bar": {
@@ -378,16 +246,6 @@
 					},
 				},
 			},
-<<<<<<< HEAD
-=======
-			"bar": {
-				Backend: "bar",
-				Routes: map[string]types.Route{
-					"bar": {
-						Rule: "Host:bar",
-					},
-				},
-			},
 		},
 	}
 	actualJSON, _ := json.Marshal(actual)
@@ -398,7 +256,7 @@
 	}
 }
 
-func TestLoadMultipleNamespacedIngresses(t *testing.T) {
+func TestLoadNamespacedIngresses(t *testing.T) {
 	ingresses := []k8s.Ingress{
 		{
 			ObjectMeta: k8s.ObjectMeta{
@@ -437,31 +295,6 @@
 										Backend: k8s.IngressBackend{
 											ServiceName: "service2",
 											ServicePort: k8s.FromInt(802),
-										},
-									},
-								},
-							},
-						},
-					},
-				},
-			},
-		},
-		{
-			ObjectMeta: k8s.ObjectMeta{
-				Namespace: "somewhat-awesome",
-			},
-			Spec: k8s.IngressSpec{
-				Rules: []k8s.IngressRule{
-					{
-						Host: "awesome",
-						IngressRuleValue: k8s.IngressRuleValue{
-							HTTP: &k8s.HTTPIngressRuleValue{
-								Paths: []k8s.HTTPIngressPath{
-									{
-										Path: "/quix",
-										Backend: k8s.IngressBackend{
-											ServiceName: "service1",
-											ServicePort: k8s.FromInt(801),
 										},
 									},
 								},
@@ -550,7 +383,7 @@
 		watchChan: watchChan,
 	}
 	provider := Kubernetes{
-		Namespaces: []string{"awesome", "somewhat-awesome"},
+		Namespaces: []string{"awesome"},
 	}
 	actual, err := provider.loadIngresses(client)
 	if err != nil {
@@ -583,6 +416,224 @@
 				CircuitBreaker: nil,
 				LoadBalancer:   nil,
 			},
+		},
+		Frontends: map[string]*types.Frontend{
+			"foo/bar": {
+				Backend:        "foo/bar",
+				PassHostHeader: true,
+				Routes: map[string]types.Route{
+					"/bar": {
+						Rule: "PathPrefixStrip:/bar",
+					},
+					"foo": {
+						Rule: "Host:foo",
+					},
+				},
+			},
+			"bar": {
+				Backend:        "bar",
+				PassHostHeader: true,
+				Routes: map[string]types.Route{
+					"bar": {
+						Rule: "Host:bar",
+					},
+				},
+			},
+		},
+	}
+	actualJSON, _ := json.Marshal(actual)
+	expectedJSON, _ := json.Marshal(expected)
+
+	if !reflect.DeepEqual(actual, expected) {
+		t.Fatalf("expected %+v, got %+v", string(expectedJSON), string(actualJSON))
+	}
+}
+
+func TestLoadMultipleNamespacedIngresses(t *testing.T) {
+	ingresses := []k8s.Ingress{
+		{
+			ObjectMeta: k8s.ObjectMeta{
+				Namespace: "awesome",
+			},
+			Spec: k8s.IngressSpec{
+				Rules: []k8s.IngressRule{
+					{
+						Host: "foo",
+						IngressRuleValue: k8s.IngressRuleValue{
+							HTTP: &k8s.HTTPIngressRuleValue{
+								Paths: []k8s.HTTPIngressPath{
+									{
+										Path: "/bar",
+										Backend: k8s.IngressBackend{
+											ServiceName: "service1",
+											ServicePort: k8s.FromInt(801),
+										},
+									},
+								},
+							},
+						},
+					},
+					{
+						Host: "bar",
+						IngressRuleValue: k8s.IngressRuleValue{
+							HTTP: &k8s.HTTPIngressRuleValue{
+								Paths: []k8s.HTTPIngressPath{
+									{
+										Backend: k8s.IngressBackend{
+											ServiceName: "service3",
+											ServicePort: k8s.FromInt(443),
+										},
+									},
+									{
+										Backend: k8s.IngressBackend{
+											ServiceName: "service2",
+											ServicePort: k8s.FromInt(802),
+										},
+									},
+								},
+							},
+						},
+					},
+				},
+			},
+		},
+		{
+			ObjectMeta: k8s.ObjectMeta{
+				Namespace: "somewhat-awesome",
+			},
+			Spec: k8s.IngressSpec{
+				Rules: []k8s.IngressRule{
+					{
+						Host: "awesome",
+						IngressRuleValue: k8s.IngressRuleValue{
+							HTTP: &k8s.HTTPIngressRuleValue{
+								Paths: []k8s.HTTPIngressPath{
+									{
+										Path: "/quix",
+										Backend: k8s.IngressBackend{
+											ServiceName: "service1",
+											ServicePort: k8s.FromInt(801),
+										},
+									},
+								},
+							},
+						},
+					},
+				},
+			},
+		},
+		{
+			ObjectMeta: k8s.ObjectMeta{
+				Namespace: "not-awesome",
+			},
+			Spec: k8s.IngressSpec{
+				Rules: []k8s.IngressRule{
+					{
+						Host: "baz",
+						IngressRuleValue: k8s.IngressRuleValue{
+							HTTP: &k8s.HTTPIngressRuleValue{
+								Paths: []k8s.HTTPIngressPath{
+									{
+										Path: "/baz",
+										Backend: k8s.IngressBackend{
+											ServiceName: "service1",
+											ServicePort: k8s.FromInt(801),
+										},
+									},
+								},
+							},
+						},
+					},
+				},
+			},
+		},
+	}
+	services := []k8s.Service{
+		{
+			ObjectMeta: k8s.ObjectMeta{
+				Name: "service1",
+				UID:  "1",
+			},
+			Spec: k8s.ServiceSpec{
+				ClusterIP: "10.0.0.1",
+				Ports: []k8s.ServicePort{
+					{
+						Name: "http",
+						Port: 801,
+					},
+				},
+			},
+		},
+		{
+			ObjectMeta: k8s.ObjectMeta{
+				Name: "service2",
+				UID:  "2",
+			},
+			Spec: k8s.ServiceSpec{
+				ClusterIP: "10.0.0.2",
+				Ports: []k8s.ServicePort{
+					{
+						Port: 802,
+					},
+				},
+			},
+		},
+		{
+			ObjectMeta: k8s.ObjectMeta{
+				Name: "service3",
+				UID:  "3",
+			},
+			Spec: k8s.ServiceSpec{
+				ClusterIP: "10.0.0.3",
+				Ports: []k8s.ServicePort{
+					{
+						Name: "http",
+						Port: 443,
+					},
+				},
+			},
+		},
+	}
+	watchChan := make(chan interface{})
+	client := clientMock{
+		ingresses: ingresses,
+		services:  services,
+		watchChan: watchChan,
+	}
+	provider := Kubernetes{
+		Namespaces: []string{"awesome", "somewhat-awesome"},
+	}
+	actual, err := provider.loadIngresses(client)
+	if err != nil {
+		t.Fatalf("error %+v", err)
+	}
+
+	expected := &types.Configuration{
+		Backends: map[string]*types.Backend{
+			"foo/bar": {
+				Servers: map[string]types.Server{
+					"1": {
+						URL:    "http://10.0.0.1:801",
+						Weight: 1,
+					},
+				},
+				CircuitBreaker: nil,
+				LoadBalancer:   nil,
+			},
+			"bar": {
+				Servers: map[string]types.Server{
+					"2": {
+						URL:    "http://10.0.0.2:802",
+						Weight: 1,
+					},
+					"3": {
+						URL:    "https://10.0.0.3:443",
+						Weight: 1,
+					},
+				},
+				CircuitBreaker: nil,
+				LoadBalancer:   nil,
+			},
 			"awesome/quix": {
 				Servers: map[string]types.Server{
 					"1": {
@@ -596,7 +647,8 @@
 		},
 		Frontends: map[string]*types.Frontend{
 			"foo/bar": {
-				Backend: "foo/bar",
+				Backend:        "foo/bar",
+				PassHostHeader: true,
 				Routes: map[string]types.Route{
 					"/bar": {
 						Rule: "PathPrefixStrip:/bar",
@@ -607,7 +659,8 @@
 				},
 			},
 			"bar": {
-				Backend: "bar",
+				Backend:        "bar",
+				PassHostHeader: true,
 				Routes: map[string]types.Route{
 					"bar": {
 						Rule: "Host:bar",
@@ -615,7 +668,8 @@
 				},
 			},
 			"awesome/quix": {
-				Backend: "awesome/quix",
+				Backend:        "awesome/quix",
+				PassHostHeader: true,
 				Routes: map[string]types.Route{
 					"/quix": {
 						Rule: "PathPrefixStrip:/quix",
@@ -625,7 +679,6 @@
 					},
 				},
 			},
->>>>>>> b5716abd
 		},
 	}
 	actualJSON, _ := json.Marshal(actual)
