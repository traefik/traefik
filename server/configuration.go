package server

import (
	"crypto/tls"
	"fmt"
	"io/ioutil"
	"os"
	"regexp"
	"strings"
	"time"

	"github.com/containous/flaeg"
	"github.com/containous/traefik/acme"
	"github.com/containous/traefik/middlewares/accesslog"
	"github.com/containous/traefik/provider/boltdb"
	"github.com/containous/traefik/provider/consul"
	"github.com/containous/traefik/provider/docker"
	"github.com/containous/traefik/provider/dynamodb"
	"github.com/containous/traefik/provider/ecs"
	"github.com/containous/traefik/provider/etcd"
	"github.com/containous/traefik/provider/eureka"
	"github.com/containous/traefik/provider/file"
	"github.com/containous/traefik/provider/kubernetes"
	"github.com/containous/traefik/provider/marathon"
	"github.com/containous/traefik/provider/mesos"
	"github.com/containous/traefik/provider/rancher"
	"github.com/containous/traefik/provider/webapi"
	"github.com/containous/traefik/provider/zk"
	"github.com/containous/traefik/types"
)

// DefaultHealthCheckInterval is the default health check interval.
const DefaultHealthCheckInterval = 30 * time.Second

// TraefikConfiguration holds GlobalConfiguration and other stuff
type TraefikConfiguration struct {
	GlobalConfiguration `mapstructure:",squash"`
	ConfigFile          string `short:"c" description:"Configuration file to use (TOML)."`
}

// GlobalConfiguration holds global configuration (with providers, etc.).
// It's populated from the traefik configuration file passed as an argument to the binary.
type GlobalConfiguration struct {
	GraceTimeOut              flaeg.Duration          `short:"g" description:"Duration to give active requests a chance to finish before Traefik stops"`
	Debug                     bool                    `short:"d" description:"Enable debug mode"`
	CheckNewVersion           bool                    `description:"Periodically check if a new version has been released"`
	AccessLogsFile            string                  `description:"(Deprecated) Access logs file"` // Deprecated
	AccessLog                 *types.AccessLog        `description:"Access log settings"`
	TraefikLogsFile           string                  `description:"Traefik logs file. Stdout is used when omitted or empty"`
	LogLevel                  string                  `short:"l" description:"Log level"`
	EntryPoints               EntryPoints             `description:"Entrypoints definition using format: --entryPoints='Name:http Address::8000 Redirect.EntryPoint:https' --entryPoints='Name:https Address::4442 TLS:tests/traefik.crt,tests/traefik.key;prod/traefik.crt,prod/traefik.key'"`
	Cluster                   *types.Cluster          `description:"Enable clustering"`
	Constraints               types.Constraints       `description:"Filter services by constraint, matching with service tags"`
	ACME                      *acme.ACME              `description:"Enable ACME (Let's Encrypt): automatic SSL"`
	DefaultEntryPoints        DefaultEntryPoints      `description:"Entrypoints to be used by frontends that do not specify any entrypoint"`
	ProvidersThrottleDuration flaeg.Duration          `description:"Backends throttle duration: minimum duration between 2 events from providers before applying a new configuration. It avoids unnecessary reloads if multiples events are sent in a short amount of time."`
	MaxIdleConnsPerHost       int                     `description:"If non-zero, controls the maximum idle (keep-alive) to keep per-host.  If zero, DefaultMaxIdleConnsPerHost is used"`
	IdleTimeout               flaeg.Duration          `description:"maximum amount of time an idle (keep-alive) connection will remain idle before closing itself."`
	InsecureSkipVerify        bool                    `description:"Disable SSL certificate verification"`
	RootCAs                   RootCAs                 `description:"Add cert file for self-signed certicate"`
	Retry                     *Retry                  `description:"Enable retry sending request if network error"`
	HealthCheck               *HealthCheckConfig      `description:"Health check parameters"`
<<<<<<< HEAD
	Docker                    *docker.Provider        `description:"Enable Docker backend"`
	File                      *file.Provider          `description:"Enable File backend"`
	Web                       *WebProvider            `description:"Enable Web backend"`
	Marathon                  *marathon.Provider      `description:"Enable Marathon backend"`
	Consul                    *consul.Provider        `description:"Enable Consul backend"`
	ConsulCatalog             *consul.CatalogProvider `description:"Enable Consul catalog backend"`
	Etcd                      *etcd.Provider          `description:"Enable Etcd backend"`
	Zookeeper                 *zk.Provider            `description:"Enable Zookeeper backend"`
	Boltdb                    *boltdb.Provider        `description:"Enable Boltdb backend"`
	Kubernetes                *kubernetes.Provider    `description:"Enable Kubernetes backend"`
	Mesos                     *mesos.Provider         `description:"Enable Mesos backend"`
	Eureka                    *eureka.Provider        `description:"Enable Eureka backend"`
	ECS                       *ecs.Provider           `description:"Enable ECS backend"`
	Rancher                   *rancher.Provider       `description:"Enable Rancher backend"`
	DynamoDB                  *dynamodb.Provider      `description:"Enable DynamoDB backend"`
	WebAPI                    *webapi.Provider        `description:"Enable WebAPI backend"`
=======
	Docker                    *docker.Provider        `description:"Enable Docker backend with default settings"`
	File                      *file.Provider          `description:"Enable File backend with default settings"`
	Web                       *WebProvider            `description:"Enable Web backend with default settings"`
	Marathon                  *marathon.Provider      `description:"Enable Marathon backend with default settings"`
	Consul                    *consul.Provider        `description:"Enable Consul backend with default settings"`
	ConsulCatalog             *consul.CatalogProvider `description:"Enable Consul catalog backend with default settings"`
	Etcd                      *etcd.Provider          `description:"Enable Etcd backend with default settings"`
	Zookeeper                 *zk.Provider            `description:"Enable Zookeeper backend with default settings"`
	Boltdb                    *boltdb.Provider        `description:"Enable Boltdb backend with default settings"`
	Kubernetes                *kubernetes.Provider    `description:"Enable Kubernetes backend with default settings"`
	Mesos                     *mesos.Provider         `description:"Enable Mesos backend with default settings"`
	Eureka                    *eureka.Provider        `description:"Enable Eureka backend with default settings"`
	ECS                       *ecs.Provider           `description:"Enable ECS backend with default settings"`
	Rancher                   *rancher.Provider       `description:"Enable Rancher backend with default settings"`
	DynamoDB                  *dynamodb.Provider      `description:"Enable DynamoDB backend with default settings"`
>>>>>>> 60a35c8a
}

// DefaultEntryPoints holds default entry points
type DefaultEntryPoints []string

// String is the method to format the flag's value, part of the flag.Value interface.
// The String method's output will be used in diagnostics.
func (dep *DefaultEntryPoints) String() string {
	return strings.Join(*dep, ",")
}

// Set is the method to set the flag value, part of the flag.Value interface.
// Set's argument is a string to be parsed to set the flag.
// It's a comma-separated list, so we split it.
func (dep *DefaultEntryPoints) Set(value string) error {
	entrypoints := strings.Split(value, ",")
	if len(entrypoints) == 0 {
		return fmt.Errorf("bad DefaultEntryPoints format: %s", value)
	}
	for _, entrypoint := range entrypoints {
		*dep = append(*dep, entrypoint)
	}
	return nil
}

// Get return the EntryPoints map
func (dep *DefaultEntryPoints) Get() interface{} {
	return DefaultEntryPoints(*dep)
}

// SetValue sets the EntryPoints map with val
func (dep *DefaultEntryPoints) SetValue(val interface{}) {
	*dep = DefaultEntryPoints(val.(DefaultEntryPoints))
}

// Type is type of the struct
func (dep *DefaultEntryPoints) Type() string {
	return "defaultentrypoints"
}

// RootCAs hold the CA we want to have in root
type RootCAs []FileOrContent

// FileOrContent hold a file path or content
type FileOrContent string

func (f FileOrContent) String() string {
	return string(f)
}

func (f FileOrContent) Read() ([]byte, error) {
	var content []byte
	if _, err := os.Stat(f.String()); err == nil {
		content, err = ioutil.ReadFile(f.String())
		if err != nil {
			return nil, err
		}
	} else {
		content = []byte(f)
	}
	return content, nil
}

// String is the method to format the flag's value, part of the flag.Value interface.
// The String method's output will be used in diagnostics.
func (r *RootCAs) String() string {
	sliceOfString := make([]string, len([]FileOrContent(*r)))
	for key, value := range *r {
		sliceOfString[key] = value.String()
	}
	return strings.Join(sliceOfString, ",")
}

// Set is the method to set the flag value, part of the flag.Value interface.
// Set's argument is a string to be parsed to set the flag.
// It's a comma-separated list, so we split it.
func (r *RootCAs) Set(value string) error {
	rootCAs := strings.Split(value, ",")
	if len(rootCAs) == 0 {
		return fmt.Errorf("bad RootCAs format: %s", value)
	}
	for _, rootCA := range rootCAs {
		*r = append(*r, FileOrContent(rootCA))
	}
	return nil
}

// Get return the EntryPoints map
func (r *RootCAs) Get() interface{} {
	return RootCAs(*r)
}

// SetValue sets the EntryPoints map with val
func (r *RootCAs) SetValue(val interface{}) {
	*r = RootCAs(val.(RootCAs))
}

// Type is type of the struct
func (r *RootCAs) Type() string {
	return "rootcas"
}

// EntryPoints holds entry points configuration of the reverse proxy (ip, port, TLS...)
type EntryPoints map[string]*EntryPoint

// String is the method to format the flag's value, part of the flag.Value interface.
// The String method's output will be used in diagnostics.
func (ep *EntryPoints) String() string {
	return fmt.Sprintf("%+v", *ep)
}

// Set is the method to set the flag value, part of the flag.Value interface.
// Set's argument is a string to be parsed to set the flag.
// It's a comma-separated list, so we split it.
func (ep *EntryPoints) Set(value string) error {
	regex := regexp.MustCompile("(?:Name:(?P<Name>\\S*))\\s*(?:Address:(?P<Address>\\S*))?\\s*(?:TLS:(?P<TLS>\\S*))?\\s*((?P<TLSACME>TLS))?\\s*(?:CA:(?P<CA>\\S*))?\\s*(?:Redirect.EntryPoint:(?P<RedirectEntryPoint>\\S*))?\\s*(?:Redirect.Regex:(?P<RedirectRegex>\\S*))?\\s*(?:Redirect.Replacement:(?P<RedirectReplacement>\\S*))?\\s*(?:Compress:(?P<Compress>\\S*))?\\s*(?:WhiteListSourceRange:(?P<WhiteListSourceRange>\\S*))?")
	match := regex.FindAllStringSubmatch(value, -1)
	if match == nil {
		return fmt.Errorf("bad EntryPoints format: %s", value)
	}
	matchResult := match[0]
	result := make(map[string]string)
	for i, name := range regex.SubexpNames() {
		if i != 0 {
			result[name] = matchResult[i]
		}
	}
	var tls *TLS
	if len(result["TLS"]) > 0 {
		certs := Certificates{}
		if err := certs.Set(result["TLS"]); err != nil {
			return err
		}
		tls = &TLS{
			Certificates: certs,
		}
	} else if len(result["TLSACME"]) > 0 {
		tls = &TLS{
			Certificates: Certificates{},
		}
	}
	if len(result["CA"]) > 0 {
		files := strings.Split(result["CA"], ",")
		tls.ClientCAFiles = files
	}
	var redirect *Redirect
	if len(result["RedirectEntryPoint"]) > 0 || len(result["RedirectRegex"]) > 0 || len(result["RedirectReplacement"]) > 0 {
		redirect = &Redirect{
			EntryPoint:  result["RedirectEntryPoint"],
			Regex:       result["RedirectRegex"],
			Replacement: result["RedirectReplacement"],
		}
	}

	compress := false
	if len(result["Compress"]) > 0 {
		compress = strings.EqualFold(result["Compress"], "enable") || strings.EqualFold(result["Compress"], "on")
	}

	whiteListSourceRange := []string{}
	if len(result["WhiteListSourceRange"]) > 0 {
		whiteListSourceRange = strings.Split(result["WhiteListSourceRange"], ",")
	}

	(*ep)[result["Name"]] = &EntryPoint{
		Address:              result["Address"],
		TLS:                  tls,
		Redirect:             redirect,
		Compress:             compress,
		WhitelistSourceRange: whiteListSourceRange,
	}

	return nil
}

// Get return the EntryPoints map
func (ep *EntryPoints) Get() interface{} {
	return EntryPoints(*ep)
}

// SetValue sets the EntryPoints map with val
func (ep *EntryPoints) SetValue(val interface{}) {
	*ep = EntryPoints(val.(EntryPoints))
}

// Type is type of the struct
func (ep *EntryPoints) Type() string {
	return "entrypoints"
}

// EntryPoint holds an entry point configuration of the reverse proxy (ip, port, TLS...)
type EntryPoint struct {
	Network              string
	Address              string
	TLS                  *TLS
	Redirect             *Redirect
	Auth                 *types.Auth
	WhitelistSourceRange []string
	Compress             bool
}

// Redirect configures a redirection of an entry point to another, or to an URL
type Redirect struct {
	EntryPoint  string
	Regex       string
	Replacement string
}

// TLS configures TLS for an entry point
type TLS struct {
	MinVersion    string
	CipherSuites  []string
	Certificates  Certificates
	ClientCAFiles []string
}

// Map of allowed TLS minimum versions
var minVersion = map[string]uint16{
	`VersionTLS10`: tls.VersionTLS10,
	`VersionTLS11`: tls.VersionTLS11,
	`VersionTLS12`: tls.VersionTLS12,
}

// Map of TLS CipherSuites from crypto/tls
// Available CipherSuites defined at https://golang.org/pkg/crypto/tls/#pkg-constants
var cipherSuites = map[string]uint16{
	`TLS_RSA_WITH_RC4_128_SHA`:                tls.TLS_RSA_WITH_RC4_128_SHA,
	`TLS_RSA_WITH_3DES_EDE_CBC_SHA`:           tls.TLS_RSA_WITH_3DES_EDE_CBC_SHA,
	`TLS_RSA_WITH_AES_128_CBC_SHA`:            tls.TLS_RSA_WITH_AES_128_CBC_SHA,
	`TLS_RSA_WITH_AES_256_CBC_SHA`:            tls.TLS_RSA_WITH_AES_256_CBC_SHA,
	`TLS_RSA_WITH_AES_128_CBC_SHA256`:         tls.TLS_RSA_WITH_AES_128_CBC_SHA256,
	`TLS_RSA_WITH_AES_128_GCM_SHA256`:         tls.TLS_RSA_WITH_AES_128_GCM_SHA256,
	`TLS_RSA_WITH_AES_256_GCM_SHA384`:         tls.TLS_RSA_WITH_AES_256_GCM_SHA384,
	`TLS_ECDHE_ECDSA_WITH_RC4_128_SHA`:        tls.TLS_ECDHE_ECDSA_WITH_RC4_128_SHA,
	`TLS_ECDHE_ECDSA_WITH_AES_128_CBC_SHA`:    tls.TLS_ECDHE_ECDSA_WITH_AES_128_CBC_SHA,
	`TLS_ECDHE_ECDSA_WITH_AES_256_CBC_SHA`:    tls.TLS_ECDHE_ECDSA_WITH_AES_256_CBC_SHA,
	`TLS_ECDHE_RSA_WITH_RC4_128_SHA`:          tls.TLS_ECDHE_RSA_WITH_RC4_128_SHA,
	`TLS_ECDHE_RSA_WITH_3DES_EDE_CBC_SHA`:     tls.TLS_ECDHE_RSA_WITH_3DES_EDE_CBC_SHA,
	`TLS_ECDHE_RSA_WITH_AES_128_CBC_SHA`:      tls.TLS_ECDHE_RSA_WITH_AES_128_CBC_SHA,
	`TLS_ECDHE_RSA_WITH_AES_256_CBC_SHA`:      tls.TLS_ECDHE_RSA_WITH_AES_256_CBC_SHA,
	`TLS_ECDHE_ECDSA_WITH_AES_128_CBC_SHA256`: tls.TLS_ECDHE_ECDSA_WITH_AES_128_CBC_SHA256,
	`TLS_ECDHE_RSA_WITH_AES_128_CBC_SHA256`:   tls.TLS_ECDHE_RSA_WITH_AES_128_CBC_SHA256,
	`TLS_ECDHE_RSA_WITH_AES_128_GCM_SHA256`:   tls.TLS_ECDHE_RSA_WITH_AES_128_GCM_SHA256,
	`TLS_ECDHE_ECDSA_WITH_AES_128_GCM_SHA256`: tls.TLS_ECDHE_ECDSA_WITH_AES_128_GCM_SHA256,
	`TLS_ECDHE_RSA_WITH_AES_256_GCM_SHA384`:   tls.TLS_ECDHE_RSA_WITH_AES_256_GCM_SHA384,
	`TLS_ECDHE_ECDSA_WITH_AES_256_GCM_SHA384`: tls.TLS_ECDHE_ECDSA_WITH_AES_256_GCM_SHA384,
	`TLS_ECDHE_RSA_WITH_CHACHA20_POLY1305`:    tls.TLS_ECDHE_RSA_WITH_CHACHA20_POLY1305,
	`TLS_ECDHE_ECDSA_WITH_CHACHA20_POLY1305`:  tls.TLS_ECDHE_ECDSA_WITH_CHACHA20_POLY1305,
}

// Certificates defines traefik certificates type
// Certs and Keys could be either a file path, or the file content itself
type Certificates []Certificate

//CreateTLSConfig creates a TLS config from Certificate structures
func (certs *Certificates) CreateTLSConfig() (*tls.Config, error) {
	config := &tls.Config{}
	config.Certificates = []tls.Certificate{}
	certsSlice := []Certificate(*certs)
	for _, v := range certsSlice {
		cert := tls.Certificate{}

		var err error

		certContent, err := v.CertFile.Read()
		if err != nil {
			return nil, err
		}

		keyContent, err := v.KeyFile.Read()
		if err != nil {
			return nil, err
		}

		cert, err = tls.X509KeyPair(certContent, keyContent)
		if err != nil {
			return nil, err
		}

		config.Certificates = append(config.Certificates, cert)
	}
	return config, nil
}

// String is the method to format the flag's value, part of the flag.Value interface.
// The String method's output will be used in diagnostics.
func (certs *Certificates) String() string {
	if len(*certs) == 0 {
		return ""
	}
	var result []string
	for _, certificate := range *certs {
		result = append(result, certificate.CertFile.String()+","+certificate.KeyFile.String())
	}
	return strings.Join(result, ";")
}

// Set is the method to set the flag value, part of the flag.Value interface.
// Set's argument is a string to be parsed to set the flag.
// It's a comma-separated list, so we split it.
func (certs *Certificates) Set(value string) error {
	certificates := strings.Split(value, ";")
	for _, certificate := range certificates {
		files := strings.Split(certificate, ",")
		if len(files) != 2 {
			return fmt.Errorf("bad certificates format: %s", value)
		}
		*certs = append(*certs, Certificate{
			CertFile: FileOrContent(files[0]),
			KeyFile:  FileOrContent(files[1]),
		})
	}
	return nil
}

// Type is type of the struct
func (certs *Certificates) Type() string {
	return "certificates"
}

// Certificate holds a SSL cert/key pair
// Certs and Key could be either a file path, or the file content itself
type Certificate struct {
	CertFile FileOrContent
	KeyFile  FileOrContent
}

// Retry contains request retry config
type Retry struct {
	Attempts int `description:"Number of attempts"`
}

// HealthCheckConfig contains health check configuration parameters.
type HealthCheckConfig struct {
	Interval flaeg.Duration `description:"Default periodicity of enabled health checks"`
}

// NewTraefikDefaultPointersConfiguration creates a TraefikConfiguration with pointers default values
func NewTraefikDefaultPointersConfiguration() *TraefikConfiguration {
	//default Docker
	var defaultDocker docker.Provider
	defaultDocker.Watch = true
	defaultDocker.ExposedByDefault = true
	defaultDocker.Endpoint = "unix:///var/run/docker.sock"
	defaultDocker.SwarmMode = false

	// default File
	var defaultFile file.Provider
	defaultFile.Watch = true
	defaultFile.Filename = "" //needs equivalent to  viper.ConfigFileUsed()

	// default Web
	var defaultWeb WebProvider
	defaultWeb.Address = ":8080"
	defaultWeb.Statistics = &types.Statistics{
		RecentErrors: 10,
	}

	// default Metrics
	defaultWeb.Metrics = &types.Metrics{
		Prometheus: &types.Prometheus{
			Buckets: types.Buckets{0.1, 0.3, 1.2, 5},
		},
		Datadog: &types.Datadog{
			Address:      "localhost:8125",
			PushInterval: "10s",
		},
		StatsD: &types.Statsd{
			Address:      "localhost:8125",
			PushInterval: "10s",
		},
	}

	// default Marathon
	var defaultMarathon marathon.Provider
	defaultMarathon.Watch = true
	defaultMarathon.Endpoint = "http://127.0.0.1:8080"
	defaultMarathon.ExposedByDefault = true
	defaultMarathon.Constraints = types.Constraints{}
	defaultMarathon.DialerTimeout = flaeg.Duration(60 * time.Second)
	defaultMarathon.KeepAlive = flaeg.Duration(10 * time.Second)

	// default Consul
	var defaultConsul consul.Provider
	defaultConsul.Watch = true
	defaultConsul.Endpoint = "127.0.0.1:8500"
	defaultConsul.Prefix = "traefik"
	defaultConsul.Constraints = types.Constraints{}

	// default CatalogProvider
	var defaultConsulCatalog consul.CatalogProvider
	defaultConsulCatalog.Endpoint = "127.0.0.1:8500"
	defaultConsulCatalog.Constraints = types.Constraints{}
	defaultConsulCatalog.Prefix = "traefik"
	defaultConsulCatalog.FrontEndRule = "Host:{{.ServiceName}}.{{.Domain}}"

	// default Etcd
	var defaultEtcd etcd.Provider
	defaultEtcd.Watch = true
	defaultEtcd.Endpoint = "127.0.0.1:2379"
	defaultEtcd.Prefix = "/traefik"
	defaultEtcd.Constraints = types.Constraints{}

	//default Zookeeper
	var defaultZookeeper zk.Provider
	defaultZookeeper.Watch = true
	defaultZookeeper.Endpoint = "127.0.0.1:2181"
	defaultZookeeper.Prefix = "/traefik"
	defaultZookeeper.Constraints = types.Constraints{}

	//default Boltdb
	var defaultBoltDb boltdb.Provider
	defaultBoltDb.Watch = true
	defaultBoltDb.Endpoint = "127.0.0.1:4001"
	defaultBoltDb.Prefix = "/traefik"
	defaultBoltDb.Constraints = types.Constraints{}

	//default Kubernetes
	var defaultKubernetes kubernetes.Provider
	defaultKubernetes.Watch = true
	defaultKubernetes.Endpoint = ""
	defaultKubernetes.LabelSelector = ""
	defaultKubernetes.Constraints = types.Constraints{}

	// default Mesos
	var defaultMesos mesos.Provider
	defaultMesos.Watch = true
	defaultMesos.Endpoint = "http://127.0.0.1:5050"
	defaultMesos.ExposedByDefault = true
	defaultMesos.Constraints = types.Constraints{}
	defaultMesos.RefreshSeconds = 30
	defaultMesos.ZkDetectionTimeout = 30
	defaultMesos.StateTimeoutSecond = 30

	//default ECS
	var defaultECS ecs.Provider
	defaultECS.Watch = true
	defaultECS.ExposedByDefault = true
	defaultECS.RefreshSeconds = 15
	defaultECS.Cluster = "default"
	defaultECS.Constraints = types.Constraints{}

	//default Rancher
	var defaultRancher rancher.Provider
	defaultRancher.Watch = true
	defaultRancher.ExposedByDefault = true
	defaultRancher.RefreshSeconds = 15

	// default DynamoDB
	var defaultDynamoDB dynamodb.Provider
	defaultDynamoDB.Constraints = types.Constraints{}
	defaultDynamoDB.RefreshSeconds = 15
	defaultDynamoDB.TableName = "traefik"
	defaultDynamoDB.Watch = true

	// default AccessLog
	defaultAccessLog := types.AccessLog{
		Format:   accesslog.CommonFormat,
		FilePath: "",
	}

	defaultConfiguration := GlobalConfiguration{
		Docker:        &defaultDocker,
		File:          &defaultFile,
		Web:           &defaultWeb,
		Marathon:      &defaultMarathon,
		Consul:        &defaultConsul,
		ConsulCatalog: &defaultConsulCatalog,
		Etcd:          &defaultEtcd,
		Zookeeper:     &defaultZookeeper,
		Boltdb:        &defaultBoltDb,
		Kubernetes:    &defaultKubernetes,
		Mesos:         &defaultMesos,
		ECS:           &defaultECS,
		Rancher:       &defaultRancher,
		DynamoDB:      &defaultDynamoDB,
		Retry:         &Retry{},
		HealthCheck:   &HealthCheckConfig{},
		AccessLog:     &defaultAccessLog,
	}

	return &TraefikConfiguration{
		GlobalConfiguration: defaultConfiguration,
	}
}

// NewTraefikConfiguration creates a TraefikConfiguration with default values
func NewTraefikConfiguration() *TraefikConfiguration {
	return &TraefikConfiguration{
		GlobalConfiguration: GlobalConfiguration{
			GraceTimeOut:              flaeg.Duration(10 * time.Second),
			AccessLogsFile:            "",
			TraefikLogsFile:           "",
			LogLevel:                  "ERROR",
			EntryPoints:               map[string]*EntryPoint{},
			Constraints:               types.Constraints{},
			DefaultEntryPoints:        []string{},
			ProvidersThrottleDuration: flaeg.Duration(2 * time.Second),
			MaxIdleConnsPerHost:       200,
			IdleTimeout:               flaeg.Duration(180 * time.Second),
			HealthCheck: &HealthCheckConfig{
				Interval: flaeg.Duration(DefaultHealthCheckInterval),
			},
			CheckNewVersion: true,
		},
		ConfigFile: "",
	}
}

type configs map[string]*types.Configuration<|MERGE_RESOLUTION|>--- conflicted
+++ resolved
@@ -60,24 +60,6 @@
 	RootCAs                   RootCAs                 `description:"Add cert file for self-signed certicate"`
 	Retry                     *Retry                  `description:"Enable retry sending request if network error"`
 	HealthCheck               *HealthCheckConfig      `description:"Health check parameters"`
-<<<<<<< HEAD
-	Docker                    *docker.Provider        `description:"Enable Docker backend"`
-	File                      *file.Provider          `description:"Enable File backend"`
-	Web                       *WebProvider            `description:"Enable Web backend"`
-	Marathon                  *marathon.Provider      `description:"Enable Marathon backend"`
-	Consul                    *consul.Provider        `description:"Enable Consul backend"`
-	ConsulCatalog             *consul.CatalogProvider `description:"Enable Consul catalog backend"`
-	Etcd                      *etcd.Provider          `description:"Enable Etcd backend"`
-	Zookeeper                 *zk.Provider            `description:"Enable Zookeeper backend"`
-	Boltdb                    *boltdb.Provider        `description:"Enable Boltdb backend"`
-	Kubernetes                *kubernetes.Provider    `description:"Enable Kubernetes backend"`
-	Mesos                     *mesos.Provider         `description:"Enable Mesos backend"`
-	Eureka                    *eureka.Provider        `description:"Enable Eureka backend"`
-	ECS                       *ecs.Provider           `description:"Enable ECS backend"`
-	Rancher                   *rancher.Provider       `description:"Enable Rancher backend"`
-	DynamoDB                  *dynamodb.Provider      `description:"Enable DynamoDB backend"`
-	WebAPI                    *webapi.Provider        `description:"Enable WebAPI backend"`
-=======
 	Docker                    *docker.Provider        `description:"Enable Docker backend with default settings"`
 	File                      *file.Provider          `description:"Enable File backend with default settings"`
 	Web                       *WebProvider            `description:"Enable Web backend with default settings"`
@@ -93,7 +75,7 @@
 	ECS                       *ecs.Provider           `description:"Enable ECS backend with default settings"`
 	Rancher                   *rancher.Provider       `description:"Enable Rancher backend with default settings"`
 	DynamoDB                  *dynamodb.Provider      `description:"Enable DynamoDB backend with default settings"`
->>>>>>> 60a35c8a
+	WebAPI                    *webapi.Provider        `description:"Enable WebAPI backend"`
 }
 
 // DefaultEntryPoints holds default entry points
