package server

import (
	"context"
	"crypto/tls"
	"crypto/x509"
	"encoding/json"
	"errors"
	"io/ioutil"
	"net"
	"net/http"
	"net/url"
	"os"
	"os/signal"
	"reflect"
	"regexp"
	"sort"
	"sync"
	"time"

	"github.com/containous/mux"
	"github.com/containous/traefik/cluster"
	"github.com/containous/traefik/healthcheck"
	"github.com/containous/traefik/log"
	"github.com/containous/traefik/middlewares"
	"github.com/containous/traefik/middlewares/accesslog"
	"github.com/containous/traefik/middlewares/audittap"
	"github.com/containous/traefik/middlewares/audittap/audittypes"
	"github.com/containous/traefik/middlewares/audittap/streams"
	at "github.com/containous/traefik/middlewares/audittap/types"
	"github.com/containous/traefik/middlewares/headers"
	"github.com/containous/traefik/provider"
	"github.com/containous/traefik/safe"
	"github.com/containous/traefik/types"
	"github.com/streamrail/concurrent-map"
	"github.com/urfave/negroni"
	"github.com/vulcand/oxy/cbreaker"
	"github.com/vulcand/oxy/connlimit"
	"github.com/vulcand/oxy/forward"
	"github.com/vulcand/oxy/roundrobin"
	"github.com/vulcand/oxy/utils"
	"golang.org/x/net/http2"
)

var oxyLogger = &OxyLogger{}

// Server is the reverse-proxy/load-balancer engine
type Server struct {
<<<<<<< HEAD
	serverEntryPoints          serverEntryPoints
	configurationChan          chan types.ConfigMessage
	configurationValidatedChan chan types.ConfigMessage
	signals                    chan os.Signal
	stopChan                   chan bool
	providers                  []provider.Provider
	currentConfigurations      safe.Safe
	globalConfiguration        GlobalConfiguration
	accessLoggerMiddleware     *accesslog.LogHandler
	routinesPool               *safe.Pool
	leadership                 *cluster.Leadership
	auditStreams               []audittypes.AuditStream
=======
	serverEntryPoints             serverEntryPoints
	configurationChan             chan types.ConfigMessage
	configurationValidatedChan    chan types.ConfigMessage
	signals                       chan os.Signal
	stopChan                      chan bool
	providers                     []provider.Provider
	currentConfigurations         safe.Safe
	globalConfiguration           GlobalConfiguration
	accessLoggerMiddleware        *accesslog.LogHandler
	routinesPool                  *safe.Pool
	leadership                    *cluster.Leadership
	defaultForwardingRoundTripper http.RoundTripper
>>>>>>> 04e65958
}

type serverEntryPoints map[string]*serverEntryPoint

type serverEntryPoint struct {
	httpServer *http.Server
	httpRouter *middlewares.HandlerSwitcher
}

type serverRoute struct {
	route              *mux.Route
	stripPrefixes      []string
	stripPrefixesRegex []string
	addPrefix          string
	replacePath        string
}

// NewServer returns an initialized Server.
func NewServer(globalConfiguration GlobalConfiguration) *Server {
	server := new(Server)

	server.serverEntryPoints = make(map[string]*serverEntryPoint)
	server.configurationChan = make(chan types.ConfigMessage, 100)
	server.configurationValidatedChan = make(chan types.ConfigMessage, 100)
	server.signals = make(chan os.Signal, 1)
	server.stopChan = make(chan bool, 1)
	server.providers = []provider.Provider{}
	server.configureSignals()
	currentConfigurations := make(configs)
	server.currentConfigurations.Set(currentConfigurations)
	server.globalConfiguration = globalConfiguration
	server.routinesPool = safe.NewPool(context.Background())
	server.defaultForwardingRoundTripper = createHTTPTransport(globalConfiguration)

	if globalConfiguration.Cluster != nil {
		// leadership creation if cluster mode
		server.leadership = cluster.NewLeadership(server.routinesPool.Ctx(), globalConfiguration.Cluster)
	}

	if globalConfiguration.AccessLogsFile != "" {
		globalConfiguration.AccessLog = &types.AccessLog{FilePath: globalConfiguration.AccessLogsFile, Format: accesslog.CommonFormat}
	}

	if globalConfiguration.AccessLog != nil {
		var err error
		server.accessLoggerMiddleware, err = accesslog.NewLogHandler(globalConfiguration.AccessLog)
		if err != nil {
			log.Warnf("Unable to create log handler: %s", err)
		}
	}
	return server
}

// createHTTPTransport creates an http.Transport configured with the GlobalConfiguration settings.
// For the settings that can't be configured in Traefik it uses the default http.Transport settings.
// An exception to this is the MaxIdleConns setting as we only provide the option MaxIdleConnsPerHost
// in Traefik at this point in time. Setting this value to the default of 100 could lead to confusing
// behaviour and backwards compatibility issues.
func createHTTPTransport(globalConfiguration GlobalConfiguration) *http.Transport {
	dialer := &net.Dialer{
		Timeout:   30 * time.Second,
		KeepAlive: 30 * time.Second,
		DualStack: true,
	}
	if globalConfiguration.ForwardingTimeouts != nil {
		dialer.Timeout = time.Duration(globalConfiguration.ForwardingTimeouts.DialTimeout)
	}

	transport := &http.Transport{
		Proxy:                 http.ProxyFromEnvironment,
		DialContext:           dialer.DialContext,
		MaxIdleConnsPerHost:   globalConfiguration.MaxIdleConnsPerHost,
		IdleConnTimeout:       90 * time.Second,
		TLSHandshakeTimeout:   10 * time.Second,
		ExpectContinueTimeout: 1 * time.Second,
	}
	if globalConfiguration.ForwardingTimeouts != nil {
		transport.ResponseHeaderTimeout = time.Duration(globalConfiguration.ForwardingTimeouts.ResponseHeaderTimeout)
	}
	if globalConfiguration.InsecureSkipVerify {
		transport.TLSClientConfig = &tls.Config{InsecureSkipVerify: true}
	}
	if len(globalConfiguration.RootCAs) > 0 {
		transport.TLSClientConfig = &tls.Config{
			RootCAs: createRootCACertPool(globalConfiguration.RootCAs),
		}
		http2.ConfigureTransport(transport)
	}

	return transport
}

func createRootCACertPool(rootCAs RootCAs) *x509.CertPool {
	roots := x509.NewCertPool()

	for _, cert := range rootCAs {
		certContent, err := cert.Read()
		if err != nil {
			log.Error("Error while read RootCAs", err)
			continue
		}
		roots.AppendCertsFromPEM(certContent)
	}

	return roots
}

// Start starts the server.
func (server *Server) Start() {
	server.initalizeAuditStreams()
	server.startHTTPServers()
	server.startLeadership()
	server.routinesPool.Go(func(stop chan bool) {
		server.listenProviders(stop)
	})
	server.routinesPool.Go(func(stop chan bool) {
		server.listenConfigurations(stop)
	})
	server.configureProviders()
	server.startProviders()
	go server.listenSignals()
}

// Wait blocks until server is shutted down.
func (server *Server) Wait() {
	<-server.stopChan
}

// Stop stops the server
func (server *Server) Stop() {
	defer log.Info("Server stopped")
	var wg sync.WaitGroup
	for sepn, sep := range server.serverEntryPoints {
		wg.Add(1)
		go func(serverEntryPointName string, serverEntryPoint *serverEntryPoint) {
			defer wg.Done()
			graceTimeOut := time.Duration(server.globalConfiguration.GraceTimeOut)
			ctx, cancel := context.WithTimeout(context.Background(), graceTimeOut)
			log.Debugf("Waiting %s seconds before killing connections on entrypoint %s...", graceTimeOut, serverEntryPointName)
			if err := serverEntryPoint.httpServer.Shutdown(ctx); err != nil {
				log.Debugf("Wait is over due to: %s", err)
				serverEntryPoint.httpServer.Close()
			}
			cancel()
			log.Debugf("Entrypoint %s closed", serverEntryPointName)
		}(sepn, sep)
	}
	wg.Wait()
	server.stopChan <- true
}

// Close destroys the server
func (server *Server) Close() {
	ctx, cancel := context.WithTimeout(context.Background(), time.Duration(server.globalConfiguration.GraceTimeOut))
	go func(ctx context.Context) {
		<-ctx.Done()
		if ctx.Err() == context.Canceled {
			return
		} else if ctx.Err() == context.DeadlineExceeded {
			log.Warn("Timeout while stopping traefik, killing instance ✝")
			os.Exit(1)
		}
	}(ctx)
	stopMetricsClients(server.globalConfiguration)
	server.stopLeadership()
	server.routinesPool.Cleanup()
	close(server.configurationChan)
	close(server.configurationValidatedChan)
	signal.Stop(server.signals)
	close(server.signals)
	close(server.stopChan)
	if server.accessLoggerMiddleware != nil {
		if err := server.accessLoggerMiddleware.Close(); err != nil {
			log.Errorf("Error closing access log file: %s", err)
		}
	}
	cancel()
}

func (server *Server) startLeadership() {
	if server.leadership != nil {
		server.leadership.Participate(server.routinesPool)
	}
}

func (server *Server) stopLeadership() {
	if server.leadership != nil {
		server.leadership.Stop()
	}
}

func (server *Server) startHTTPServers() {
	server.serverEntryPoints = server.buildEntryPoints(server.globalConfiguration)

	for newServerEntryPointName, newServerEntryPoint := range server.serverEntryPoints {
<<<<<<< HEAD
		serverMiddlewares := []negroni.Handler{headers.NewHeaders(), middlewares.NegroniRecoverHandler(), metrics}
		if server.accessLoggerMiddleware != nil {
			serverMiddlewares = append(serverMiddlewares, server.accessLoggerMiddleware)
		}
		metrics := newMetrics(server.globalConfiguration, newServerEntryPointName)
		if metrics != nil {
			serverMiddlewares = append(serverMiddlewares, middlewares.NewMetricsWrapper(metrics))
		}
		if server.globalConfiguration.Web != nil && server.globalConfiguration.Web.Statistics != nil {
			statsRecorder = middlewares.NewStatsRecorder(server.globalConfiguration.Web.Statistics.RecentErrors)
			serverMiddlewares = append(serverMiddlewares, statsRecorder)
		}
		if server.globalConfiguration.EntryPoints[newServerEntryPointName].Auth != nil {
			authMiddleware, err := middlewares.NewAuthenticator(server.globalConfiguration.EntryPoints[newServerEntryPointName].Auth)
			if err != nil {
				log.Fatal("Error starting server: ", err)
			}
			serverMiddlewares = append(serverMiddlewares, authMiddleware)
		}
		if server.globalConfiguration.EntryPoints[newServerEntryPointName].Compress {
			serverMiddlewares = append(serverMiddlewares, &middlewares.Compress{})
=======
		serverEntryPoint := server.setupServerEntryPoint(newServerEntryPointName, newServerEntryPoint)
		go server.startServer(serverEntryPoint.httpServer, server.globalConfiguration)
	}
}

func (server *Server) setupServerEntryPoint(newServerEntryPointName string, newServerEntryPoint *serverEntryPoint) *serverEntryPoint {
	serverMiddlewares := []negroni.Handler{middlewares.NegroniRecoverHandler(), metrics}
	if server.accessLoggerMiddleware != nil {
		serverMiddlewares = append(serverMiddlewares, server.accessLoggerMiddleware)
	}
	initializeMetricsClients(server.globalConfiguration)
	metrics := newMetrics(server.globalConfiguration, newServerEntryPointName)
	if metrics != nil {
		serverMiddlewares = append(serverMiddlewares, middlewares.NewMetricsWrapper(metrics))
	}
	if server.globalConfiguration.Web != nil && server.globalConfiguration.Web.Statistics != nil {
		statsRecorder = middlewares.NewStatsRecorder(server.globalConfiguration.Web.Statistics.RecentErrors)
		serverMiddlewares = append(serverMiddlewares, statsRecorder)
	}
	if server.globalConfiguration.EntryPoints[newServerEntryPointName].Auth != nil {
		authMiddleware, err := middlewares.NewAuthenticator(server.globalConfiguration.EntryPoints[newServerEntryPointName].Auth)
		if err != nil {
			log.Fatal("Error starting server: ", err)
>>>>>>> 04e65958
		}
		serverMiddlewares = append(serverMiddlewares, authMiddleware)
	}
	if server.globalConfiguration.EntryPoints[newServerEntryPointName].Compress {
		serverMiddlewares = append(serverMiddlewares, &middlewares.Compress{})
	}
	if len(server.globalConfiguration.EntryPoints[newServerEntryPointName].WhitelistSourceRange) > 0 {
		ipWhitelistMiddleware, err := middlewares.NewIPWhitelister(server.globalConfiguration.EntryPoints[newServerEntryPointName].WhitelistSourceRange)
		if err != nil {
			log.Fatal("Error starting server: ", err)
		}
		serverMiddlewares = append(serverMiddlewares, ipWhitelistMiddleware)
	}
	newsrv, err := server.prepareServer(newServerEntryPointName, server.globalConfiguration.EntryPoints[newServerEntryPointName], newServerEntryPoint.httpRouter, serverMiddlewares...)
	if err != nil {
		log.Fatal("Error preparing server: ", err)
	}
	serverEntryPoint := server.serverEntryPoints[newServerEntryPointName]
	serverEntryPoint.httpServer = newsrv

	return serverEntryPoint
}

func (server *Server) listenProviders(stop chan bool) {
	lastReceivedConfiguration := safe.New(time.Unix(0, 0))
	lastConfigs := cmap.New()
	for {
		select {
		case <-stop:
			return
		case configMsg, ok := <-server.configurationChan:
			if !ok {
				return
			}
			server.defaultConfigurationValues(configMsg.Configuration)
			currentConfigurations := server.currentConfigurations.Get().(configs)
			jsonConf, _ := json.Marshal(configMsg.Configuration)
			log.Debugf("Configuration received from provider %s: %s", configMsg.ProviderName, string(jsonConf))
			if configMsg.Configuration == nil || configMsg.Configuration.Backends == nil && configMsg.Configuration.Frontends == nil {
				log.Infof("Skipping empty Configuration for provider %s", configMsg.ProviderName)
			} else if reflect.DeepEqual(currentConfigurations[configMsg.ProviderName], configMsg.Configuration) {
				log.Infof("Skipping same configuration for provider %s", configMsg.ProviderName)
			} else {
				lastConfigs.Set(configMsg.ProviderName, &configMsg)
				lastReceivedConfigurationValue := lastReceivedConfiguration.Get().(time.Time)
				providersThrottleDuration := time.Duration(server.globalConfiguration.ProvidersThrottleDuration)
				if time.Now().After(lastReceivedConfigurationValue.Add(providersThrottleDuration)) {
					log.Debugf("Last %s config received more than %s, OK", configMsg.ProviderName, server.globalConfiguration.ProvidersThrottleDuration.String())
					// last config received more than n s ago
					server.configurationValidatedChan <- configMsg
				} else {
					log.Debugf("Last %s config received less than %s, waiting...", configMsg.ProviderName, server.globalConfiguration.ProvidersThrottleDuration.String())
					safe.Go(func() {
						<-time.After(providersThrottleDuration)
						lastReceivedConfigurationValue := lastReceivedConfiguration.Get().(time.Time)
						if time.Now().After(lastReceivedConfigurationValue.Add(time.Duration(providersThrottleDuration))) {
							log.Debugf("Waited for %s config, OK", configMsg.ProviderName)
							if lastConfig, ok := lastConfigs.Get(configMsg.ProviderName); ok {
								server.configurationValidatedChan <- *lastConfig.(*types.ConfigMessage)
							}
						}
					})
				}
				lastReceivedConfiguration.Set(time.Now())
			}
		}
	}
}

func (server *Server) defaultConfigurationValues(configuration *types.Configuration) {
	if configuration == nil || configuration.Frontends == nil {
		return
	}
	server.configureFrontends(configuration.Frontends)
	server.configureBackends(configuration.Backends)
}

func (server *Server) listenConfigurations(stop chan bool) {
	for {
		select {
		case <-stop:
			return
		case configMsg, ok := <-server.configurationValidatedChan:
			if !ok {
				return
			}
			currentConfigurations := server.currentConfigurations.Get().(configs)

			// Copy configurations to new map so we don't change current if LoadConfig fails
			newConfigurations := make(configs)
			for k, v := range currentConfigurations {
				newConfigurations[k] = v
			}
			newConfigurations[configMsg.ProviderName] = configMsg.Configuration

			newServerEntryPoints, err := server.loadConfig(newConfigurations, server.globalConfiguration)
			if err == nil {
				for newServerEntryPointName, newServerEntryPoint := range newServerEntryPoints {
					server.serverEntryPoints[newServerEntryPointName].httpRouter.UpdateHandler(newServerEntryPoint.httpRouter.GetHandler())
					log.Infof("Server configuration reloaded on %s", server.serverEntryPoints[newServerEntryPointName].httpServer.Addr)
				}
				server.currentConfigurations.Set(newConfigurations)
				server.postLoadConfig()
			} else {
				log.Error("Error loading new configuration, aborted ", err)
			}
		}
	}
}

func (server *Server) postLoadConfig() {
	if server.globalConfiguration.ACME == nil {
		return
	}
	if server.leadership != nil && !server.leadership.IsLeader() {
		return
	}
	if server.globalConfiguration.ACME.OnHostRule {
		currentConfigurations := server.currentConfigurations.Get().(configs)
		for _, configuration := range currentConfigurations {
			for _, frontend := range configuration.Frontends {

				// check if one of the frontend entrypoints is configured with TLS
				// and is configured with ACME
				ACMEEnabled := false
				for _, entrypoint := range frontend.EntryPoints {
					if server.globalConfiguration.ACME.EntryPoint == entrypoint && server.globalConfiguration.EntryPoints[entrypoint].TLS != nil {
						ACMEEnabled = true
						break
					}
				}

				if ACMEEnabled {
					for _, route := range frontend.Routes {
						rules := Rules{}
						domains, err := rules.ParseDomains(route.Rule)
						if err != nil {
							log.Errorf("Error parsing domains: %v", err)
						} else {
							server.globalConfiguration.ACME.LoadCertificateForDomains(domains)
						}
					}
				}
			}
		}
	}
}

func (server *Server) configureProviders() {
	// configure providers
	if server.globalConfiguration.Docker != nil {
		server.providers = append(server.providers, server.globalConfiguration.Docker)
	}
	if server.globalConfiguration.Marathon != nil {
		server.providers = append(server.providers, server.globalConfiguration.Marathon)
	}
	if server.globalConfiguration.File != nil {
		server.providers = append(server.providers, server.globalConfiguration.File)
	}
	if server.globalConfiguration.Web != nil {
		server.globalConfiguration.Web.server = server
		server.providers = append(server.providers, server.globalConfiguration.Web)
	}
	if server.globalConfiguration.Consul != nil {
		server.providers = append(server.providers, server.globalConfiguration.Consul)
	}
	if server.globalConfiguration.ConsulCatalog != nil {
		server.providers = append(server.providers, server.globalConfiguration.ConsulCatalog)
	}
	if server.globalConfiguration.Etcd != nil {
		server.providers = append(server.providers, server.globalConfiguration.Etcd)
	}
	if server.globalConfiguration.Zookeeper != nil {
		server.providers = append(server.providers, server.globalConfiguration.Zookeeper)
	}
	if server.globalConfiguration.Boltdb != nil {
		server.providers = append(server.providers, server.globalConfiguration.Boltdb)
	}
	if server.globalConfiguration.Kubernetes != nil {
		server.providers = append(server.providers, server.globalConfiguration.Kubernetes)
	}
	if server.globalConfiguration.Mesos != nil {
		server.providers = append(server.providers, server.globalConfiguration.Mesos)
	}
	if server.globalConfiguration.Eureka != nil {
		server.providers = append(server.providers, server.globalConfiguration.Eureka)
	}
	if server.globalConfiguration.ECS != nil {
		server.providers = append(server.providers, server.globalConfiguration.ECS)
	}
	if server.globalConfiguration.Rancher != nil {
		server.providers = append(server.providers, server.globalConfiguration.Rancher)
	}
	if server.globalConfiguration.DynamoDB != nil {
		server.providers = append(server.providers, server.globalConfiguration.DynamoDB)
	}
}

func (server *Server) startProviders() {
	// start providers
	for _, provider := range server.providers {
		providerType := reflect.TypeOf(provider)
		jsonConf, _ := json.Marshal(provider)
		log.Infof("Starting provider %v %s", providerType, jsonConf)
		currentProvider := provider
		safe.Go(func() {
			err := currentProvider.Provide(server.configurationChan, server.routinesPool, server.globalConfiguration.Constraints)
			if err != nil {
				log.Errorf("Error starting provider %v: %s", providerType, err)
			}
		})
	}
}

func createClientTLSConfig(tlsOption *TLS) (*tls.Config, error) {
	if tlsOption == nil {
		return nil, errors.New("no TLS provided")
	}

	config, err := tlsOption.Certificates.CreateTLSConfig()
	if err != nil {
		return nil, err
	}

	if len(tlsOption.ClientCAFiles) > 0 {
		pool := x509.NewCertPool()
		for _, caFile := range tlsOption.ClientCAFiles {
			data, err := ioutil.ReadFile(caFile)
			if err != nil {
				return nil, err
			}
			if !pool.AppendCertsFromPEM(data) {
				return nil, errors.New("invalid certificate(s) in " + caFile)
			}
		}
		config.RootCAs = pool
	}
	config.BuildNameToCertificate()
	return config, nil
}

// creates a TLS config that allows terminating HTTPS for multiple domains using SNI
func (server *Server) createTLSConfig(entryPointName string, tlsOption *TLS, router *middlewares.HandlerSwitcher) (*tls.Config, error) {
	if tlsOption == nil {
		return nil, nil
	}

	config, err := tlsOption.Certificates.CreateTLSConfig()
	if err != nil {
		return nil, err
	}

	// ensure http2 enabled
	config.NextProtos = []string{"h2", "http/1.1"}

	if len(tlsOption.ClientCAFiles) > 0 {
		pool := x509.NewCertPool()
		for _, caFile := range tlsOption.ClientCAFiles {
			data, err := ioutil.ReadFile(caFile)
			if err != nil {
				return nil, err
			}
			ok := pool.AppendCertsFromPEM(data)
			if !ok {
				return nil, errors.New("invalid certificate(s) in " + caFile)
			}
		}
		config.ClientCAs = pool
		config.ClientAuth = tls.RequireAndVerifyClientCert
	}

	if server.globalConfiguration.ACME != nil {
		if _, ok := server.serverEntryPoints[server.globalConfiguration.ACME.EntryPoint]; ok {
			if entryPointName == server.globalConfiguration.ACME.EntryPoint {
				checkOnDemandDomain := func(domain string) bool {
					routeMatch := &mux.RouteMatch{}
					router := router.GetHandler()
					match := router.Match(&http.Request{URL: &url.URL{}, Host: domain}, routeMatch)
					if match && routeMatch.Route != nil {
						return true
					}
					return false
				}
				if server.leadership == nil {
					err := server.globalConfiguration.ACME.CreateLocalConfig(config, checkOnDemandDomain)
					if err != nil {
						return nil, err
					}
				} else {
					err := server.globalConfiguration.ACME.CreateClusterConfig(server.leadership, config, checkOnDemandDomain)
					if err != nil {
						return nil, err
					}
				}
			}
		} else {
			return nil, errors.New("Unknown entrypoint " + server.globalConfiguration.ACME.EntryPoint + " for ACME configuration")
		}
	}
	if len(config.Certificates) == 0 {
		return nil, errors.New("No certificates found for TLS entrypoint " + entryPointName)
	}
	// BuildNameToCertificate parses the CommonName and SubjectAlternateName fields
	// in each certificate and populates the config.NameToCertificate map.
	config.BuildNameToCertificate()
	//Set the minimum TLS version if set in the config TOML
	if minConst, exists := minVersion[server.globalConfiguration.EntryPoints[entryPointName].TLS.MinVersion]; exists {
		config.PreferServerCipherSuites = true
		config.MinVersion = minConst
	}
	//Set the list of CipherSuites if set in the config TOML
	if server.globalConfiguration.EntryPoints[entryPointName].TLS.CipherSuites != nil {
		//if our list of CipherSuites is defined in the entrypoint config, we can re-initilize the suites list as empty
		config.CipherSuites = make([]uint16, 0)
		for _, cipher := range server.globalConfiguration.EntryPoints[entryPointName].TLS.CipherSuites {
			if cipherConst, exists := cipherSuites[cipher]; exists {
				config.CipherSuites = append(config.CipherSuites, cipherConst)
			} else {
				//CipherSuite listed in the toml does not exist in our listed
				return nil, errors.New("Invalid CipherSuite: " + cipher)
			}
		}
	}

	return config, nil
}

func (server *Server) startServer(srv *http.Server, globalConfiguration GlobalConfiguration) {
	log.Infof("Starting server on %s", srv.Addr)
	var err error
	if srv.TLSConfig != nil {
		err = srv.ListenAndServeTLS("", "")
	} else {
		err = srv.ListenAndServe()
	}
	if err != nil {
		log.Error("Error creating server: ", err)
	}
}

func (server *Server) prepareServer(entryPointName string, entryPoint *EntryPoint, router *middlewares.HandlerSwitcher, middlewares ...negroni.Handler) (*http.Server, error) {
	readTimeout, writeTimeout, idleTimeout := buildServerTimeouts(server.globalConfiguration)
	log.Infof("Preparing server %s %+v with readTimeout=%s writeTimeout=%s idleTimeout=%s", entryPointName, entryPoint, readTimeout, writeTimeout, idleTimeout)

	// middlewares
	n := negroni.New()
	for _, middleware := range middlewares {
		n.Use(middleware)
	}
	n.UseHandler(router)

	tlsConfig, err := server.createTLSConfig(entryPointName, entryPoint.TLS, router)
	if err != nil {
		log.Errorf("Error creating TLS config: %s", err)
		return nil, err
	}

	return &http.Server{
		Addr:         entryPoint.Address,
		Handler:      n,
		TLSConfig:    tlsConfig,
		ReadTimeout:  readTimeout,
		WriteTimeout: writeTimeout,
		IdleTimeout:  idleTimeout,
	}, nil
}

func buildServerTimeouts(globalConfig GlobalConfiguration) (readTimeout, writeTimeout, idleTimeout time.Duration) {
	readTimeout = time.Duration(0)
	writeTimeout = time.Duration(0)
	if globalConfig.RespondingTimeouts != nil {
		readTimeout = time.Duration(globalConfig.RespondingTimeouts.ReadTimeout)
		writeTimeout = time.Duration(globalConfig.RespondingTimeouts.WriteTimeout)
	}

	// When RespondingTimeouts.IdleTimout is configured, always use that setting
	if globalConfig.RespondingTimeouts != nil {
		idleTimeout = time.Duration(globalConfig.RespondingTimeouts.IdleTimeout)
	} else if globalConfig.IdleTimeout != 0 {
		// Backwards compatibility for deprecated IdleTimeout
		idleTimeout = time.Duration(globalConfig.IdleTimeout)
	} else {
		// Default value if neither the deprecated IdleTimeout nor the new RespondingTimeouts.IdleTimout are configured
		idleTimeout = time.Duration(DefaultIdleTimeout)
	}

	return readTimeout, writeTimeout, idleTimeout
}

func (server *Server) buildEntryPoints(globalConfiguration GlobalConfiguration) map[string]*serverEntryPoint {
	serverEntryPoints := make(map[string]*serverEntryPoint)
	for entryPointName := range globalConfiguration.EntryPoints {
		router := server.buildDefaultHTTPRouter()
		serverEntryPoints[entryPointName] = &serverEntryPoint{
			httpRouter: middlewares.NewHandlerSwitcher(router),
		}
	}
	return serverEntryPoints
}

// getRoundTripper will either use server.defaultForwardingRoundTripper or create a new one
// given a custom TLS configuration is passed and the passTLSCert option is set to true.
func (server *Server) getRoundTripper(globalConfiguration GlobalConfiguration, passTLSCert bool, tls *TLS) (http.RoundTripper, error) {
	if passTLSCert {
		tlsConfig, err := createClientTLSConfig(tls)
		if err != nil {
			log.Errorf("Failed to create TLSClientConfig: %s", err)
			return nil, err
		}

		transport := createHTTPTransport(globalConfiguration)
		transport.TLSClientConfig = tlsConfig
		return transport, nil
	}

	return server.defaultForwardingRoundTripper, nil
}

// LoadConfig returns a new gorilla.mux Route from the specified global configuration and the dynamic
// provider configurations.
func (server *Server) loadConfig(configurations configs, globalConfiguration GlobalConfiguration) (map[string]*serverEntryPoint, error) {
	serverEntryPoints := server.buildEntryPoints(globalConfiguration)
	redirectHandlers := make(map[string]negroni.Handler)
	backends := map[string]http.Handler{}
	backendsHealthcheck := map[string]*healthcheck.BackendHealthCheck{}
	errorHandler := NewRecordingErrorHandler(middlewares.DefaultNetErrorRecorder{})

	for _, configuration := range configurations {
		frontendNames := sortedFrontendNamesForConfig(configuration)
	frontend:
		for _, frontendName := range frontendNames {
			frontend := configuration.Frontends[frontendName]

			log.Debugf("Creating frontend %s", frontendName)

			if len(frontend.EntryPoints) == 0 {
				log.Errorf("No entrypoint defined for frontend %s, defaultEntryPoints:%s", frontendName, globalConfiguration.DefaultEntryPoints)
				log.Errorf("Skipping frontend %s...", frontendName)
				continue frontend
			}

			for _, entryPointName := range frontend.EntryPoints {
				log.Debugf("Wiring frontend %s to entryPoint %s", frontendName, entryPointName)
				if _, ok := serverEntryPoints[entryPointName]; !ok {
					log.Errorf("Undefined entrypoint '%s' for frontend %s", entryPointName, frontendName)
					log.Errorf("Skipping frontend %s...", frontendName)
					continue frontend
				}

				newServerRoute := &serverRoute{route: serverEntryPoints[entryPointName].httpRouter.GetHandler().NewRoute().Name(frontendName)}
				for routeName, route := range frontend.Routes {
					err := getRoute(newServerRoute, &route)
					if err != nil {
						log.Errorf("Error creating route for frontend %s: %v", frontendName, err)
						log.Errorf("Skipping frontend %s...", frontendName)
						continue frontend
					}
					log.Debugf("Creating route %s %s", routeName, route.Rule)
				}

				entryPoint := globalConfiguration.EntryPoints[entryPointName]
				negroni := negroni.New()
				if entryPoint.Redirect != nil {
					if redirectHandlers[entryPointName] != nil {
						negroni.Use(redirectHandlers[entryPointName])
					} else if handler, err := server.loadEntryPointConfig(entryPointName, entryPoint); err != nil {
						log.Errorf("Error loading entrypoint configuration for frontend %s: %v", frontendName, err)
						log.Errorf("Skipping frontend %s...", frontendName)
						continue frontend
					} else {
						if server.accessLoggerMiddleware != nil {
							saveFrontend := accesslog.NewSaveNegroniFrontend(handler, frontendName)
							negroni.Use(saveFrontend)
							redirectHandlers[entryPointName] = saveFrontend
						} else {
							negroni.Use(handler)
							redirectHandlers[entryPointName] = handler
						}
					}
				}
				if backends[entryPointName+frontend.Backend] == nil {
					log.Debugf("Creating backend %s", frontend.Backend)

					roundTripper, err := server.getRoundTripper(globalConfiguration, frontend.PassTLSCert, entryPoint.TLS)
					if err != nil {
						log.Errorf("Failed to create RoundTripper for frontend %s: %v", frontendName, err)
						log.Errorf("Skipping frontend %s...", frontendName)
						continue frontend
					}

					fwd, err := forward.New(
						forward.Logger(oxyLogger),
						forward.PassHostHeader(frontend.PassHostHeader),
						forward.RoundTripper(roundTripper),
						forward.ErrorHandler(errorHandler),
					)

					if err != nil {
						log.Errorf("Error creating forwarder for frontend %s: %v", frontendName, err)
						log.Errorf("Skipping frontend %s...", frontendName)
						continue frontend
					}

					var rr *roundrobin.RoundRobin
					var saveFrontend http.Handler
					if server.accessLoggerMiddleware != nil {
						saveBackend := accesslog.NewSaveBackend(fwd, frontend.Backend)
						if server.globalConfiguration.AuditSink != nil {
							auditTap, err := audittap.NewAuditTap(server.globalConfiguration.AuditSink, server.auditStreams, frontend.Backend, saveBackend)
							if err != nil {
								log.Fatal("Error starting server: ", err)
							}
							saveFrontend = accesslog.NewSaveFrontend(auditTap, frontendName)
						} else {
							saveFrontend = accesslog.NewSaveFrontend(saveBackend, frontendName)
						}
						rr, _ = roundrobin.New(saveFrontend)
					} else {
						if server.globalConfiguration.AuditSink != nil {
							auditTap, err := audittap.NewAuditTap(server.globalConfiguration.AuditSink, server.auditStreams, frontend.Backend, fwd)
							if err != nil {
								log.Fatal("Error starting server: ", err)
							}
							rr, _ = roundrobin.New(auditTap)
						} else {
							rr, _ = roundrobin.New(fwd)
						}
					}

					if configuration.Backends[frontend.Backend] == nil {
						log.Errorf("Undefined backend '%s' for frontend %s", frontend.Backend, frontendName)
						log.Errorf("Skipping frontend %s...", frontendName)
						continue frontend
					}

					lbMethod, err := types.NewLoadBalancerMethod(configuration.Backends[frontend.Backend].LoadBalancer)
					if err != nil {
						log.Errorf("Error loading load balancer method '%+v' for frontend %s: %v", configuration.Backends[frontend.Backend].LoadBalancer, frontendName, err)
						log.Errorf("Skipping frontend %s...", frontendName)
						continue frontend
					}

					stickysession := configuration.Backends[frontend.Backend].LoadBalancer.Sticky
					cookiename := "_TRAEFIK_BACKEND_" + frontend.Backend
					var sticky *roundrobin.StickySession

					if stickysession {
						sticky = roundrobin.NewStickySession(cookiename)
					}

					var lb http.Handler
					switch lbMethod {
					case types.Drr:
						log.Debugf("Creating load-balancer drr")
						rebalancer, _ := roundrobin.NewRebalancer(rr, roundrobin.RebalancerLogger(oxyLogger))
						if stickysession {
							log.Debugf("Sticky session with cookie %v", cookiename)
							rebalancer, _ = roundrobin.NewRebalancer(rr, roundrobin.RebalancerLogger(oxyLogger), roundrobin.RebalancerStickySession(sticky))
						}
						lb = rebalancer
						if err := configureLBServers(rebalancer, configuration, frontend); err != nil {
							log.Errorf("Skipping frontend %s...", frontendName)
							continue frontend
						}
						hcOpts := parseHealthCheckOptions(rebalancer, frontend.Backend, configuration.Backends[frontend.Backend].HealthCheck, globalConfiguration.HealthCheck)
						if hcOpts != nil {
							log.Debugf("Setting up backend health check %s", *hcOpts)
							backendsHealthcheck[entryPointName+frontend.Backend] = healthcheck.NewBackendHealthCheck(*hcOpts)
						}
						lb = middlewares.NewEmptyBackendHandler(rebalancer, lb)
					case types.Wrr:
						log.Debugf("Creating load-balancer wrr")
						if stickysession {
							log.Debugf("Sticky session with cookie %v", cookiename)
							if server.accessLoggerMiddleware != nil {
								rr, _ = roundrobin.New(saveFrontend, roundrobin.EnableStickySession(sticky))
							} else {
								rr, _ = roundrobin.New(fwd, roundrobin.EnableStickySession(sticky))
							}
						}
						lb = rr
						if err := configureLBServers(rr, configuration, frontend); err != nil {
							log.Errorf("Skipping frontend %s...", frontendName)
							continue frontend
						}
						hcOpts := parseHealthCheckOptions(rr, frontend.Backend, configuration.Backends[frontend.Backend].HealthCheck, globalConfiguration.HealthCheck)
						if hcOpts != nil {
							log.Debugf("Setting up backend health check %s", *hcOpts)
							backendsHealthcheck[entryPointName+frontend.Backend] = healthcheck.NewBackendHealthCheck(*hcOpts)
						}
						lb = middlewares.NewEmptyBackendHandler(rr, lb)
					}

					if len(frontend.Errors) > 0 {
						for _, errorPage := range frontend.Errors {
							if configuration.Backends[errorPage.Backend] != nil && configuration.Backends[errorPage.Backend].Servers["error"].URL != "" {
								errorPageHandler, err := middlewares.NewErrorPagesHandler(errorPage, configuration.Backends[errorPage.Backend].Servers["error"].URL)
								if err != nil {
									log.Errorf("Error creating custom error page middleware, %v", err)
								} else {
									negroni.Use(errorPageHandler)
								}
							} else {
								log.Errorf("Error Page is configured for Frontend %s, but either Backend %s is not set or Backend URL is missing", frontendName, errorPage.Backend)
							}
						}
					}

					maxConns := configuration.Backends[frontend.Backend].MaxConn
					if maxConns != nil && maxConns.Amount != 0 {
						extractFunc, err := utils.NewExtractor(maxConns.ExtractorFunc)
						if err != nil {
							log.Errorf("Error creating connlimit: %v", err)
							log.Errorf("Skipping frontend %s...", frontendName)
							continue frontend
						}
						log.Debugf("Creating load-balancer connlimit")
						lb, err = connlimit.New(lb, extractFunc, maxConns.Amount, connlimit.Logger(oxyLogger))
						if err != nil {
							log.Errorf("Error creating connlimit: %v", err)
							log.Errorf("Skipping frontend %s...", frontendName)
							continue frontend
						}
					}

					metrics := newMetrics(server.globalConfiguration, frontend.Backend)

					if globalConfiguration.Retry != nil {
						retryListener := middlewares.NewMetricsRetryListener(metrics)
						lb = registerRetryMiddleware(lb, globalConfiguration, configuration, frontend.Backend, retryListener)
					}
					if metrics != nil {
						negroni.Use(middlewares.NewMetricsWrapper(metrics))
					}

					ipWhitelistMiddleware, err := configureIPWhitelistMiddleware(frontend.WhitelistSourceRange)
					if err != nil {
						log.Fatalf("Error creating IP Whitelister: %s", err)
					} else if ipWhitelistMiddleware != nil {
						negroni.Use(ipWhitelistMiddleware)
						log.Infof("Configured IP Whitelists: %s", frontend.WhitelistSourceRange)
					}

					if len(frontend.BasicAuth) > 0 {
						users := types.Users{}
						for _, user := range frontend.BasicAuth {
							users = append(users, user)
						}

						auth := &types.Auth{}
						auth.Basic = &types.Basic{
							Users: users,
						}
						authMiddleware, err := middlewares.NewAuthenticator(auth)
						if err != nil {
							log.Errorf("Error creating Auth: %s", err)
						} else {
							negroni.Use(authMiddleware)
						}
					}

					if frontend.Headers.HasCustomHeadersDefined() {
						headerMiddleware := middlewares.NewHeaderFromStruct(frontend.Headers)
						log.Debugf("Adding header middleware for frontend %s", frontendName)
						negroni.Use(headerMiddleware)
					}
					if frontend.Headers.HasSecureHeadersDefined() {
						secureMiddleware := middlewares.NewSecure(frontend.Headers)
						log.Debugf("Adding secure middleware for frontend %s", frontendName)
						negroni.UseFunc(secureMiddleware.HandlerFuncWithNext)
					}

					if configuration.Backends[frontend.Backend].CircuitBreaker != nil {
						log.Debugf("Creating circuit breaker %s", configuration.Backends[frontend.Backend].CircuitBreaker.Expression)
						cbreaker, err := middlewares.NewCircuitBreaker(lb, configuration.Backends[frontend.Backend].CircuitBreaker.Expression, cbreaker.Logger(oxyLogger))
						if err != nil {
							log.Errorf("Error creating circuit breaker: %v", err)
							log.Errorf("Skipping frontend %s...", frontendName)
							continue frontend
						}
						negroni.Use(cbreaker)
					} else {
						negroni.UseHandler(lb)
					}
					backends[entryPointName+frontend.Backend] = negroni
				} else {
					log.Debugf("Reusing backend %s", frontend.Backend)
				}
				if frontend.Priority > 0 {
					newServerRoute.route.Priority(frontend.Priority)
				}
				server.wireFrontendBackend(newServerRoute, backends[entryPointName+frontend.Backend])

				err := newServerRoute.route.GetError()
				if err != nil {
					log.Errorf("Error building route: %s", err)
				}
			}
		}
	}
	healthcheck.GetHealthCheck().SetBackendsConfiguration(server.routinesPool.Ctx(), backendsHealthcheck)
	//sort routes
	for _, serverEntryPoint := range serverEntryPoints {
		serverEntryPoint.httpRouter.GetHandler().SortRoutes()
	}
	return serverEntryPoints, nil
}

func configureLBServers(lb healthcheck.LoadBalancer, config *types.Configuration, frontend *types.Frontend) error {
	for serverName, server := range config.Backends[frontend.Backend].Servers {
		u, err := url.Parse(server.URL)
		if err != nil {
			log.Errorf("Error parsing server URL %s: %v", server.URL, err)
			return err
		}
		log.Debugf("Creating server %s at %s with weight %d", serverName, u, server.Weight)
		if err := lb.UpsertServer(u, roundrobin.Weight(server.Weight)); err != nil {
			log.Errorf("Error adding server %s to load balancer: %v", server.URL, err)
			return err
		}
	}
	return nil
}

func configureIPWhitelistMiddleware(whitelistSourceRanges []string) (negroni.Handler, error) {
	if len(whitelistSourceRanges) > 0 {
		ipSourceRanges := whitelistSourceRanges
		ipWhitelistMiddleware, err := middlewares.NewIPWhitelister(ipSourceRanges)

		if err != nil {
			return nil, err
		}

		return ipWhitelistMiddleware, nil
	}

	return nil, nil
}

func (server *Server) wireFrontendBackend(serverRoute *serverRoute, handler http.Handler) {
	// path replace - This needs to always be the very last on the handler chain (first in the order in this function)
	// -- Replacing Path should happen at the very end of the Modifier chain, after all the Matcher+Modifiers ran
	if len(serverRoute.replacePath) > 0 {
		handler = &middlewares.ReplacePath{
			Path:    serverRoute.replacePath,
			Handler: handler,
		}
	}

	// add prefix - This needs to always be right before ReplacePath on the chain (second in order in this function)
	// -- Adding Path Prefix should happen after all *Strip Matcher+Modifiers ran, but before Replace (in case it's configured)
	if len(serverRoute.addPrefix) > 0 {
		handler = &middlewares.AddPrefix{
			Prefix:  serverRoute.addPrefix,
			Handler: handler,
		}
	}

	// strip prefix
	if len(serverRoute.stripPrefixes) > 0 {
		handler = &middlewares.StripPrefix{
			Prefixes: serverRoute.stripPrefixes,
			Handler:  handler,
		}
	}

	// strip prefix with regex
	if len(serverRoute.stripPrefixesRegex) > 0 {
		handler = middlewares.NewStripPrefixRegex(handler, serverRoute.stripPrefixesRegex)
	}

	serverRoute.route.Handler(handler)
}

func (server *Server) loadEntryPointConfig(entryPointName string, entryPoint *EntryPoint) (negroni.Handler, error) {
	regex := entryPoint.Redirect.Regex
	replacement := entryPoint.Redirect.Replacement
	if len(entryPoint.Redirect.EntryPoint) > 0 {
		regex = `^(?:https?:\/\/)?([\w\._-]+)(?::\d+)?(.*)$`
		if server.globalConfiguration.EntryPoints[entryPoint.Redirect.EntryPoint] == nil {
			return nil, errors.New("Unknown entrypoint " + entryPoint.Redirect.EntryPoint)
		}
		protocol := "http"
		if server.globalConfiguration.EntryPoints[entryPoint.Redirect.EntryPoint].TLS != nil {
			protocol = "https"
		}
		r, _ := regexp.Compile(`(:\d+)`)
		match := r.FindStringSubmatch(server.globalConfiguration.EntryPoints[entryPoint.Redirect.EntryPoint].Address)
		if len(match) == 0 {
			return nil, errors.New("Bad Address format: " + server.globalConfiguration.EntryPoints[entryPoint.Redirect.EntryPoint].Address)
		}
		replacement = protocol + "://$1" + match[0] + "$2"
	}
	rewrite, err := middlewares.NewRewrite(regex, replacement, true)
	if err != nil {
		return nil, err
	}
	log.Debugf("Creating entryPoint redirect %s -> %s : %s -> %s", entryPointName, entryPoint.Redirect.EntryPoint, regex, replacement)

	return rewrite, nil
}

func (server *Server) buildDefaultHTTPRouter() *mux.Router {
	router := mux.NewRouter()
	router.NotFoundHandler = http.HandlerFunc(notFoundHandler)
	router.StrictSlash(true)
	router.SkipClean(true)
	return router
}

func parseHealthCheckOptions(lb healthcheck.LoadBalancer, backend string, hc *types.HealthCheck, hcConfig *HealthCheckConfig) *healthcheck.Options {
	if hc == nil || hc.Path == "" || hcConfig == nil {
		return nil
	}

	interval := time.Duration(hcConfig.Interval)
	if hc.Interval != "" {
		intervalOverride, err := time.ParseDuration(hc.Interval)
		switch {
		case err != nil:
			log.Errorf("Illegal healthcheck interval for backend '%s': %s", backend, err)
		case intervalOverride <= 0:
			log.Errorf("Healthcheck interval smaller than zero for backend '%s', backend", backend)
		default:
			interval = intervalOverride
		}
	}

	return &healthcheck.Options{
		Path:     hc.Path,
		Interval: interval,
		LB:       lb,
	}
}

func (server *Server) initalizeAuditStreams() {
	var as streams.AuditSink
	if server.globalConfiguration.AuditSink != nil {
		var err error

		switch server.globalConfiguration.AuditSink.Type {
		case "AMQP":
			messages := make(chan at.Encoded, server.globalConfiguration.AuditSink.ChannelLength)
			as, err = streams.NewAmqpSink(server.globalConfiguration.AuditSink, messages)
			if err != nil {
				log.Fatal("Error creating new AMQP Sink: ", err)
			}
			log.Info("Created AMQP Sink")
		case "Blackhole":
			as = streams.NewBlackholeSink()
			log.Info("Created Blackhole Sink")
		default:
			log.Warn("AuditSink.Type <%v> not currently supported", server.globalConfiguration.AuditSink)
			return
		}

		astr := streams.NewAuditStream(as)
		server.auditStreams = append(server.auditStreams, astr)
	} else {
		log.Warn("No audit sink info")
	}
}

func getRoute(serverRoute *serverRoute, route *types.Route) error {
	rules := Rules{route: serverRoute}
	newRoute, err := rules.Parse(route.Rule)
	if err != nil {
		return err
	}
	newRoute.Priority(serverRoute.route.GetPriority() + len(route.Rule))
	serverRoute.route = newRoute
	return nil
}

func sortedFrontendNamesForConfig(configuration *types.Configuration) []string {
	keys := []string{}
	for key := range configuration.Frontends {
		keys = append(keys, key)
	}
	sort.Strings(keys)
	return keys
}

func (server *Server) configureFrontends(frontends map[string]*types.Frontend) {
	for _, frontend := range frontends {
		// default endpoints if not defined in frontends
		if len(frontend.EntryPoints) == 0 {
			frontend.EntryPoints = server.globalConfiguration.DefaultEntryPoints
		}
	}
}

func (*Server) configureBackends(backends map[string]*types.Backend) {
	for backendName, backend := range backends {
		_, err := types.NewLoadBalancerMethod(backend.LoadBalancer)
		if err != nil {
			log.Debugf("Validation of load balancer method for backend %s failed: %s. Using default method wrr.", backendName, err)
			var sticky bool
			if backend.LoadBalancer != nil {
				sticky = backend.LoadBalancer.Sticky
			}
			backend.LoadBalancer = &types.LoadBalancer{
				Method: "wrr",
				Sticky: sticky,
			}
		}
	}
}

// newMetrics instantiates the proper Metrics implementation, depending on the global configuration.
// Note that given there is no metrics instrumentation configured, it will return nil.
func newMetrics(globalConfig GlobalConfiguration, name string) middlewares.Metrics {
	metricsEnabled := globalConfig.Web != nil && globalConfig.Web.Metrics != nil
	if metricsEnabled {
		// Create MultiMetric
		metrics := []middlewares.Metrics{}

		if globalConfig.Web.Metrics.Prometheus != nil {
			metric, _, err := middlewares.NewPrometheus(name, globalConfig.Web.Metrics.Prometheus)
			if err != nil {
				log.Errorf("Error creating Prometheus metrics implementation: %s", err)
			}
			log.Debug("Configured Prometheus metrics")
			metrics = append(metrics, metric)
		}
		if globalConfig.Web.Metrics.Datadog != nil {
			metric := middlewares.NewDataDog(name)
			log.Debugf("Configured DataDog metrics pushing to %s once every %s", globalConfig.Web.Metrics.Datadog.Address, globalConfig.Web.Metrics.Datadog.PushInterval)
			metrics = append(metrics, metric)
		}
		if globalConfig.Web.Metrics.StatsD != nil {
			metric := middlewares.NewStatsD(name)
			log.Debugf("Configured StatsD metrics pushing to %s once every %s", globalConfig.Web.Metrics.StatsD.Address, globalConfig.Web.Metrics.StatsD.PushInterval)
			metrics = append(metrics, metric)
		}

		return middlewares.NewMultiMetrics(metrics)
	}

	return nil
}

func initializeMetricsClients(globalConfig GlobalConfiguration) {
	metricsEnabled := globalConfig.Web != nil && globalConfig.Web.Metrics != nil
	if metricsEnabled {
		if globalConfig.Web.Metrics.Datadog != nil {
			middlewares.InitDatadogClient(globalConfig.Web.Metrics.Datadog)
		}
		if globalConfig.Web.Metrics.StatsD != nil {
			middlewares.InitStatsdClient(globalConfig.Web.Metrics.StatsD)
		}
	}
}

func stopMetricsClients(globalConfig GlobalConfiguration) {
	middlewares.StopDatadogClient()
	middlewares.StopStatsdClient()
}

func registerRetryMiddleware(
	httpHandler http.Handler,
	globalConfig GlobalConfiguration,
	config *types.Configuration,
	backend string,
	listener middlewares.RetryListener,
) http.Handler {
	retries := len(config.Backends[backend].Servers)
	if globalConfig.Retry.Attempts > 0 {
		retries = globalConfig.Retry.Attempts
	}

	httpHandler = middlewares.NewRetry(retries, httpHandler, listener)
	log.Debugf("Creating retries max attempts %d", retries)

	return httpHandler
}<|MERGE_RESOLUTION|>--- conflicted
+++ resolved
@@ -24,11 +24,6 @@
 	"github.com/containous/traefik/log"
 	"github.com/containous/traefik/middlewares"
 	"github.com/containous/traefik/middlewares/accesslog"
-	"github.com/containous/traefik/middlewares/audittap"
-	"github.com/containous/traefik/middlewares/audittap/audittypes"
-	"github.com/containous/traefik/middlewares/audittap/streams"
-	at "github.com/containous/traefik/middlewares/audittap/types"
-	"github.com/containous/traefik/middlewares/headers"
 	"github.com/containous/traefik/provider"
 	"github.com/containous/traefik/safe"
 	"github.com/containous/traefik/types"
@@ -40,26 +35,17 @@
 	"github.com/vulcand/oxy/roundrobin"
 	"github.com/vulcand/oxy/utils"
 	"golang.org/x/net/http2"
+	"github.com/containous/traefik/middlewares/audittap"
+	"github.com/containous/traefik/middlewares/audittap/audittypes"
+	"github.com/containous/traefik/middlewares/audittap/streams"
+	at "github.com/containous/traefik/middlewares/audittap/types"
+	"github.com/containous/traefik/middlewares/headers"
 )
 
 var oxyLogger = &OxyLogger{}
 
 // Server is the reverse-proxy/load-balancer engine
 type Server struct {
-<<<<<<< HEAD
-	serverEntryPoints          serverEntryPoints
-	configurationChan          chan types.ConfigMessage
-	configurationValidatedChan chan types.ConfigMessage
-	signals                    chan os.Signal
-	stopChan                   chan bool
-	providers                  []provider.Provider
-	currentConfigurations      safe.Safe
-	globalConfiguration        GlobalConfiguration
-	accessLoggerMiddleware     *accesslog.LogHandler
-	routinesPool               *safe.Pool
-	leadership                 *cluster.Leadership
-	auditStreams               []audittypes.AuditStream
-=======
 	serverEntryPoints             serverEntryPoints
 	configurationChan             chan types.ConfigMessage
 	configurationValidatedChan    chan types.ConfigMessage
@@ -72,7 +58,7 @@
 	routinesPool                  *safe.Pool
 	leadership                    *cluster.Leadership
 	defaultForwardingRoundTripper http.RoundTripper
->>>>>>> 04e65958
+	auditStreams                  []audittypes.AuditStream
 }
 
 type serverEntryPoints map[string]*serverEntryPoint
@@ -268,36 +254,13 @@
 	server.serverEntryPoints = server.buildEntryPoints(server.globalConfiguration)
 
 	for newServerEntryPointName, newServerEntryPoint := range server.serverEntryPoints {
-<<<<<<< HEAD
-		serverMiddlewares := []negroni.Handler{headers.NewHeaders(), middlewares.NegroniRecoverHandler(), metrics}
-		if server.accessLoggerMiddleware != nil {
-			serverMiddlewares = append(serverMiddlewares, server.accessLoggerMiddleware)
-		}
-		metrics := newMetrics(server.globalConfiguration, newServerEntryPointName)
-		if metrics != nil {
-			serverMiddlewares = append(serverMiddlewares, middlewares.NewMetricsWrapper(metrics))
-		}
-		if server.globalConfiguration.Web != nil && server.globalConfiguration.Web.Statistics != nil {
-			statsRecorder = middlewares.NewStatsRecorder(server.globalConfiguration.Web.Statistics.RecentErrors)
-			serverMiddlewares = append(serverMiddlewares, statsRecorder)
-		}
-		if server.globalConfiguration.EntryPoints[newServerEntryPointName].Auth != nil {
-			authMiddleware, err := middlewares.NewAuthenticator(server.globalConfiguration.EntryPoints[newServerEntryPointName].Auth)
-			if err != nil {
-				log.Fatal("Error starting server: ", err)
-			}
-			serverMiddlewares = append(serverMiddlewares, authMiddleware)
-		}
-		if server.globalConfiguration.EntryPoints[newServerEntryPointName].Compress {
-			serverMiddlewares = append(serverMiddlewares, &middlewares.Compress{})
-=======
 		serverEntryPoint := server.setupServerEntryPoint(newServerEntryPointName, newServerEntryPoint)
 		go server.startServer(serverEntryPoint.httpServer, server.globalConfiguration)
 	}
 }
 
 func (server *Server) setupServerEntryPoint(newServerEntryPointName string, newServerEntryPoint *serverEntryPoint) *serverEntryPoint {
-	serverMiddlewares := []negroni.Handler{middlewares.NegroniRecoverHandler(), metrics}
+	serverMiddlewares := []negroni.Handler{headers.NewHeaders(), middlewares.NegroniRecoverHandler(), metrics}
 	if server.accessLoggerMiddleware != nil {
 		serverMiddlewares = append(serverMiddlewares, server.accessLoggerMiddleware)
 	}
@@ -314,7 +277,6 @@
 		authMiddleware, err := middlewares.NewAuthenticator(server.globalConfiguration.EntryPoints[newServerEntryPointName].Auth)
 		if err != nil {
 			log.Fatal("Error starting server: ", err)
->>>>>>> 04e65958
 		}
 		serverMiddlewares = append(serverMiddlewares, authMiddleware)
 	}
