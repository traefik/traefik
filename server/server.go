package server

import (
	"context"
	"crypto/tls"
	"crypto/x509"
	"encoding/json"
	"fmt"
	"io/ioutil"
	stdlog "log"
	"net"
	"net/http"
	"net/http/httputil"
	"net/url"
	"os"
	"os/signal"
	"reflect"
	"sync"
	"time"

	"github.com/armon/go-proxyproto"
	"github.com/containous/mux"
	"github.com/containous/traefik/cluster"
	"github.com/containous/traefik/configuration"
	"github.com/containous/traefik/configuration/router"
	"github.com/containous/traefik/h2c"
	"github.com/containous/traefik/log"
	"github.com/containous/traefik/metrics"
	"github.com/containous/traefik/middlewares"
	"github.com/containous/traefik/middlewares/accesslog"
	"github.com/containous/traefik/middlewares/tracing"
	"github.com/containous/traefik/provider"
	"github.com/containous/traefik/safe"
	traefiktls "github.com/containous/traefik/tls"
	"github.com/containous/traefik/types"
	"github.com/containous/traefik/whitelist"
	"github.com/sirupsen/logrus"
	"github.com/urfave/negroni"
	"github.com/xenolf/lego/acme"
)

var httpServerLogger = stdlog.New(log.WriterLevel(logrus.DebugLevel), "", 0)

// Server is the reverse-proxy/load-balancer engine
type Server struct {
	serverEntryPoints             serverEntryPoints
	configurationChan             chan types.ConfigMessage
	configurationValidatedChan    chan types.ConfigMessage
	signals                       chan os.Signal
	stopChan                      chan bool
	currentConfigurations         safe.Safe
	providerConfigUpdateMap       map[string]chan types.ConfigMessage
	globalConfiguration           configuration.GlobalConfiguration
	accessLoggerMiddleware        *accesslog.LogHandler
	tracingMiddleware             *tracing.Tracing
	routinesPool                  *safe.Pool
	leadership                    *cluster.Leadership
	defaultForwardingRoundTripper http.RoundTripper
	metricsRegistry               metrics.Registry
	provider                      provider.Provider
	configurationListeners        []func(types.Configuration)
	entryPoints                   map[string]EntryPoint
	bufferPool                    httputil.BufferPool
}

// EntryPoint entryPoint information (configuration + internalRouter)
type EntryPoint struct {
	InternalRouter   types.InternalRouter
	Configuration    *configuration.EntryPoint
	OnDemandListener func(string) (*tls.Certificate, error)
	TLSALPNGetter    func(string) (*tls.Certificate, error)
	CertificateStore *traefiktls.CertificateStore
}

type serverEntryPoints map[string]*serverEntryPoint

type serverEntryPoint struct {
	httpServer       *h2c.Server
	listener         net.Listener
	httpRouter       *middlewares.HandlerSwitcher
	certs            *traefiktls.CertificateStore
	onDemandListener func(string) (*tls.Certificate, error)
	tlsALPNGetter    func(string) (*tls.Certificate, error)
}

// NewServer returns an initialized Server.
func NewServer(globalConfiguration configuration.GlobalConfiguration, provider provider.Provider, entrypoints map[string]EntryPoint) *Server {
	server := &Server{}

	server.entryPoints = entrypoints
	server.provider = provider
	server.globalConfiguration = globalConfiguration
	server.serverEntryPoints = make(map[string]*serverEntryPoint)
	server.configurationChan = make(chan types.ConfigMessage, 100)
	server.configurationValidatedChan = make(chan types.ConfigMessage, 100)
	server.signals = make(chan os.Signal, 1)
	server.stopChan = make(chan bool, 1)
	server.configureSignals()
	currentConfigurations := make(types.Configurations)
	server.currentConfigurations.Set(currentConfigurations)
	server.providerConfigUpdateMap = make(map[string]chan types.ConfigMessage)

	if server.globalConfiguration.API != nil {
		server.globalConfiguration.API.CurrentConfigurations = &server.currentConfigurations
	}

	server.bufferPool = newBufferPool()

	server.routinesPool = safe.NewPool(context.Background())

	transport, err := createHTTPTransport(globalConfiguration)
	if err != nil {
		log.Errorf("failed to create HTTP transport: %v", err)
	}

	server.defaultForwardingRoundTripper = transport

	server.tracingMiddleware = globalConfiguration.Tracing
	if server.tracingMiddleware != nil && server.tracingMiddleware.Backend != "" {
		server.tracingMiddleware.Setup()
	}

	server.metricsRegistry = registerMetricClients(globalConfiguration.Metrics)

	if globalConfiguration.Cluster != nil {
		// leadership creation if cluster mode
		server.leadership = cluster.NewLeadership(server.routinesPool.Ctx(), globalConfiguration.Cluster)
	}

	if globalConfiguration.AccessLogsFile != "" {
		globalConfiguration.AccessLog = &types.AccessLog{FilePath: globalConfiguration.AccessLogsFile, Format: accesslog.CommonFormat}
	}

	if globalConfiguration.AccessLog != nil {
		var err error
		server.accessLoggerMiddleware, err = accesslog.NewLogHandler(globalConfiguration.AccessLog)
		if err != nil {
			log.Warnf("Unable to create log handler: %s", err)
		}
	}
	return server
}

// Start starts the server.
func (s *Server) Start() {
	s.startHTTPServers()
	s.startLeadership()
	s.routinesPool.Go(func(stop chan bool) {
		s.listenProviders(stop)
	})
	s.routinesPool.Go(func(stop chan bool) {
		s.listenConfigurations(stop)
	})
	s.startProvider()
	go s.listenSignals()
}

// StartWithContext starts the server and Stop/Close it when context is Done
func (s *Server) StartWithContext(ctx context.Context) {
	go func() {
		defer s.Close()
		<-ctx.Done()
		log.Info("I have to go...")
		reqAcceptGraceTimeOut := time.Duration(s.globalConfiguration.LifeCycle.RequestAcceptGraceTimeout)
		if reqAcceptGraceTimeOut > 0 {
			log.Infof("Waiting %s for incoming requests to cease", reqAcceptGraceTimeOut)
			time.Sleep(reqAcceptGraceTimeOut)
		}
		log.Info("Stopping server gracefully")
		s.Stop()
	}()
	s.Start()
}

// Wait blocks until server is shutted down.
func (s *Server) Wait() {
	<-s.stopChan
}

// Stop stops the server
func (s *Server) Stop() {
	defer log.Info("Server stopped")
	var wg sync.WaitGroup
	for sepn, sep := range s.serverEntryPoints {
		wg.Add(1)
		go func(serverEntryPointName string, serverEntryPoint *serverEntryPoint) {
			defer wg.Done()
			graceTimeOut := time.Duration(s.globalConfiguration.LifeCycle.GraceTimeOut)
			ctx, cancel := context.WithTimeout(context.Background(), graceTimeOut)
			log.Debugf("Waiting %s seconds before killing connections on entrypoint %s...", graceTimeOut, serverEntryPointName)
			if err := serverEntryPoint.httpServer.Shutdown(ctx); err != nil {
				log.Debugf("Wait is over due to: %s", err)
				err = serverEntryPoint.httpServer.Close()
				if err != nil {
					log.Error(err)
				}
			}
			cancel()
			log.Debugf("Entrypoint %s closed", serverEntryPointName)
		}(sepn, sep)
	}
	wg.Wait()
	s.stopChan <- true
}

// Close destroys the server
func (s *Server) Close() {
	ctx, cancel := context.WithTimeout(context.Background(), 10*time.Second)
	go func(ctx context.Context) {
		<-ctx.Done()
		if ctx.Err() == context.Canceled {
			return
		} else if ctx.Err() == context.DeadlineExceeded {
			panic("Timeout while stopping traefik, killing instance ✝")
		}
	}(ctx)
	stopMetricsClients()
	s.stopLeadership()
	s.routinesPool.Cleanup()
	close(s.configurationChan)
	close(s.configurationValidatedChan)
	signal.Stop(s.signals)
	close(s.signals)
	close(s.stopChan)
	if s.accessLoggerMiddleware != nil {
		if err := s.accessLoggerMiddleware.Close(); err != nil {
			log.Errorf("Error closing access log file: %s", err)
		}
	}
	cancel()
}

func (s *Server) startLeadership() {
	if s.leadership != nil {
		s.leadership.Participate(s.routinesPool)
	}
}

func (s *Server) stopLeadership() {
	if s.leadership != nil {
		s.leadership.Stop()
	}
}

func (s *Server) startHTTPServers() {
	s.serverEntryPoints = s.buildServerEntryPoints()

	for newServerEntryPointName, newServerEntryPoint := range s.serverEntryPoints {
		serverEntryPoint := s.setupServerEntryPoint(newServerEntryPointName, newServerEntryPoint)
		go s.startServer(serverEntryPoint)
	}
}

func (s *Server) listenProviders(stop chan bool) {
	for {
		select {
		case <-stop:
			return
		case configMsg, ok := <-s.configurationChan:
			if !ok || configMsg.Configuration == nil {
				return
			}
			s.preLoadConfiguration(configMsg)
		}
	}
}

// AddListener adds a new listener function used when new configuration is provided
func (s *Server) AddListener(listener func(types.Configuration)) {
	if s.configurationListeners == nil {
		s.configurationListeners = make([]func(types.Configuration), 0)
	}
	s.configurationListeners = append(s.configurationListeners, listener)
}

// getCertificate allows to customize tlsConfig.GetCertificate behaviour to get the certificates inserted dynamically
func (s *serverEntryPoint) getCertificate(clientHello *tls.ClientHelloInfo) (*tls.Certificate, error) {
	domainToCheck := types.CanonicalDomain(clientHello.ServerName)

<<<<<<< HEAD
	bestCertificate := s.certs.GetBestCertificate(domainToCheck)

	if bestCertificate != nil {
		return bestCertificate, nil
=======
	if s.certs.Get() != nil {
		for domains, cert := range s.certs.Get().(map[string]*tls.Certificate) {
			for _, certDomain := range strings.Split(domains, ",") {
				if types.MatchDomain(domainToCheck, certDomain) {
					return cert, nil
				}
			}
		}
		log.Debugf("No certificate provided dynamically can check the domain %q, a per default certificate will be used.", domainToCheck)
>>>>>>> 461ebf6d
	}

	if s.tlsALPNGetter != nil {
		cert, err := s.tlsALPNGetter(domainToCheck)
		if err != nil {
			return nil, err
		}

		if cert != nil {
			return cert, nil
		}
	}

	if s.onDemandListener != nil {
		return s.onDemandListener(domainToCheck)
	}
<<<<<<< HEAD
	if s.certs.SniStrict {
		return nil, fmt.Errorf("strict SNI enabled - No certificate found for domain: %q, closing connection", domainToCheck)
	}

	log.Debugf("Serving default cert for request: %q", domainToCheck)
	return s.certs.DefaultCertificate, nil
=======

	return nil, nil
>>>>>>> 461ebf6d
}

func (s *Server) startProvider() {
	// start providers
	providerType := reflect.TypeOf(s.provider)
	jsonConf, err := json.Marshal(s.provider)
	if err != nil {
		log.Debugf("Unable to marshal provider conf %v with error: %v", providerType, err)
	}
	log.Infof("Starting provider %v %s", providerType, jsonConf)
	currentProvider := s.provider
	safe.Go(func() {
		err := currentProvider.Provide(s.configurationChan, s.routinesPool, s.globalConfiguration.Constraints)
		if err != nil {
			log.Errorf("Error starting provider %v: %s", providerType, err)
		}
	})
}

// creates a TLS config that allows terminating HTTPS for multiple domains using SNI
func (s *Server) createTLSConfig(entryPointName string, tlsOption *traefiktls.TLS, router *middlewares.HandlerSwitcher) (*tls.Config, error) {
	if tlsOption == nil {
		return nil, nil
	}

	config, err := tlsOption.Certificates.CreateTLSConfig(entryPointName)
	if err != nil {
		return nil, err
	}

<<<<<<< HEAD
	if tlsOption.DefaultCertificate != nil {
		cert, err := tls.LoadX509KeyPair(tlsOption.DefaultCertificate.CertFile.String(), tlsOption.DefaultCertificate.KeyFile.String())
		if err != nil {
			return nil, fmt.Errorf("could not load default certificate: %v", err)
		}

		config.Certificates = append([]tls.Certificate{cert}, config.Certificates...)
	}

	s.serverEntryPoints[entryPointName].certs.DynamicCerts.Set(make(map[string]*tls.Certificate))
=======
	s.serverEntryPoints[entryPointName].certs.Set(make(map[string]*tls.Certificate))
>>>>>>> 461ebf6d

	// ensure http2 enabled
	config.NextProtos = []string{"h2", "http/1.1", acme.ACMETLS1Protocol}

	if len(tlsOption.ClientCAFiles) > 0 {
		log.Warnf("Deprecated configuration found during TLS configuration creation: %s. Please use %s (which allows to make the CA Files optional).", "tls.ClientCAFiles", "tls.ClientCA.files")
		tlsOption.ClientCA.Files = tlsOption.ClientCAFiles
		tlsOption.ClientCA.Optional = false
	}

	if len(tlsOption.ClientCA.Files) > 0 {
		pool := x509.NewCertPool()
		for _, caFile := range tlsOption.ClientCA.Files {
			data, err := ioutil.ReadFile(caFile)
			if err != nil {
				return nil, err
			}
			ok := pool.AppendCertsFromPEM(data)
			if !ok {
				return nil, fmt.Errorf("invalid certificate(s) in %s", caFile)
			}
		}
		config.ClientCAs = pool
		if tlsOption.ClientCA.Optional {
			config.ClientAuth = tls.VerifyClientCertIfGiven
		} else {
			config.ClientAuth = tls.RequireAndVerifyClientCert
		}
	}

	if s.globalConfiguration.ACME != nil {
		if entryPointName == s.globalConfiguration.ACME.EntryPoint {
			checkOnDemandDomain := func(domain string) bool {
				routeMatch := &mux.RouteMatch{}
				match := router.GetHandler().Match(&http.Request{URL: &url.URL{}, Host: domain}, routeMatch)
				if match && routeMatch.Route != nil {
					return true
				}
				return false
			}

			err := s.globalConfiguration.ACME.CreateClusterConfig(s.leadership, config, s.serverEntryPoints[entryPointName].certs.DynamicCerts, checkOnDemandDomain)
			if err != nil {
				return nil, err
			}
		}
	} else {
		config.GetCertificate = s.serverEntryPoints[entryPointName].getCertificate
	}

	if len(config.Certificates) == 0 {
		return nil, fmt.Errorf("no certificates found for TLS entrypoint %s", entryPointName)
	}

	// BuildNameToCertificate parses the CommonName and SubjectAlternateName fields
	// in each certificate and populates the config.NameToCertificate map.
	config.BuildNameToCertificate()

	if s.entryPoints[entryPointName].CertificateStore != nil {
		s.entryPoints[entryPointName].CertificateStore.StaticCerts.Set(config.NameToCertificate)
	}

	// Set the minimum TLS version if set in the config TOML
	if minConst, exists := traefiktls.MinVersion[s.entryPoints[entryPointName].Configuration.TLS.MinVersion]; exists {
		config.PreferServerCipherSuites = true
		config.MinVersion = minConst
	}

	// Set the list of CipherSuites if set in the config TOML
	if s.entryPoints[entryPointName].Configuration.TLS.CipherSuites != nil {
		// if our list of CipherSuites is defined in the entrypoint config, we can re-initilize the suites list as empty
		config.CipherSuites = make([]uint16, 0)
		for _, cipher := range s.entryPoints[entryPointName].Configuration.TLS.CipherSuites {
			if cipherConst, exists := traefiktls.CipherSuites[cipher]; exists {
				config.CipherSuites = append(config.CipherSuites, cipherConst)
			} else {
				// CipherSuite listed in the toml does not exist in our listed
				return nil, fmt.Errorf("invalid CipherSuite: %s", cipher)
			}
		}
	}

	return config, nil
}

func (s *Server) startServer(serverEntryPoint *serverEntryPoint) {
	log.Infof("Starting server on %s", serverEntryPoint.httpServer.Addr)

	var err error
	if serverEntryPoint.httpServer.TLSConfig != nil {
		err = serverEntryPoint.httpServer.ServeTLS(serverEntryPoint.listener, "", "")
	} else {
		err = serverEntryPoint.httpServer.Serve(serverEntryPoint.listener)
	}

	if err != http.ErrServerClosed {
		log.Error("Error creating server: ", err)
	}
}

func (s *Server) setupServerEntryPoint(newServerEntryPointName string, newServerEntryPoint *serverEntryPoint) *serverEntryPoint {
	serverMiddlewares, err := s.buildServerEntryPointMiddlewares(newServerEntryPointName, newServerEntryPoint)
	if err != nil {
		log.Fatal("Error preparing server: ", err)
	}

	newSrv, listener, err := s.prepareServer(newServerEntryPointName, s.entryPoints[newServerEntryPointName].Configuration, newServerEntryPoint.httpRouter, serverMiddlewares)
	if err != nil {
		log.Fatal("Error preparing server: ", err)
	}

	serverEntryPoint := s.serverEntryPoints[newServerEntryPointName]
	serverEntryPoint.httpServer = newSrv
	serverEntryPoint.listener = listener

	return serverEntryPoint
}

func (s *Server) prepareServer(entryPointName string, entryPoint *configuration.EntryPoint, router *middlewares.HandlerSwitcher, middlewares []negroni.Handler) (*h2c.Server, net.Listener, error) {
	readTimeout, writeTimeout, idleTimeout := buildServerTimeouts(s.globalConfiguration)
	log.Infof("Preparing server %s %+v with readTimeout=%s writeTimeout=%s idleTimeout=%s", entryPointName, entryPoint, readTimeout, writeTimeout, idleTimeout)

	// middlewares
	n := negroni.New()
	for _, middleware := range middlewares {
		n.Use(middleware)
	}
	n.UseHandler(router)

	internalMuxRouter := s.buildInternalRouter(entryPointName)
	internalMuxRouter.NotFoundHandler = n

	tlsConfig, err := s.createTLSConfig(entryPointName, entryPoint.TLS, router)
	if err != nil {
		return nil, nil, fmt.Errorf("error creating TLS config: %v", err)
	}

	listener, err := net.Listen("tcp", entryPoint.Address)
	if err != nil {
		return nil, nil, fmt.Errorf("error opening listener: %v", err)
	}

	if entryPoint.ProxyProtocol != nil {
		listener, err = buildProxyProtocolListener(entryPoint, listener)
		if err != nil {
			return nil, nil, err
		}
	}

	return &h2c.Server{
			Server: &http.Server{
				Addr:         entryPoint.Address,
				Handler:      internalMuxRouter,
				TLSConfig:    tlsConfig,
				ReadTimeout:  readTimeout,
				WriteTimeout: writeTimeout,
				IdleTimeout:  idleTimeout,
				ErrorLog:     httpServerLogger,
			},
		},
		listener,
		nil
}

func buildProxyProtocolListener(entryPoint *configuration.EntryPoint, listener net.Listener) (net.Listener, error) {
	IPs, err := whitelist.NewIP(entryPoint.ProxyProtocol.TrustedIPs, entryPoint.ProxyProtocol.Insecure, false)
	if err != nil {
		return nil, fmt.Errorf("error creating whitelist: %s", err)
	}

	log.Infof("Enabling ProxyProtocol for trusted IPs %v", entryPoint.ProxyProtocol.TrustedIPs)

	return &proxyproto.Listener{
		Listener: listener,
		SourceCheck: func(addr net.Addr) (bool, error) {
			ip, ok := addr.(*net.TCPAddr)
			if !ok {
				return false, fmt.Errorf("type error %v", addr)
			}

			return IPs.ContainsIP(ip.IP), nil
		},
	}, nil
}

func (s *Server) buildInternalRouter(entryPointName string) *mux.Router {
	internalMuxRouter := mux.NewRouter()
	internalMuxRouter.StrictSlash(true)
	internalMuxRouter.SkipClean(true)

	if entryPoint, ok := s.entryPoints[entryPointName]; ok && entryPoint.InternalRouter != nil {
		entryPoint.InternalRouter.AddRoutes(internalMuxRouter)

		if s.globalConfiguration.API != nil && s.globalConfiguration.API.EntryPoint == entryPointName && s.leadership != nil {
			if s.globalConfiguration.Web != nil && s.globalConfiguration.Web.Path != "" {
				rt := router.WithPrefix{Router: s.leadership, PathPrefix: s.globalConfiguration.Web.Path}
				rt.AddRoutes(internalMuxRouter)
			} else {
				s.leadership.AddRoutes(internalMuxRouter)
			}
		}
	}

	return internalMuxRouter
}

func buildServerTimeouts(globalConfig configuration.GlobalConfiguration) (readTimeout, writeTimeout, idleTimeout time.Duration) {
	readTimeout = time.Duration(0)
	writeTimeout = time.Duration(0)
	if globalConfig.RespondingTimeouts != nil {
		readTimeout = time.Duration(globalConfig.RespondingTimeouts.ReadTimeout)
		writeTimeout = time.Duration(globalConfig.RespondingTimeouts.WriteTimeout)
	}

	// Prefer legacy idle timeout parameter for backwards compatibility reasons
	if globalConfig.IdleTimeout > 0 {
		idleTimeout = time.Duration(globalConfig.IdleTimeout)
		log.Warn("top-level idle timeout configuration has been deprecated -- please use responding timeouts")
	} else if globalConfig.RespondingTimeouts != nil {
		idleTimeout = time.Duration(globalConfig.RespondingTimeouts.IdleTimeout)
	} else {
		idleTimeout = configuration.DefaultIdleTimeout
	}

	return readTimeout, writeTimeout, idleTimeout
}

func registerMetricClients(metricsConfig *types.Metrics) metrics.Registry {
	if metricsConfig == nil {
		return metrics.NewVoidRegistry()
	}

	var registries []metrics.Registry
	if metricsConfig.Prometheus != nil {
		registries = append(registries, metrics.RegisterPrometheus(metricsConfig.Prometheus))
		log.Debug("Configured Prometheus metrics")
	}
	if metricsConfig.Datadog != nil {
		registries = append(registries, metrics.RegisterDatadog(metricsConfig.Datadog))
		log.Debugf("Configured DataDog metrics pushing to %s once every %s", metricsConfig.Datadog.Address, metricsConfig.Datadog.PushInterval)
	}
	if metricsConfig.StatsD != nil {
		registries = append(registries, metrics.RegisterStatsd(metricsConfig.StatsD))
		log.Debugf("Configured StatsD metrics pushing to %s once every %s", metricsConfig.StatsD.Address, metricsConfig.StatsD.PushInterval)
	}
	if metricsConfig.InfluxDB != nil {
		registries = append(registries, metrics.RegisterInfluxDB(metricsConfig.InfluxDB))
		log.Debugf("Configured InfluxDB metrics pushing to %s once every %s", metricsConfig.InfluxDB.Address, metricsConfig.InfluxDB.PushInterval)
	}

	return metrics.NewMultiRegistry(registries)
}

func stopMetricsClients() {
	metrics.StopDatadog()
	metrics.StopStatsd()
	metrics.StopInfluxDB()
}<|MERGE_RESOLUTION|>--- conflicted
+++ resolved
@@ -277,22 +277,10 @@
 func (s *serverEntryPoint) getCertificate(clientHello *tls.ClientHelloInfo) (*tls.Certificate, error) {
 	domainToCheck := types.CanonicalDomain(clientHello.ServerName)
 
-<<<<<<< HEAD
 	bestCertificate := s.certs.GetBestCertificate(domainToCheck)
 
 	if bestCertificate != nil {
 		return bestCertificate, nil
-=======
-	if s.certs.Get() != nil {
-		for domains, cert := range s.certs.Get().(map[string]*tls.Certificate) {
-			for _, certDomain := range strings.Split(domains, ",") {
-				if types.MatchDomain(domainToCheck, certDomain) {
-					return cert, nil
-				}
-			}
-		}
-		log.Debugf("No certificate provided dynamically can check the domain %q, a per default certificate will be used.", domainToCheck)
->>>>>>> 461ebf6d
 	}
 
 	if s.tlsALPNGetter != nil {
@@ -309,17 +297,12 @@
 	if s.onDemandListener != nil {
 		return s.onDemandListener(domainToCheck)
 	}
-<<<<<<< HEAD
 	if s.certs.SniStrict {
 		return nil, fmt.Errorf("strict SNI enabled - No certificate found for domain: %q, closing connection", domainToCheck)
 	}
 
 	log.Debugf("Serving default cert for request: %q", domainToCheck)
 	return s.certs.DefaultCertificate, nil
-=======
-
-	return nil, nil
->>>>>>> 461ebf6d
 }
 
 func (s *Server) startProvider() {
@@ -350,7 +333,6 @@
 		return nil, err
 	}
 
-<<<<<<< HEAD
 	if tlsOption.DefaultCertificate != nil {
 		cert, err := tls.LoadX509KeyPair(tlsOption.DefaultCertificate.CertFile.String(), tlsOption.DefaultCertificate.KeyFile.String())
 		if err != nil {
@@ -361,9 +343,6 @@
 	}
 
 	s.serverEntryPoints[entryPointName].certs.DynamicCerts.Set(make(map[string]*tls.Certificate))
-=======
-	s.serverEntryPoints[entryPointName].certs.Set(make(map[string]*tls.Certificate))
->>>>>>> 461ebf6d
 
 	// ensure http2 enabled
 	config.NextProtos = []string{"h2", "http/1.1", acme.ACMETLS1Protocol}
