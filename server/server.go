--- conflicted
+++ resolved
@@ -34,13 +34,10 @@
 	"github.com/containous/traefik/middlewares/audittap/streams"
 	at "github.com/containous/traefik/middlewares/audittap/types"
 	mauth "github.com/containous/traefik/middlewares/auth"
-<<<<<<< HEAD
+	"github.com/containous/traefik/middlewares/errorpages"
 	"github.com/containous/traefik/middlewares/headers"
-=======
-	"github.com/containous/traefik/middlewares/errorpages"
 	"github.com/containous/traefik/middlewares/redirect"
 	"github.com/containous/traefik/middlewares/tracing"
->>>>>>> e3671cbb
 	"github.com/containous/traefik/provider"
 	"github.com/containous/traefik/provider/acme"
 	"github.com/containous/traefik/rules"
@@ -81,12 +78,9 @@
 	leadership                    *cluster.Leadership
 	defaultForwardingRoundTripper http.RoundTripper
 	metricsRegistry               metrics.Registry
-<<<<<<< HEAD
-	auditStreams                  []audittypes.AuditStream
-=======
 	provider                      provider.Provider
 	configurationListeners        []func(types.Configuration)
->>>>>>> e3671cbb
+	auditStreams                  []audittypes.AuditStream
 }
 
 type serverEntryPoints map[string]*serverEntryPoint
@@ -1430,41 +1424,8 @@
 	}
 }
 
-<<<<<<< HEAD
-func (s *Server) initialiseAuditStreams() {
-	var as streams.AuditSink
-	if s.globalConfiguration.AuditSink != nil {
-		var err error
-
-		switch s.globalConfiguration.AuditSink.Type {
-		case "AMQP":
-			messages := make(chan at.Encoded, s.globalConfiguration.AuditSink.ChannelLength)
-			as, err = streams.NewAmqpSink(s.globalConfiguration.AuditSink, messages)
-			if err != nil {
-				log.Fatal("Error creating new AMQP Sink: ", err)
-			}
-			log.Info("Created AMQP Sink")
-		case "Blackhole":
-			as = streams.NewBlackholeSink()
-			log.Info("Created Blackhole Sink")
-		default:
-			log.Warn("AuditSink.Type <%v> not currently supported", s.globalConfiguration.AuditSink)
-			return
-		}
-
-		astr := streams.NewAuditStream(as)
-		s.auditStreams = append(s.auditStreams, astr)
-	} else {
-		log.Warn("No audit sink info")
-	}
-}
-
-func getRoute(serverRoute *serverRoute, route *types.Route) error {
-	rules := Rules{route: serverRoute}
-=======
 func getRoute(serverRoute *types.ServerRoute, route *types.Route) error {
 	rules := rules.Rules{Route: serverRoute}
->>>>>>> e3671cbb
 	newRoute, err := rules.Parse(route.Rule)
 	if err != nil {
 		return err
@@ -1483,19 +1444,7 @@
 	return keys
 }
 
-<<<<<<< HEAD
-func newConnChangeListener(sr *middlewares.StatsRecorder) func(net.Conn, http.ConnState) {
-	return func(conn net.Conn, newState http.ConnState) {
-		if sr != nil {
-			sr.ConnStateChange(conn, newState)
-		}
-	}
-}
-
-func (s *Server) configureFrontends(frontends map[string]*types.Frontend) {
-=======
 func configureFrontends(frontends map[string]*types.Frontend, defaultEntrypoints []string) {
->>>>>>> e3671cbb
 	for _, frontend := range frontends {
 		// default endpoints if not defined in frontends
 		if len(frontend.EntryPoints) == 0 {
@@ -1657,4 +1606,40 @@
 		}
 		return nil
 	}
+}
+
+func newConnChangeListener(sr *middlewares.StatsRecorder) func(net.Conn, http.ConnState) {
+	return func(conn net.Conn, newState http.ConnState) {
+		if sr != nil {
+			sr.ConnStateChange(conn, newState)
+		}
+	}
+}
+
+func (s *Server) initialiseAuditStreams() {
+	var as streams.AuditSink
+	if s.globalConfiguration.AuditSink != nil {
+		var err error
+
+		switch s.globalConfiguration.AuditSink.Type {
+		case "AMQP":
+			messages := make(chan at.Encoded, s.globalConfiguration.AuditSink.ChannelLength)
+			as, err = streams.NewAmqpSink(s.globalConfiguration.AuditSink, messages)
+			if err != nil {
+				log.Fatal("Error creating new AMQP Sink: ", err)
+			}
+			log.Info("Created AMQP Sink")
+		case "Blackhole":
+			as = streams.NewBlackholeSink()
+			log.Info("Created Blackhole Sink")
+		default:
+			log.Warn("AuditSink.Type <%v> not currently supported", s.globalConfiguration.AuditSink)
+			return
+		}
+
+		astr := streams.NewAuditStream(as)
+		s.auditStreams = append(s.auditStreams, astr)
+	} else {
+		log.Warn("No audit sink info")
+	}
 }