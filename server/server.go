--- conflicted
+++ resolved
@@ -37,11 +37,8 @@
 	at "github.com/containous/traefik/middlewares/audittap/types"
 	mauth "github.com/containous/traefik/middlewares/auth"
 	"github.com/containous/traefik/middlewares/errorpages"
-<<<<<<< HEAD
 	"github.com/containous/traefik/middlewares/headers"
-=======
 	"github.com/containous/traefik/middlewares/pipelining"
->>>>>>> feeb7f81
 	"github.com/containous/traefik/middlewares/redirect"
 	"github.com/containous/traefik/middlewares/tracing"
 	"github.com/containous/traefik/provider"
@@ -86,10 +83,8 @@
 	metricsRegistry               metrics.Registry
 	provider                      provider.Provider
 	configurationListeners        []func(types.Configuration)
-<<<<<<< HEAD
+	bufferPool                    httputil.BufferPool
 	auditStreams                  []audittypes.AuditStream
-=======
-	bufferPool                    httputil.BufferPool
 }
 
 func newHijackConnectionTracker() *hijackConnectionTracker {
@@ -143,7 +138,6 @@
 		}
 		delete(h.conns, conn)
 	}
->>>>>>> feeb7f81
 }
 
 type serverEntryPoints map[string]*serverEntryPoint
