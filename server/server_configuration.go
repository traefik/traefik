--- conflicted
+++ resolved
@@ -23,11 +23,7 @@
 	"github.com/eapache/channels"
 	"github.com/urfave/negroni"
 	"github.com/vulcand/oxy/forward"
-<<<<<<< HEAD
-	"github.com/vulcand/oxy/utils"
 	"net/url"
-=======
->>>>>>> 9e012a6b
 )
 
 // loadConfiguration manages dynamically frontends, backends and TLS configurations
@@ -173,11 +169,7 @@
 				postConfigs = append(postConfigs, postConfig)
 			}
 
-<<<<<<< HEAD
-			fwd, err := s.buildForwarder(entryPointName, entryPoint, frontendName, frontend, errorHandler, responseModifier, config.Backends)
-=======
-			fwd, err := s.buildForwarder(entryPointName, entryPoint, frontendName, frontend, responseModifier)
->>>>>>> 9e012a6b
+			fwd, err := s.buildForwarder(entryPointName, entryPoint, frontendName, frontend, responseModifier, config.Backends)
 			if err != nil {
 				return nil, fmt.Errorf("failed to create the forwarder for frontend %s: %v", frontendName, err)
 			}
@@ -229,12 +221,7 @@
 
 func (s *Server) buildForwarder(entryPointName string, entryPoint *configuration.EntryPoint,
 	frontendName string, frontend *types.Frontend,
-<<<<<<< HEAD
-	errorHandler utils.ErrorHandler, responseModifier modifyResponse,
-	backends map[string]*types.Backend) (http.Handler, error) {
-=======
-	responseModifier modifyResponse) (http.Handler, error) {
->>>>>>> 9e012a6b
+	responseModifier modifyResponse, backends map[string]*types.Backend) (http.Handler, error) {
 
 	roundTripper, err := s.getRoundTripper(entryPointName, frontend.PassTLSCert, entryPoint.TLS)
 	if err != nil {
@@ -247,7 +234,6 @@
 	}
 
 	var fwd http.Handler
-<<<<<<< HEAD
 	var isLambda = false
 	for _, srv := range backends[frontend.Backend].Servers {
 		u, err := url.Parse(srv.URL)
@@ -275,22 +261,11 @@
 			forward.Stream(true),
 			forward.PassHostHeader(frontend.PassHostHeader),
 			forward.RoundTripper(roundTripper),
-			forward.ErrorHandler(errorHandler),
 			forward.Rewriter(rewriter),
 			forward.ResponseModifier(responseModifier),
 			forward.BufferPool(s.bufferPool),
 		)
 	}
-=======
-	fwd, err = forward.New(
-		forward.Stream(true),
-		forward.PassHostHeader(frontend.PassHostHeader),
-		forward.RoundTripper(roundTripper),
-		forward.Rewriter(rewriter),
-		forward.ResponseModifier(responseModifier),
-		forward.BufferPool(s.bufferPool),
-	)
->>>>>>> 9e012a6b
 	if err != nil {
 		return nil, fmt.Errorf("error creating forwarder for frontend %s: %v", frontendName, err)
 	}
