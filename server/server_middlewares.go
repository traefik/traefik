--- conflicted
+++ resolved
@@ -108,9 +108,6 @@
 		middle = append(middle, handler)
 	}
 
-<<<<<<< HEAD
-	return middle, buildModifyResponse(secureMiddleware, headerMiddleware, forwa), postConfig, nil
-=======
 	// Authentication
 	if frontend.Auth != nil {
 		authMiddleware, err := mauth.NewAuthenticator(frontend.Auth, s.tracingMiddleware)
@@ -123,7 +120,6 @@
 	}
 
 	return middle, buildModifyResponse(secureMiddleware, headerMiddleware), postConfig, nil
->>>>>>> bf73127e
 }
 
 func (s *Server) buildServerEntryPointMiddlewares(serverEntryPointName string, serverEntryPoint *serverEntryPoint) ([]negroni.Handler, error) {
