---
apiVersion: apiextensions.k8s.io/v1
kind: CustomResourceDefinition
metadata:
  annotations:
    controller-gen.kubebuilder.io/version: v0.13.0
  name: ingressroutes.traefik.io
spec:
  group: traefik.io
  names:
    kind: IngressRoute
    listKind: IngressRouteList
    plural: ingressroutes
    singular: ingressroute
  scope: Namespaced
  versions:
  - name: v1alpha1
    schema:
      openAPIV3Schema:
        description: IngressRoute is the CRD implementation of a Traefik HTTP Router.
        properties:
          apiVersion:
            description: 'APIVersion defines the versioned schema of this representation
              of an object. Servers should convert recognized schemas to the latest
              internal value, and may reject unrecognized values. More info: https://git.k8s.io/community/contributors/devel/sig-architecture/api-conventions.md#resources'
            type: string
          kind:
            description: 'Kind is a string value representing the REST resource this
              object represents. Servers may infer this from the endpoint the client
              submits requests to. Cannot be updated. In CamelCase. More info: https://git.k8s.io/community/contributors/devel/sig-architecture/api-conventions.md#types-kinds'
            type: string
          metadata:
            type: object
          spec:
            description: IngressRouteSpec defines the desired state of IngressRoute.
            properties:
              entryPoints:
                description: 'EntryPoints defines the list of entry point names to
                  bind to. Entry points have to be configured in the static configuration.
                  More info: https://doc.traefik.io/traefik/v3.0/routing/entrypoints/
                  Default: all.'
                items:
                  type: string
                type: array
              routes:
                description: Routes defines the list of routes.
                items:
                  description: Route holds the HTTP route configuration.
                  properties:
                    kind:
                      description: Kind defines the kind of the route. Rule is the
                        only supported kind.
                      enum:
                      - Rule
                      type: string
                    match:
                      description: 'Match defines the router''s rule. More info: https://doc.traefik.io/traefik/v3.0/routing/routers/#rule'
                      type: string
                    middlewares:
                      description: 'Middlewares defines the list of references to
                        Middleware resources. More info: https://doc.traefik.io/traefik/v3.0/routing/providers/kubernetes-crd/#kind-middleware'
                      items:
                        description: MiddlewareRef is a reference to a Middleware
                          resource.
                        properties:
                          name:
                            description: Name defines the name of the referenced Middleware
                              resource.
                            type: string
                          namespace:
                            description: Namespace defines the namespace of the referenced
                              Middleware resource.
                            type: string
                        required:
                        - name
                        type: object
                      type: array
                    priority:
                      description: 'Priority defines the router''s priority. More
                        info: https://doc.traefik.io/traefik/v3.0/routing/routers/#priority'
                      type: integer
                    services:
                      description: Services defines the list of Service. It can contain
                        any combination of TraefikService and/or reference to a Kubernetes
                        Service.
                      items:
                        description: Service defines an upstream HTTP service to proxy
                          traffic to.
                        properties:
                          kind:
                            description: Kind defines the kind of the Service.
                            enum:
                            - Service
                            - TraefikService
                            type: string
                          name:
                            description: Name defines the name of the referenced Kubernetes
                              Service or TraefikService. The differentiation between
                              the two is specified in the Kind field.
                            type: string
                          namespace:
                            description: Namespace defines the namespace of the referenced
                              Kubernetes Service or TraefikService.
                            type: string
                          nativeLB:
                            description: NativeLB controls, when creating the load-balancer,
                              whether the LB's children are directly the pods IPs
                              or if the only child is the Kubernetes Service clusterIP.
                              The Kubernetes Service itself does load-balance to the
                              pods. By default, NativeLB is false.
                            type: boolean
                          passHostHeader:
                            description: PassHostHeader defines whether the client
                              Host header is forwarded to the upstream Kubernetes
                              Service. By default, passHostHeader is true.
                            type: boolean
                          port:
                            anyOf:
                            - type: integer
                            - type: string
                            description: Port defines the port of a Kubernetes Service.
                              This can be a reference to a named port.
                            x-kubernetes-int-or-string: true
                          responseForwarding:
                            description: ResponseForwarding defines how Traefik forwards
                              the response from the upstream Kubernetes Service to
                              the client.
                            properties:
                              flushInterval:
                                description: 'FlushInterval defines the interval,
                                  in milliseconds, in between flushes to the client
                                  while copying the response body. A negative value
                                  means to flush immediately after each write to the
                                  client. This configuration is ignored when ReverseProxy
                                  recognizes a response as a streaming response; for
                                  such responses, writes are flushed to the client
                                  immediately. Default: 100ms'
                                type: string
                            type: object
                          scheme:
                            description: Scheme defines the scheme to use for the
                              request to the upstream Kubernetes Service. It defaults
                              to https when Kubernetes Service port is 443, http otherwise.
                            type: string
                          serversTransport:
                            description: ServersTransport defines the name of ServersTransport
                              resource to use. It allows to configure the transport
                              between Traefik and your servers. Can only be used on
                              a Kubernetes Service.
                            type: string
                          sticky:
                            description: 'Sticky defines the sticky sessions configuration.
                              More info: https://doc.traefik.io/traefik/v3.0/routing/services/#sticky-sessions'
                            properties:
                              cookie:
                                description: Cookie defines the sticky cookie configuration.
                                properties:
                                  httpOnly:
                                    description: HTTPOnly defines whether the cookie
                                      can be accessed by client-side APIs, such as
                                      JavaScript.
                                    type: boolean
                                  name:
                                    description: Name defines the Cookie name.
                                    type: string
                                  sameSite:
                                    description: 'SameSite defines the same site policy.
                                      More info: https://developer.mozilla.org/en-US/docs/Web/HTTP/Headers/Set-Cookie/SameSite'
                                    type: string
                                  secure:
                                    description: Secure defines whether the cookie
                                      can only be transmitted over an encrypted connection
                                      (i.e. HTTPS).
                                    type: boolean
                                type: object
                            type: object
                          strategy:
                            description: Strategy defines the load balancing strategy
                              between the servers. RoundRobin is the only supported
                              value at the moment.
                            type: string
                          weight:
                            description: Weight defines the weight and should only
                              be specified when Name references a TraefikService object
                              (and to be precise, one that embeds a Weighted Round
                              Robin).
                            type: integer
                        required:
                        - name
                        type: object
                      type: array
                  required:
                  - kind
                  - match
                  type: object
                type: array
              tls:
                description: 'TLS defines the TLS configuration. More info: https://doc.traefik.io/traefik/v3.0/routing/routers/#tls'
                properties:
                  certResolver:
                    description: 'CertResolver defines the name of the certificate
                      resolver to use. Cert resolvers have to be configured in the
                      static configuration. More info: https://doc.traefik.io/traefik/v3.0/https/acme/#certificate-resolvers'
                    type: string
                  domains:
                    description: 'Domains defines the list of domains that will be
                      used to issue certificates. More info: https://doc.traefik.io/traefik/v3.0/routing/routers/#domains'
                    items:
                      description: Domain holds a domain name with SANs.
                      properties:
                        main:
                          description: Main defines the main domain name.
                          type: string
                        sans:
                          description: SANs defines the subject alternative domain
                            names.
                          items:
                            type: string
                          type: array
                      type: object
                    type: array
                  options:
                    description: 'Options defines the reference to a TLSOption, that
                      specifies the parameters of the TLS connection. If not defined,
                      the `default` TLSOption is used. More info: https://doc.traefik.io/traefik/v3.0/https/tls/#tls-options'
                    properties:
                      name:
                        description: 'Name defines the name of the referenced TLSOption.
                          More info: https://doc.traefik.io/traefik/v3.0/routing/providers/kubernetes-crd/#kind-tlsoption'
                        type: string
                      namespace:
                        description: 'Namespace defines the namespace of the referenced
                          TLSOption. More info: https://doc.traefik.io/traefik/v3.0/routing/providers/kubernetes-crd/#kind-tlsoption'
                        type: string
                    required:
                    - name
                    type: object
                  secretName:
                    description: SecretName is the name of the referenced Kubernetes
                      Secret to specify the certificate details.
                    type: string
                  store:
                    description: Store defines the reference to the TLSStore, that
                      will be used to store certificates. Please note that only `default`
                      TLSStore can be used.
                    properties:
                      name:
                        description: 'Name defines the name of the referenced TLSStore.
                          More info: https://doc.traefik.io/traefik/v3.0/routing/providers/kubernetes-crd/#kind-tlsstore'
                        type: string
                      namespace:
                        description: 'Namespace defines the namespace of the referenced
                          TLSStore. More info: https://doc.traefik.io/traefik/v3.0/routing/providers/kubernetes-crd/#kind-tlsstore'
                        type: string
                    required:
                    - name
                    type: object
                type: object
            required:
            - routes
            type: object
        required:
        - metadata
        - spec
        type: object
    served: true
    storage: true
---
apiVersion: apiextensions.k8s.io/v1
kind: CustomResourceDefinition
metadata:
  annotations:
    controller-gen.kubebuilder.io/version: v0.13.0
  name: ingressroutetcps.traefik.io
spec:
  group: traefik.io
  names:
    kind: IngressRouteTCP
    listKind: IngressRouteTCPList
    plural: ingressroutetcps
    singular: ingressroutetcp
  scope: Namespaced
  versions:
  - name: v1alpha1
    schema:
      openAPIV3Schema:
        description: IngressRouteTCP is the CRD implementation of a Traefik TCP Router.
        properties:
          apiVersion:
            description: 'APIVersion defines the versioned schema of this representation
              of an object. Servers should convert recognized schemas to the latest
              internal value, and may reject unrecognized values. More info: https://git.k8s.io/community/contributors/devel/sig-architecture/api-conventions.md#resources'
            type: string
          kind:
            description: 'Kind is a string value representing the REST resource this
              object represents. Servers may infer this from the endpoint the client
              submits requests to. Cannot be updated. In CamelCase. More info: https://git.k8s.io/community/contributors/devel/sig-architecture/api-conventions.md#types-kinds'
            type: string
          metadata:
            type: object
          spec:
            description: IngressRouteTCPSpec defines the desired state of IngressRouteTCP.
            properties:
              entryPoints:
                description: 'EntryPoints defines the list of entry point names to
                  bind to. Entry points have to be configured in the static configuration.
                  More info: https://doc.traefik.io/traefik/v3.0/routing/entrypoints/
                  Default: all.'
                items:
                  type: string
                type: array
              routes:
                description: Routes defines the list of routes.
                items:
                  description: RouteTCP holds the TCP route configuration.
                  properties:
                    match:
                      description: 'Match defines the router''s rule. More info: https://doc.traefik.io/traefik/v3.0/routing/routers/#rule_1'
                      type: string
                    middlewares:
                      description: Middlewares defines the list of references to MiddlewareTCP
                        resources.
                      items:
                        description: ObjectReference is a generic reference to a Traefik
                          resource.
                        properties:
                          name:
                            description: Name defines the name of the referenced Traefik
                              resource.
                            type: string
                          namespace:
                            description: Namespace defines the namespace of the referenced
                              Traefik resource.
                            type: string
                        required:
                        - name
                        type: object
                      type: array
                    priority:
                      description: 'Priority defines the router''s priority. More
                        info: https://doc.traefik.io/traefik/v3.0/routing/routers/#priority_1'
                      type: integer
                    services:
                      description: Services defines the list of TCP services.
                      items:
                        description: ServiceTCP defines an upstream TCP service to
                          proxy traffic to.
                        properties:
                          name:
                            description: Name defines the name of the referenced Kubernetes
                              Service.
                            type: string
                          namespace:
                            description: Namespace defines the namespace of the referenced
                              Kubernetes Service.
                            type: string
                          nativeLB:
                            description: NativeLB controls, when creating the load-balancer,
                              whether the LB's children are directly the pods IPs
                              or if the only child is the Kubernetes Service clusterIP.
                              The Kubernetes Service itself does load-balance to the
                              pods. By default, NativeLB is false.
                            type: boolean
                          port:
                            anyOf:
                            - type: integer
                            - type: string
                            description: Port defines the port of a Kubernetes Service.
                              This can be a reference to a named port.
                            x-kubernetes-int-or-string: true
                          proxyProtocol:
                            description: 'ProxyProtocol defines the PROXY protocol
                              configuration. More info: https://doc.traefik.io/traefik/v3.0/routing/services/#proxy-protocol'
                            properties:
                              version:
                                description: Version defines the PROXY Protocol version
                                  to use.
                                type: integer
                            type: object
                          serversTransport:
                            description: ServersTransport defines the name of ServersTransportTCP
                              resource to use. It allows to configure the transport
                              between Traefik and your servers. Can only be used on
                              a Kubernetes Service.
                            type: string
                          tls:
                            description: TLS determines whether to use TLS when dialing
                              with the backend.
                            type: boolean
                          weight:
                            description: Weight defines the weight used when balancing
                              requests between multiple Kubernetes Service.
                            type: integer
                        required:
                        - name
                        - port
                        type: object
                      type: array
                  required:
                  - match
                  type: object
                type: array
              tls:
                description: 'TLS defines the TLS configuration on a layer 4 / TCP
                  Route. More info: https://doc.traefik.io/traefik/v3.0/routing/routers/#tls_1'
                properties:
                  certResolver:
                    description: 'CertResolver defines the name of the certificate
                      resolver to use. Cert resolvers have to be configured in the
                      static configuration. More info: https://doc.traefik.io/traefik/v3.0/https/acme/#certificate-resolvers'
                    type: string
                  domains:
                    description: 'Domains defines the list of domains that will be
                      used to issue certificates. More info: https://doc.traefik.io/traefik/v3.0/routing/routers/#domains'
                    items:
                      description: Domain holds a domain name with SANs.
                      properties:
                        main:
                          description: Main defines the main domain name.
                          type: string
                        sans:
                          description: SANs defines the subject alternative domain
                            names.
                          items:
                            type: string
                          type: array
                      type: object
                    type: array
                  options:
                    description: 'Options defines the reference to a TLSOption, that
                      specifies the parameters of the TLS connection. If not defined,
                      the `default` TLSOption is used. More info: https://doc.traefik.io/traefik/v3.0/https/tls/#tls-options'
                    properties:
                      name:
                        description: Name defines the name of the referenced Traefik
                          resource.
                        type: string
                      namespace:
                        description: Namespace defines the namespace of the referenced
                          Traefik resource.
                        type: string
                    required:
                    - name
                    type: object
                  passthrough:
                    description: Passthrough defines whether a TLS router will terminate
                      the TLS connection.
                    type: boolean
                  secretName:
                    description: SecretName is the name of the referenced Kubernetes
                      Secret to specify the certificate details.
                    type: string
                  store:
                    description: Store defines the reference to the TLSStore, that
                      will be used to store certificates. Please note that only `default`
                      TLSStore can be used.
                    properties:
                      name:
                        description: Name defines the name of the referenced Traefik
                          resource.
                        type: string
                      namespace:
                        description: Namespace defines the namespace of the referenced
                          Traefik resource.
                        type: string
                    required:
                    - name
                    type: object
                type: object
            required:
            - routes
            type: object
        required:
        - metadata
        - spec
        type: object
    served: true
    storage: true
---
apiVersion: apiextensions.k8s.io/v1
kind: CustomResourceDefinition
metadata:
  annotations:
    controller-gen.kubebuilder.io/version: v0.13.0
  name: ingressrouteudps.traefik.io
spec:
  group: traefik.io
  names:
    kind: IngressRouteUDP
    listKind: IngressRouteUDPList
    plural: ingressrouteudps
    singular: ingressrouteudp
  scope: Namespaced
  versions:
  - name: v1alpha1
    schema:
      openAPIV3Schema:
        description: IngressRouteUDP is a CRD implementation of a Traefik UDP Router.
        properties:
          apiVersion:
            description: 'APIVersion defines the versioned schema of this representation
              of an object. Servers should convert recognized schemas to the latest
              internal value, and may reject unrecognized values. More info: https://git.k8s.io/community/contributors/devel/sig-architecture/api-conventions.md#resources'
            type: string
          kind:
            description: 'Kind is a string value representing the REST resource this
              object represents. Servers may infer this from the endpoint the client
              submits requests to. Cannot be updated. In CamelCase. More info: https://git.k8s.io/community/contributors/devel/sig-architecture/api-conventions.md#types-kinds'
            type: string
          metadata:
            type: object
          spec:
            description: IngressRouteUDPSpec defines the desired state of a IngressRouteUDP.
            properties:
              entryPoints:
                description: 'EntryPoints defines the list of entry point names to
                  bind to. Entry points have to be configured in the static configuration.
                  More info: https://doc.traefik.io/traefik/v3.0/routing/entrypoints/
                  Default: all.'
                items:
                  type: string
                type: array
              routes:
                description: Routes defines the list of routes.
                items:
                  description: RouteUDP holds the UDP route configuration.
                  properties:
                    services:
                      description: Services defines the list of UDP services.
                      items:
                        description: ServiceUDP defines an upstream UDP service to
                          proxy traffic to.
                        properties:
                          name:
                            description: Name defines the name of the referenced Kubernetes
                              Service.
                            type: string
                          namespace:
                            description: Namespace defines the namespace of the referenced
                              Kubernetes Service.
                            type: string
                          nativeLB:
                            description: NativeLB controls, when creating the load-balancer,
                              whether the LB's children are directly the pods IPs
                              or if the only child is the Kubernetes Service clusterIP.
                              The Kubernetes Service itself does load-balance to the
                              pods. By default, NativeLB is false.
                            type: boolean
                          port:
                            anyOf:
                            - type: integer
                            - type: string
                            description: Port defines the port of a Kubernetes Service.
                              This can be a reference to a named port.
                            x-kubernetes-int-or-string: true
                          weight:
                            description: Weight defines the weight used when balancing
                              requests between multiple Kubernetes Service.
                            type: integer
                        required:
                        - name
                        - port
                        type: object
                      type: array
                  type: object
                type: array
            required:
            - routes
            type: object
        required:
        - metadata
        - spec
        type: object
    served: true
    storage: true
---
apiVersion: apiextensions.k8s.io/v1
kind: CustomResourceDefinition
metadata:
  annotations:
    controller-gen.kubebuilder.io/version: v0.13.0
  name: middlewares.traefik.io
spec:
  group: traefik.io
  names:
    kind: Middleware
    listKind: MiddlewareList
    plural: middlewares
    singular: middleware
  scope: Namespaced
  versions:
  - name: v1alpha1
    schema:
      openAPIV3Schema:
        description: 'Middleware is the CRD implementation of a Traefik Middleware.
          More info: https://doc.traefik.io/traefik/v3.0/middlewares/http/overview/'
        properties:
          apiVersion:
            description: 'APIVersion defines the versioned schema of this representation
              of an object. Servers should convert recognized schemas to the latest
              internal value, and may reject unrecognized values. More info: https://git.k8s.io/community/contributors/devel/sig-architecture/api-conventions.md#resources'
            type: string
          kind:
            description: 'Kind is a string value representing the REST resource this
              object represents. Servers may infer this from the endpoint the client
              submits requests to. Cannot be updated. In CamelCase. More info: https://git.k8s.io/community/contributors/devel/sig-architecture/api-conventions.md#types-kinds'
            type: string
          metadata:
            type: object
          spec:
            description: MiddlewareSpec defines the desired state of a Middleware.
            properties:
              addPrefix:
                description: 'AddPrefix holds the add prefix middleware configuration.
                  This middleware updates the path of a request before forwarding
                  it. More info: https://doc.traefik.io/traefik/v3.0/middlewares/http/addprefix/'
                properties:
                  prefix:
                    description: Prefix is the string to add before the current path
                      in the requested URL. It should include a leading slash (/).
                    type: string
                type: object
              basicAuth:
                description: 'BasicAuth holds the basic auth middleware configuration.
                  This middleware restricts access to your services to known users.
                  More info: https://doc.traefik.io/traefik/v3.0/middlewares/http/basicauth/'
                properties:
                  headerField:
                    description: 'HeaderField defines a header field to store the
                      authenticated user. More info: https://doc.traefik.io/traefik/v3.0/middlewares/http/basicauth/#headerfield'
                    type: string
                  realm:
                    description: 'Realm allows the protected resources on a server
                      to be partitioned into a set of protection spaces, each with
                      its own authentication scheme. Default: traefik.'
                    type: string
                  removeHeader:
                    description: 'RemoveHeader sets the removeHeader option to true
                      to remove the authorization header before forwarding the request
                      to your service. Default: false.'
                    type: boolean
                  secret:
                    description: Secret is the name of the referenced Kubernetes Secret
                      containing user credentials.
                    type: string
                type: object
              buffering:
                description: 'Buffering holds the buffering middleware configuration.
                  This middleware retries or limits the size of requests that can
                  be forwarded to backends. More info: https://doc.traefik.io/traefik/v3.0/middlewares/http/buffering/#maxrequestbodybytes'
                properties:
                  maxRequestBodyBytes:
                    description: 'MaxRequestBodyBytes defines the maximum allowed
                      body size for the request (in bytes). If the request exceeds
                      the allowed size, it is not forwarded to the service, and the
                      client gets a 413 (Request Entity Too Large) response. Default:
                      0 (no maximum).'
                    format: int64
                    type: integer
                  maxResponseBodyBytes:
                    description: 'MaxResponseBodyBytes defines the maximum allowed
                      response size from the service (in bytes). If the response exceeds
                      the allowed size, it is not forwarded to the client. The client
                      gets a 500 (Internal Server Error) response instead. Default:
                      0 (no maximum).'
                    format: int64
                    type: integer
                  memRequestBodyBytes:
                    description: 'MemRequestBodyBytes defines the threshold (in bytes)
                      from which the request will be buffered on disk instead of in
                      memory. Default: 1048576 (1Mi).'
                    format: int64
                    type: integer
                  memResponseBodyBytes:
                    description: 'MemResponseBodyBytes defines the threshold (in bytes)
                      from which the response will be buffered on disk instead of
                      in memory. Default: 1048576 (1Mi).'
                    format: int64
                    type: integer
                  retryExpression:
                    description: 'RetryExpression defines the retry conditions. It
                      is a logical combination of functions with operators AND (&&)
                      and OR (||). More info: https://doc.traefik.io/traefik/v3.0/middlewares/http/buffering/#retryexpression'
                    type: string
                type: object
              chain:
                description: 'Chain holds the configuration of the chain middleware.
                  This middleware enables to define reusable combinations of other
                  pieces of middleware. More info: https://doc.traefik.io/traefik/v3.0/middlewares/http/chain/'
                properties:
                  middlewares:
                    description: Middlewares is the list of MiddlewareRef which composes
                      the chain.
                    items:
                      description: MiddlewareRef is a reference to a Middleware resource.
                      properties:
                        name:
                          description: Name defines the name of the referenced Middleware
                            resource.
                          type: string
                        namespace:
                          description: Namespace defines the namespace of the referenced
                            Middleware resource.
                          type: string
                      required:
                      - name
                      type: object
                    type: array
                type: object
              circuitBreaker:
                description: CircuitBreaker holds the circuit breaker configuration.
                properties:
                  checkPeriod:
                    anyOf:
                    - type: integer
                    - type: string
                    description: CheckPeriod is the interval between successive checks
                      of the circuit breaker condition (when in standby state).
                    x-kubernetes-int-or-string: true
                  expression:
                    description: Expression is the condition that triggers the tripped
                      state.
                    type: string
                  fallbackDuration:
                    anyOf:
                    - type: integer
                    - type: string
                    description: FallbackDuration is the duration for which the circuit
                      breaker will wait before trying to recover (from a tripped state).
                    x-kubernetes-int-or-string: true
                  recoveryDuration:
                    anyOf:
                    - type: integer
                    - type: string
                    description: RecoveryDuration is the duration for which the circuit
                      breaker will try to recover (as soon as it is in recovering
                      state).
                    x-kubernetes-int-or-string: true
                type: object
              compress:
                description: 'Compress holds the compress middleware configuration.
                  This middleware compresses responses before sending them to the
                  client, using gzip compression. More info: https://doc.traefik.io/traefik/v3.0/middlewares/http/compress/'
                properties:
                  excludedContentTypes:
                    description: ExcludedContentTypes defines the list of content
                      types to compare the Content-Type header of the incoming requests
                      and responses before compressing. `application/grpc` is always
                      excluded.
                    items:
                      type: string
                    type: array
                  minResponseBodyBytes:
                    description: 'MinResponseBodyBytes defines the minimum amount
                      of bytes a response body must have to be compressed. Default:
                      1024.'
                    type: integer
                type: object
              contentType:
                description: ContentType holds the content-type middleware configuration.
                  This middleware sets the `Content-Type` header value to the media
                  type detected from the response content, when it is not set by the
                  backend.
                type: object
              digestAuth:
                description: 'DigestAuth holds the digest auth middleware configuration.
                  This middleware restricts access to your services to known users.
                  More info: https://doc.traefik.io/traefik/v3.0/middlewares/http/digestauth/'
                properties:
                  headerField:
                    description: 'HeaderField defines a header field to store the
                      authenticated user. More info: https://doc.traefik.io/traefik/v3.0/middlewares/http/basicauth/#headerfield'
                    type: string
                  realm:
                    description: 'Realm allows the protected resources on a server
                      to be partitioned into a set of protection spaces, each with
                      its own authentication scheme. Default: traefik.'
                    type: string
                  removeHeader:
                    description: RemoveHeader defines whether to remove the authorization
                      header before forwarding the request to the backend.
                    type: boolean
                  secret:
                    description: Secret is the name of the referenced Kubernetes Secret
                      containing user credentials.
                    type: string
                type: object
              errors:
                description: 'ErrorPage holds the custom error middleware configuration.
                  This middleware returns a custom page in lieu of the default, according
                  to configured ranges of HTTP Status codes. More info: https://doc.traefik.io/traefik/v3.0/middlewares/http/errorpages/'
                properties:
                  query:
                    description: Query defines the URL for the error page (hosted
                      by service). The {status} variable can be used in order to insert
                      the status code in the URL.
                    type: string
                  service:
                    description: 'Service defines the reference to a Kubernetes Service
                      that will serve the error page. More info: https://doc.traefik.io/traefik/v3.0/middlewares/http/errorpages/#service'
                    properties:
                      kind:
                        description: Kind defines the kind of the Service.
                        enum:
                        - Service
                        - TraefikService
                        type: string
                      name:
                        description: Name defines the name of the referenced Kubernetes
                          Service or TraefikService. The differentiation between the
                          two is specified in the Kind field.
                        type: string
                      namespace:
                        description: Namespace defines the namespace of the referenced
                          Kubernetes Service or TraefikService.
                        type: string
                      nativeLB:
                        description: NativeLB controls, when creating the load-balancer,
                          whether the LB's children are directly the pods IPs or if
                          the only child is the Kubernetes Service clusterIP. The
                          Kubernetes Service itself does load-balance to the pods.
                          By default, NativeLB is false.
                        type: boolean
                      passHostHeader:
                        description: PassHostHeader defines whether the client Host
                          header is forwarded to the upstream Kubernetes Service.
                          By default, passHostHeader is true.
                        type: boolean
                      port:
                        anyOf:
                        - type: integer
                        - type: string
                        description: Port defines the port of a Kubernetes Service.
                          This can be a reference to a named port.
                        x-kubernetes-int-or-string: true
                      responseForwarding:
                        description: ResponseForwarding defines how Traefik forwards
                          the response from the upstream Kubernetes Service to the
                          client.
                        properties:
                          flushInterval:
                            description: 'FlushInterval defines the interval, in milliseconds,
                              in between flushes to the client while copying the response
                              body. A negative value means to flush immediately after
                              each write to the client. This configuration is ignored
                              when ReverseProxy recognizes a response as a streaming
                              response; for such responses, writes are flushed to
                              the client immediately. Default: 100ms'
                            type: string
                        type: object
                      scheme:
                        description: Scheme defines the scheme to use for the request
                          to the upstream Kubernetes Service. It defaults to https
                          when Kubernetes Service port is 443, http otherwise.
                        type: string
                      serversTransport:
                        description: ServersTransport defines the name of ServersTransport
                          resource to use. It allows to configure the transport between
                          Traefik and your servers. Can only be used on a Kubernetes
                          Service.
                        type: string
                      sticky:
                        description: 'Sticky defines the sticky sessions configuration.
                          More info: https://doc.traefik.io/traefik/v3.0/routing/services/#sticky-sessions'
                        properties:
                          cookie:
                            description: Cookie defines the sticky cookie configuration.
                            properties:
                              httpOnly:
                                description: HTTPOnly defines whether the cookie can
                                  be accessed by client-side APIs, such as JavaScript.
                                type: boolean
                              name:
                                description: Name defines the Cookie name.
                                type: string
                              sameSite:
                                description: 'SameSite defines the same site policy.
                                  More info: https://developer.mozilla.org/en-US/docs/Web/HTTP/Headers/Set-Cookie/SameSite'
                                type: string
                              secure:
                                description: Secure defines whether the cookie can
                                  only be transmitted over an encrypted connection
                                  (i.e. HTTPS).
                                type: boolean
                            type: object
                        type: object
                      strategy:
                        description: Strategy defines the load balancing strategy
                          between the servers. RoundRobin is the only supported value
                          at the moment.
                        type: string
                      weight:
                        description: Weight defines the weight and should only be
                          specified when Name references a TraefikService object (and
                          to be precise, one that embeds a Weighted Round Robin).
                        type: integer
                    required:
                    - name
                    type: object
                  status:
                    description: Status defines which status or range of statuses
                      should result in an error page. It can be either a status code
                      as a number (500), as multiple comma-separated numbers (500,502),
                      as ranges by separating two codes with a dash (500-599), or
                      a combination of the two (404,418,500-599).
                    items:
                      type: string
                    type: array
                type: object
              forwardAuth:
                description: 'ForwardAuth holds the forward auth middleware configuration.
                  This middleware delegates the request authentication to a Service.
                  More info: https://doc.traefik.io/traefik/v3.0/middlewares/http/forwardauth/'
                properties:
                  address:
                    description: Address defines the authentication server address.
                    type: string
                  authRequestHeaders:
                    description: AuthRequestHeaders defines the list of the headers
                      to copy from the request to the authentication server. If not
                      set or empty then all request headers are passed.
                    items:
                      type: string
                    type: array
                  authResponseHeaders:
                    description: AuthResponseHeaders defines the list of headers to
                      copy from the authentication server response and set on forwarded
                      request, replacing any existing conflicting headers.
                    items:
                      type: string
                    type: array
                  authResponseHeadersRegex:
                    description: 'AuthResponseHeadersRegex defines the regex to match
                      headers to copy from the authentication server response and
                      set on forwarded request, after stripping all headers that match
                      the regex. More info: https://doc.traefik.io/traefik/v3.0/middlewares/http/forwardauth/#authresponseheadersregex'
                    type: string
                  tls:
                    description: TLS defines the configuration used to secure the
                      connection to the authentication server.
                    properties:
                      caSecret:
                        description: CASecret is the name of the referenced Kubernetes
                          Secret containing the CA to validate the server certificate.
                          The CA certificate is extracted from key `tls.ca` or `ca.crt`.
                        type: string
                      certSecret:
                        description: CertSecret is the name of the referenced Kubernetes
                          Secret containing the client certificate. The client certificate
                          is extracted from the keys `tls.crt` and `tls.key`.
                        type: string
                      insecureSkipVerify:
                        description: InsecureSkipVerify defines whether the server
                          certificates should be validated.
                        type: boolean
                    type: object
                  trustForwardHeader:
                    description: 'TrustForwardHeader defines whether to trust (ie:
                      forward) all X-Forwarded-* headers.'
                    type: boolean
                type: object
              grpcWeb:
                description: GrpcWeb holds the gRPC web middleware configuration.
                  This middleware converts a gRPC web request to an HTTP/2 gRPC request.
                properties:
                  allowOrigins:
                    description: AllowOrigins is a list of allowable origins. Can
                      also be a wildcard origin "*".
                    items:
                      type: string
                    type: array
                type: object
              headers:
                description: 'Headers holds the headers middleware configuration.
                  This middleware manages the requests and responses headers. More
                  info: https://doc.traefik.io/traefik/v3.0/middlewares/http/headers/#customrequestheaders'
                properties:
                  accessControlAllowCredentials:
                    description: AccessControlAllowCredentials defines whether the
                      request can include user credentials.
                    type: boolean
                  accessControlAllowHeaders:
                    description: AccessControlAllowHeaders defines the Access-Control-Request-Headers
                      values sent in preflight response.
                    items:
                      type: string
                    type: array
                  accessControlAllowMethods:
                    description: AccessControlAllowMethods defines the Access-Control-Request-Method
                      values sent in preflight response.
                    items:
                      type: string
                    type: array
                  accessControlAllowOriginList:
                    description: AccessControlAllowOriginList is a list of allowable
                      origins. Can also be a wildcard origin "*".
                    items:
                      type: string
                    type: array
                  accessControlAllowOriginListRegex:
                    description: AccessControlAllowOriginListRegex is a list of allowable
                      origins written following the Regular Expression syntax (https://golang.org/pkg/regexp/).
                    items:
                      type: string
                    type: array
                  accessControlExposeHeaders:
                    description: AccessControlExposeHeaders defines the Access-Control-Expose-Headers
                      values sent in preflight response.
                    items:
                      type: string
                    type: array
                  accessControlMaxAge:
                    description: AccessControlMaxAge defines the time that a preflight
                      request may be cached.
                    format: int64
                    type: integer
                  addVaryHeader:
                    description: AddVaryHeader defines whether the Vary header is
                      automatically added/updated when the AccessControlAllowOriginList
                      is set.
                    type: boolean
                  allowedHosts:
                    description: AllowedHosts defines the fully qualified list of
                      allowed domain names.
                    items:
                      type: string
                    type: array
                  browserXssFilter:
                    description: BrowserXSSFilter defines whether to add the X-XSS-Protection
                      header with the value 1; mode=block.
                    type: boolean
                  contentSecurityPolicy:
                    description: ContentSecurityPolicy defines the Content-Security-Policy
                      header value.
                    type: string
                  contentTypeNosniff:
                    description: ContentTypeNosniff defines whether to add the X-Content-Type-Options
                      header with the nosniff value.
                    type: boolean
                  customBrowserXSSValue:
                    description: CustomBrowserXSSValue defines the X-XSS-Protection
                      header value. This overrides the BrowserXssFilter option.
                    type: string
                  customFrameOptionsValue:
                    description: CustomFrameOptionsValue defines the X-Frame-Options
                      header value. This overrides the FrameDeny option.
                    type: string
                  customRequestHeaders:
                    additionalProperties:
                      type: string
                    description: CustomRequestHeaders defines the header names and
                      values to apply to the request.
                    type: object
                  customResponseHeaders:
                    additionalProperties:
                      type: string
                    description: CustomResponseHeaders defines the header names and
                      values to apply to the response.
                    type: object
                  forceSTSHeader:
                    description: ForceSTSHeader defines whether to add the STS header
                      even when the connection is HTTP.
                    type: boolean
                  frameDeny:
                    description: FrameDeny defines whether to add the X-Frame-Options
                      header with the DENY value.
                    type: boolean
                  hostsProxyHeaders:
                    description: HostsProxyHeaders defines the header keys that may
                      hold a proxied hostname value for the request.
                    items:
                      type: string
                    type: array
                  isDevelopment:
                    description: IsDevelopment defines whether to mitigate the unwanted
                      effects of the AllowedHosts, SSL, and STS options when developing.
                      Usually testing takes place using HTTP, not HTTPS, and on localhost,
                      not your production domain. If you would like your development
                      environment to mimic production with complete Host blocking,
                      SSL redirects, and STS headers, leave this as false.
                    type: boolean
                  permissionsPolicy:
                    description: PermissionsPolicy defines the Permissions-Policy
                      header value. This allows sites to control browser features.
                    type: string
                  publicKey:
                    description: PublicKey is the public key that implements HPKP
                      to prevent MITM attacks with forged certificates.
                    type: string
                  referrerPolicy:
                    description: ReferrerPolicy defines the Referrer-Policy header
                      value. This allows sites to control whether browsers forward
                      the Referer header to other sites.
                    type: string
                  sslProxyHeaders:
                    additionalProperties:
                      type: string
                    description: 'SSLProxyHeaders defines the header keys with associated
                      values that would indicate a valid HTTPS request. It can be
                      useful when using other proxies (example: "X-Forwarded-Proto":
                      "https").'
                    type: object
                  stsIncludeSubdomains:
                    description: STSIncludeSubdomains defines whether the includeSubDomains
                      directive is appended to the Strict-Transport-Security header.
                    type: boolean
                  stsPreload:
                    description: STSPreload defines whether the preload flag is appended
                      to the Strict-Transport-Security header.
                    type: boolean
                  stsSeconds:
                    description: STSSeconds defines the max-age of the Strict-Transport-Security
                      header. If set to 0, the header is not set.
                    format: int64
                    type: integer
                type: object
              inFlightReq:
                description: 'InFlightReq holds the in-flight request middleware configuration.
                  This middleware limits the number of requests being processed and
                  served concurrently. More info: https://doc.traefik.io/traefik/v3.0/middlewares/http/inflightreq/'
                properties:
                  amount:
                    description: Amount defines the maximum amount of allowed simultaneous
                      in-flight request. The middleware responds with HTTP 429 Too
                      Many Requests if there are already amount requests in progress
                      (based on the same sourceCriterion strategy).
                    format: int64
                    type: integer
                  sourceCriterion:
                    description: 'SourceCriterion defines what criterion is used to
                      group requests as originating from a common source. If several
                      strategies are defined at the same time, an error will be raised.
                      If none are set, the default is to use the requestHost. More
                      info: https://doc.traefik.io/traefik/v3.0/middlewares/http/inflightreq/#sourcecriterion'
                    properties:
                      ipStrategy:
                        description: 'IPStrategy holds the IP strategy configuration
                          used by Traefik to determine the client IP. More info: https://doc.traefik.io/traefik/v3.0/middlewares/http/ipallowlist/#ipstrategy'
                        properties:
                          depth:
                            description: Depth tells Traefik to use the X-Forwarded-For
                              header and take the IP located at the depth position
                              (starting from the right).
                            type: integer
                          excludedIPs:
                            description: ExcludedIPs configures Traefik to scan the
                              X-Forwarded-For header and select the first IP not in
                              the list.
                            items:
                              type: string
                            type: array
                        type: object
                      requestHeaderName:
                        description: RequestHeaderName defines the name of the header
                          used to group incoming requests.
                        type: string
                      requestHost:
                        description: RequestHost defines whether to consider the request
                          Host as the source.
                        type: boolean
                    type: object
                type: object
              ipAllowList:
                description: 'IPAllowList holds the IP allowlist middleware configuration.
                  This middleware accepts / refuses requests based on the client IP.
                  More info: https://doc.traefik.io/traefik/v3.0/middlewares/http/ipallowlist/'
                properties:
                  ipStrategy:
                    description: 'IPStrategy holds the IP strategy configuration used
                      by Traefik to determine the client IP. More info: https://doc.traefik.io/traefik/v3.0/middlewares/http/ipallowlist/#ipstrategy'
                    properties:
                      depth:
                        description: Depth tells Traefik to use the X-Forwarded-For
                          header and take the IP located at the depth position (starting
                          from the right).
                        type: integer
                      excludedIPs:
                        description: ExcludedIPs configures Traefik to scan the X-Forwarded-For
                          header and select the first IP not in the list.
                        items:
                          type: string
                        type: array
                    type: object
                  sourceRange:
                    description: SourceRange defines the set of allowed IPs (or ranges
                      of allowed IPs by using CIDR notation).
                    items:
                      type: string
                    type: array
                type: object
              passTLSClientCert:
                description: 'PassTLSClientCert holds the pass TLS client cert middleware
                  configuration. This middleware adds the selected data from the passed
                  client TLS certificate to a header. More info: https://doc.traefik.io/traefik/v3.0/middlewares/http/passtlsclientcert/'
                properties:
                  info:
                    description: Info selects the specific client certificate details
                      you want to add to the X-Forwarded-Tls-Client-Cert-Info header.
                    properties:
                      issuer:
                        description: Issuer defines the client certificate issuer
                          details to add to the X-Forwarded-Tls-Client-Cert-Info header.
                        properties:
                          commonName:
                            description: CommonName defines whether to add the organizationalUnit
                              information into the issuer.
                            type: boolean
                          country:
                            description: Country defines whether to add the country
                              information into the issuer.
                            type: boolean
                          domainComponent:
                            description: DomainComponent defines whether to add the
                              domainComponent information into the issuer.
                            type: boolean
                          locality:
                            description: Locality defines whether to add the locality
                              information into the issuer.
                            type: boolean
                          organization:
                            description: Organization defines whether to add the organization
                              information into the issuer.
                            type: boolean
                          province:
                            description: Province defines whether to add the province
                              information into the issuer.
                            type: boolean
                          serialNumber:
                            description: SerialNumber defines whether to add the serialNumber
                              information into the issuer.
                            type: boolean
                        type: object
                      notAfter:
                        description: NotAfter defines whether to add the Not After
                          information from the Validity part.
                        type: boolean
                      notBefore:
                        description: NotBefore defines whether to add the Not Before
                          information from the Validity part.
                        type: boolean
                      sans:
                        description: Sans defines whether to add the Subject Alternative
                          Name information from the Subject Alternative Name part.
                        type: boolean
                      serialNumber:
                        description: SerialNumber defines whether to add the client
                          serialNumber information.
                        type: boolean
                      subject:
                        description: Subject defines the client certificate subject
                          details to add to the X-Forwarded-Tls-Client-Cert-Info header.
                        properties:
                          commonName:
                            description: CommonName defines whether to add the organizationalUnit
                              information into the subject.
                            type: boolean
                          country:
                            description: Country defines whether to add the country
                              information into the subject.
                            type: boolean
                          domainComponent:
                            description: DomainComponent defines whether to add the
                              domainComponent information into the subject.
                            type: boolean
                          locality:
                            description: Locality defines whether to add the locality
                              information into the subject.
                            type: boolean
                          organization:
                            description: Organization defines whether to add the organization
                              information into the subject.
                            type: boolean
                          organizationalUnit:
                            description: OrganizationalUnit defines whether to add
                              the organizationalUnit information into the subject.
                            type: boolean
                          province:
                            description: Province defines whether to add the province
                              information into the subject.
                            type: boolean
                          serialNumber:
                            description: SerialNumber defines whether to add the serialNumber
                              information into the subject.
                            type: boolean
                        type: object
                    type: object
                  pem:
                    description: PEM sets the X-Forwarded-Tls-Client-Cert header with
                      the certificate.
                    type: boolean
                type: object
              plugin:
                additionalProperties:
                  x-kubernetes-preserve-unknown-fields: true
                description: 'Plugin defines the middleware plugin configuration.
                  More info: https://doc.traefik.io/traefik/plugins/'
                type: object
              rateLimit:
                description: 'RateLimit holds the rate limit configuration. This middleware
                  ensures that services will receive a fair amount of requests, and
                  allows one to define what fair is. More info: https://doc.traefik.io/traefik/v3.0/middlewares/http/ratelimit/'
                properties:
                  average:
                    description: Average is the maximum rate, by default in requests/s,
                      allowed for the given source. It defaults to 0, which means
                      no rate limiting. The rate is actually defined by dividing Average
                      by Period. So for a rate below 1req/s, one needs to define a
                      Period larger than a second.
                    format: int64
                    type: integer
                  burst:
                    description: Burst is the maximum number of requests allowed to
                      arrive in the same arbitrarily small period of time. It defaults
                      to 1.
                    format: int64
                    type: integer
                  period:
                    anyOf:
                    - type: integer
                    - type: string
                    description: 'Period, in combination with Average, defines the
                      actual maximum rate, such as: r = Average / Period. It defaults
                      to a second.'
                    x-kubernetes-int-or-string: true
                  sourceCriterion:
                    description: SourceCriterion defines what criterion is used to
                      group requests as originating from a common source. If several
                      strategies are defined at the same time, an error will be raised.
                      If none are set, the default is to use the request's remote
                      address field (as an ipStrategy).
                    properties:
                      ipStrategy:
                        description: 'IPStrategy holds the IP strategy configuration
                          used by Traefik to determine the client IP. More info: https://doc.traefik.io/traefik/v3.0/middlewares/http/ipallowlist/#ipstrategy'
                        properties:
                          depth:
                            description: Depth tells Traefik to use the X-Forwarded-For
                              header and take the IP located at the depth position
                              (starting from the right).
                            type: integer
                          excludedIPs:
                            description: ExcludedIPs configures Traefik to scan the
                              X-Forwarded-For header and select the first IP not in
                              the list.
                            items:
                              type: string
                            type: array
                        type: object
                      requestHeaderName:
                        description: RequestHeaderName defines the name of the header
                          used to group incoming requests.
                        type: string
                      requestHost:
                        description: RequestHost defines whether to consider the request
                          Host as the source.
                        type: boolean
                    type: object
                type: object
              redirectRegex:
                description: 'RedirectRegex holds the redirect regex middleware configuration.
                  This middleware redirects a request using regex matching and replacement.
                  More info: https://doc.traefik.io/traefik/v3.0/middlewares/http/redirectregex/#regex'
                properties:
                  permanent:
                    description: Permanent defines whether the redirection is permanent
                      (301).
                    type: boolean
                  regex:
                    description: Regex defines the regex used to match and capture
                      elements from the request URL.
                    type: string
                  replacement:
                    description: Replacement defines how to modify the URL to have
                      the new target URL.
                    type: string
                type: object
              redirectScheme:
                description: 'RedirectScheme holds the redirect scheme middleware
                  configuration. This middleware redirects requests from a scheme/port
                  to another. More info: https://doc.traefik.io/traefik/v3.0/middlewares/http/redirectscheme/'
                properties:
                  permanent:
                    description: Permanent defines whether the redirection is permanent
                      (301).
                    type: boolean
                  port:
                    description: Port defines the port of the new URL.
                    type: string
                  scheme:
                    description: Scheme defines the scheme of the new URL.
                    type: string
                type: object
              replacePath:
                description: 'ReplacePath holds the replace path middleware configuration.
                  This middleware replaces the path of the request URL and store the
                  original path in an X-Replaced-Path header. More info: https://doc.traefik.io/traefik/v3.0/middlewares/http/replacepath/'
                properties:
                  path:
                    description: Path defines the path to use as replacement in the
                      request URL.
                    type: string
                type: object
              replacePathRegex:
                description: 'ReplacePathRegex holds the replace path regex middleware
                  configuration. This middleware replaces the path of a URL using
                  regex matching and replacement. More info: https://doc.traefik.io/traefik/v3.0/middlewares/http/replacepathregex/'
                properties:
                  regex:
                    description: Regex defines the regular expression used to match
                      and capture the path from the request URL.
                    type: string
                  replacement:
                    description: Replacement defines the replacement path format,
                      which can include captured variables.
                    type: string
                type: object
              retry:
                description: 'Retry holds the retry middleware configuration. This
                  middleware reissues requests a given number of times to a backend
                  server if that server does not reply. As soon as the server answers,
                  the middleware stops retrying, regardless of the response status.
                  More info: https://doc.traefik.io/traefik/v3.0/middlewares/http/retry/'
                properties:
                  attempts:
                    description: Attempts defines how many times the request should
                      be retried.
                    type: integer
                  initialInterval:
                    anyOf:
                    - type: integer
                    - type: string
                    description: InitialInterval defines the first wait time in the
                      exponential backoff series. The maximum interval is calculated
                      as twice the initialInterval. If unspecified, requests will
                      be retried immediately. The value of initialInterval should
                      be provided in seconds or as a valid duration format, see https://pkg.go.dev/time#ParseDuration.
                    x-kubernetes-int-or-string: true
                type: object
              stripPrefix:
                description: 'StripPrefix holds the strip prefix middleware configuration.
                  This middleware removes the specified prefixes from the URL path.
                  More info: https://doc.traefik.io/traefik/v3.0/middlewares/http/stripprefix/'
                properties:
                  prefixes:
                    description: Prefixes defines the prefixes to strip from the request
                      URL.
                    items:
                      type: string
                    type: array
                type: object
              stripPrefixRegex:
                description: 'StripPrefixRegex holds the strip prefix regex middleware
                  configuration. This middleware removes the matching prefixes from
                  the URL path. More info: https://doc.traefik.io/traefik/v3.0/middlewares/http/stripprefixregex/'
                properties:
                  regex:
                    description: Regex defines the regular expression to match the
                      path prefix from the request URL.
                    items:
                      type: string
                    type: array
                type: object
            type: object
        required:
        - metadata
        - spec
        type: object
    served: true
    storage: true
---
apiVersion: apiextensions.k8s.io/v1
kind: CustomResourceDefinition
metadata:
  annotations:
    controller-gen.kubebuilder.io/version: v0.13.0
  name: middlewaretcps.traefik.io
spec:
  group: traefik.io
  names:
    kind: MiddlewareTCP
    listKind: MiddlewareTCPList
    plural: middlewaretcps
    singular: middlewaretcp
  scope: Namespaced
  versions:
  - name: v1alpha1
    schema:
      openAPIV3Schema:
        description: 'MiddlewareTCP is the CRD implementation of a Traefik TCP middleware.
          More info: https://doc.traefik.io/traefik/v3.0/middlewares/overview/'
        properties:
          apiVersion:
            description: 'APIVersion defines the versioned schema of this representation
              of an object. Servers should convert recognized schemas to the latest
              internal value, and may reject unrecognized values. More info: https://git.k8s.io/community/contributors/devel/sig-architecture/api-conventions.md#resources'
            type: string
          kind:
            description: 'Kind is a string value representing the REST resource this
              object represents. Servers may infer this from the endpoint the client
              submits requests to. Cannot be updated. In CamelCase. More info: https://git.k8s.io/community/contributors/devel/sig-architecture/api-conventions.md#types-kinds'
            type: string
          metadata:
            type: object
          spec:
            description: MiddlewareTCPSpec defines the desired state of a MiddlewareTCP.
            properties:
              inFlightConn:
                description: InFlightConn defines the InFlightConn middleware configuration.
                properties:
                  amount:
                    description: Amount defines the maximum amount of allowed simultaneous
                      connections. The middleware closes the connection if there are
                      already amount connections opened.
                    format: int64
                    type: integer
                type: object
              ipAllowList:
                description: IPAllowList defines the IPAllowList middleware configuration.
                properties:
                  sourceRange:
                    description: SourceRange defines the allowed IPs (or ranges of
                      allowed IPs by using CIDR notation).
                    items:
                      type: string
                    type: array
                type: object
            type: object
        required:
        - metadata
        - spec
        type: object
    served: true
    storage: true
---
apiVersion: apiextensions.k8s.io/v1
kind: CustomResourceDefinition
metadata:
  annotations:
    controller-gen.kubebuilder.io/version: v0.13.0
  name: serverstransports.traefik.io
spec:
  group: traefik.io
  names:
    kind: ServersTransport
    listKind: ServersTransportList
    plural: serverstransports
    singular: serverstransport
  scope: Namespaced
  versions:
  - name: v1alpha1
    schema:
      openAPIV3Schema:
        description: 'ServersTransport is the CRD implementation of a ServersTransport.
          If no serversTransport is specified, the default@internal will be used.
          The default@internal serversTransport is created from the static configuration.
          More info: https://doc.traefik.io/traefik/v3.0/routing/services/#serverstransport_1'
        properties:
          apiVersion:
            description: 'APIVersion defines the versioned schema of this representation
              of an object. Servers should convert recognized schemas to the latest
              internal value, and may reject unrecognized values. More info: https://git.k8s.io/community/contributors/devel/sig-architecture/api-conventions.md#resources'
            type: string
          kind:
            description: 'Kind is a string value representing the REST resource this
              object represents. Servers may infer this from the endpoint the client
              submits requests to. Cannot be updated. In CamelCase. More info: https://git.k8s.io/community/contributors/devel/sig-architecture/api-conventions.md#types-kinds'
            type: string
          metadata:
            type: object
          spec:
            description: ServersTransportSpec defines the desired state of a ServersTransport.
            properties:
              certificatesSecrets:
                description: CertificatesSecrets defines a list of secret storing
                  client certificates for mTLS.
                items:
                  type: string
                type: array
              disableHTTP2:
                description: DisableHTTP2 disables HTTP/2 for connections with backend
                  servers.
                type: boolean
              forwardingTimeouts:
                description: ForwardingTimeouts defines the timeouts for requests
                  forwarded to the backend servers.
                properties:
                  dialTimeout:
                    anyOf:
                    - type: integer
                    - type: string
                    description: DialTimeout is the amount of time to wait until a
                      connection to a backend server can be established.
                    x-kubernetes-int-or-string: true
                  idleConnTimeout:
                    anyOf:
                    - type: integer
                    - type: string
                    description: IdleConnTimeout is the maximum period for which an
                      idle HTTP keep-alive connection will remain open before closing
                      itself.
                    x-kubernetes-int-or-string: true
                  pingTimeout:
                    anyOf:
                    - type: integer
                    - type: string
                    description: PingTimeout is the timeout after which the HTTP/2
                      connection will be closed if a response to ping is not received.
                    x-kubernetes-int-or-string: true
                  readIdleTimeout:
                    anyOf:
                    - type: integer
                    - type: string
                    description: ReadIdleTimeout is the timeout after which a health
                      check using ping frame will be carried out if no frame is received
                      on the HTTP/2 connection.
                    x-kubernetes-int-or-string: true
                  responseHeaderTimeout:
                    anyOf:
                    - type: integer
                    - type: string
                    description: ResponseHeaderTimeout is the amount of time to wait
                      for a server's response headers after fully writing the request
                      (including its body, if any).
                    x-kubernetes-int-or-string: true
                type: object
              insecureSkipVerify:
                description: InsecureSkipVerify disables SSL certificate verification.
                type: boolean
              maxIdleConnsPerHost:
                description: MaxIdleConnsPerHost controls the maximum idle (keep-alive)
                  to keep per-host.
                type: integer
              peerCertURI:
                description: PeerCertURI defines the peer cert URI used to match against
                  SAN URI during the peer certificate verification.
                type: string
              rootCAsSecrets:
                description: RootCAsSecrets defines a list of CA secret used to validate
                  self-signed certificate.
                items:
                  type: string
                type: array
              serverName:
                description: ServerName defines the server name used to contact the
                  server.
                type: string
              spiffe:
                description: Spiffe defines the SPIFFE configuration.
                properties:
                  ids:
                    description: IDs defines the allowed SPIFFE IDs (takes precedence
                      over the SPIFFE TrustDomain).
                    items:
                      type: string
                    type: array
                  trustDomain:
                    description: TrustDomain defines the allowed SPIFFE trust domain.
                    type: string
                type: object
            type: object
        required:
        - metadata
        - spec
        type: object
    served: true
    storage: true
status:
  acceptedNames:
    kind: ""
    plural: ""
  conditions: []
  storedVersions: []

---
apiVersion: apiextensions.k8s.io/v1
kind: CustomResourceDefinition
metadata:
  annotations:
    controller-gen.kubebuilder.io/version: v0.6.2
  creationTimestamp: null
  name: serverstransporttcps.traefik.io
spec:
  group: traefik.io
  names:
    kind: ServersTransportTCP
    listKind: ServersTransportTCPList
    plural: serverstransporttcps
    singular: serverstransporttcp
  scope: Namespaced
  versions:
  - name: v1alpha1
    schema:
      openAPIV3Schema:
        description: 'ServersTransportTCP is the CRD implementation of a TCPServersTransport.
          If no tcpServersTransport is specified, a default one named default@internal
          will be used. The default@internal tcpServersTransport can be configured
          in the static configuration. More info: https://doc.traefik.io/traefik/v3.0/routing/services/#serverstransport_3'
        properties:
          apiVersion:
            description: 'APIVersion defines the versioned schema of this representation
              of an object. Servers should convert recognized schemas to the latest
              internal value, and may reject unrecognized values. More info: https://git.k8s.io/community/contributors/devel/sig-architecture/api-conventions.md#resources'
            type: string
          kind:
            description: 'Kind is a string value representing the REST resource this
              object represents. Servers may infer this from the endpoint the client
              submits requests to. Cannot be updated. In CamelCase. More info: https://git.k8s.io/community/contributors/devel/sig-architecture/api-conventions.md#types-kinds'
            type: string
          metadata:
            type: object
          spec:
            description: ServersTransportTCPSpec defines the desired state of a ServersTransportTCP.
            properties:
              dialKeepAlive:
                anyOf:
                - type: integer
                - type: string
                description: DialKeepAlive is the interval between keep-alive probes
                  for an active network connection. If zero, keep-alive probes are
                  sent with a default value (currently 15 seconds), if supported by
                  the protocol and operating system. Network protocols or operating
                  systems that do not support keep-alives ignore this field. If negative,
                  keep-alive probes are disabled.
                x-kubernetes-int-or-string: true
              dialTimeout:
                anyOf:
                - type: integer
                - type: string
                description: DialTimeout is the amount of time to wait until a connection
                  to a backend server can be established.
                x-kubernetes-int-or-string: true
              terminationDelay:
                anyOf:
                - type: integer
                - type: string
                description: TerminationDelay defines the delay to wait before fully
                  terminating the connection, after one connected peer has closed
                  its writing capability.
                x-kubernetes-int-or-string: true
              tls:
                description: TLS defines the TLS configuration
                properties:
                  certificatesSecrets:
                    description: CertificatesSecrets defines a list of secret storing
                      client certificates for mTLS.
                    items:
                      type: string
                    type: array
                  insecureSkipVerify:
                    description: InsecureSkipVerify disables TLS certificate verification.
                    type: boolean
                  peerCertURI:
                    description: MaxIdleConnsPerHost controls the maximum idle (keep-alive)
                      to keep per-host. PeerCertURI defines the peer cert URI used
                      to match against SAN URI during the peer certificate verification.
                    type: string
                  rootCAsSecrets:
                    description: RootCAsSecrets defines a list of CA secret used to
                      validate self-signed certificates.
                    items:
                      type: string
                    type: array
                  serverName:
                    description: ServerName defines the server name used to contact
                      the server.
                    type: string
                  spiffe:
                    description: Spiffe defines the SPIFFE configuration.
                    properties:
                      ids:
                        description: IDs defines the allowed SPIFFE IDs (takes precedence
                          over the SPIFFE TrustDomain).
                        items:
                          type: string
                        type: array
                      trustDomain:
                        description: TrustDomain defines the allowed SPIFFE trust
                          domain.
                        type: string
                    type: object
                type: object
            type: object
        required:
        - metadata
        - spec
        type: object
    served: true
    storage: true
---
apiVersion: apiextensions.k8s.io/v1
kind: CustomResourceDefinition
metadata:
  annotations:
    controller-gen.kubebuilder.io/version: v0.13.0
  name: tlsoptions.traefik.io
spec:
  group: traefik.io
  names:
    kind: TLSOption
    listKind: TLSOptionList
    plural: tlsoptions
    singular: tlsoption
  scope: Namespaced
  versions:
  - name: v1alpha1
    schema:
      openAPIV3Schema:
        description: 'TLSOption is the CRD implementation of a Traefik TLS Option,
          allowing to configure some parameters of the TLS connection. More info:
          https://doc.traefik.io/traefik/v3.0/https/tls/#tls-options'
        properties:
          apiVersion:
            description: 'APIVersion defines the versioned schema of this representation
              of an object. Servers should convert recognized schemas to the latest
              internal value, and may reject unrecognized values. More info: https://git.k8s.io/community/contributors/devel/sig-architecture/api-conventions.md#resources'
            type: string
          kind:
            description: 'Kind is a string value representing the REST resource this
              object represents. Servers may infer this from the endpoint the client
              submits requests to. Cannot be updated. In CamelCase. More info: https://git.k8s.io/community/contributors/devel/sig-architecture/api-conventions.md#types-kinds'
            type: string
          metadata:
            type: object
          spec:
            description: TLSOptionSpec defines the desired state of a TLSOption.
            properties:
              alpnProtocols:
                description: 'ALPNProtocols defines the list of supported application
                  level protocols for the TLS handshake, in order of preference. More
                  info: https://doc.traefik.io/traefik/v3.0/https/tls/#alpn-protocols'
                items:
                  type: string
                type: array
              cipherSuites:
                description: 'CipherSuites defines the list of supported cipher suites
                  for TLS versions up to TLS 1.2. More info: https://doc.traefik.io/traefik/v3.0/https/tls/#cipher-suites'
                items:
                  type: string
                type: array
              clientAuth:
                description: ClientAuth defines the server's policy for TLS Client
                  Authentication.
                properties:
                  clientAuthType:
                    description: ClientAuthType defines the client authentication
                      type to apply.
                    enum:
                    - NoClientCert
                    - RequestClientCert
                    - RequireAnyClientCert
                    - VerifyClientCertIfGiven
                    - RequireAndVerifyClientCert
                    type: string
                  secretNames:
                    description: SecretNames defines the names of the referenced Kubernetes
                      Secret storing certificate details.
                    items:
                      type: string
                    type: array
                type: object
              curvePreferences:
                description: 'CurvePreferences defines the preferred elliptic curves
                  in a specific order. More info: https://doc.traefik.io/traefik/v3.0/https/tls/#curve-preferences'
                items:
                  type: string
                type: array
              maxVersion:
                description: 'MaxVersion defines the maximum TLS version that Traefik
                  will accept. Possible values: VersionTLS10, VersionTLS11, VersionTLS12,
                  VersionTLS13. Default: None.'
                type: string
              minVersion:
                description: 'MinVersion defines the minimum TLS version that Traefik
                  will accept. Possible values: VersionTLS10, VersionTLS11, VersionTLS12,
                  VersionTLS13. Default: VersionTLS10.'
                type: string
              sniStrict:
                description: SniStrict defines whether Traefik allows connections
                  from clients connections that do not specify a server_name extension.
                type: boolean
            type: object
        required:
        - metadata
        - spec
        type: object
    served: true
    storage: true
---
apiVersion: apiextensions.k8s.io/v1
kind: CustomResourceDefinition
metadata:
  annotations:
    controller-gen.kubebuilder.io/version: v0.13.0
  name: tlsstores.traefik.io
spec:
  group: traefik.io
  names:
    kind: TLSStore
    listKind: TLSStoreList
    plural: tlsstores
    singular: tlsstore
  scope: Namespaced
  versions:
  - name: v1alpha1
    schema:
      openAPIV3Schema:
        description: 'TLSStore is the CRD implementation of a Traefik TLS Store. For
          the time being, only the TLSStore named default is supported. This means
          that you cannot have two stores that are named default in different Kubernetes
          namespaces. More info: https://doc.traefik.io/traefik/v3.0/https/tls/#certificates-stores'
        properties:
          apiVersion:
            description: 'APIVersion defines the versioned schema of this representation
              of an object. Servers should convert recognized schemas to the latest
              internal value, and may reject unrecognized values. More info: https://git.k8s.io/community/contributors/devel/sig-architecture/api-conventions.md#resources'
            type: string
          kind:
            description: 'Kind is a string value representing the REST resource this
              object represents. Servers may infer this from the endpoint the client
              submits requests to. Cannot be updated. In CamelCase. More info: https://git.k8s.io/community/contributors/devel/sig-architecture/api-conventions.md#types-kinds'
            type: string
          metadata:
            type: object
          spec:
            description: TLSStoreSpec defines the desired state of a TLSStore.
            properties:
              certificates:
                description: Certificates is a list of secret names, each secret holding
                  a key/certificate pair to add to the store.
                items:
                  description: Certificate holds a secret name for the TLSStore resource.
                  properties:
                    secretName:
                      description: SecretName is the name of the referenced Kubernetes
                        Secret to specify the certificate details.
                      type: string
                  required:
                  - secretName
                  type: object
                type: array
              defaultCertificate:
                description: DefaultCertificate defines the default certificate configuration.
                properties:
                  secretName:
                    description: SecretName is the name of the referenced Kubernetes
                      Secret to specify the certificate details.
                    type: string
                required:
                - secretName
                type: object
              defaultGeneratedCert:
                description: DefaultGeneratedCert defines the default generated certificate
                  configuration.
                properties:
                  domain:
                    description: Domain is the domain definition for the DefaultCertificate.
                    properties:
                      main:
                        description: Main defines the main domain name.
                        type: string
                      sans:
                        description: SANs defines the subject alternative domain names.
                        items:
                          type: string
                        type: array
                    type: object
                  resolver:
                    description: Resolver is the name of the resolver that will be
                      used to issue the DefaultCertificate.
                    type: string
                type: object
            type: object
        required:
        - metadata
        - spec
        type: object
    served: true
    storage: true
---
apiVersion: apiextensions.k8s.io/v1
kind: CustomResourceDefinition
metadata:
  annotations:
    controller-gen.kubebuilder.io/version: v0.13.0
  name: traefikservices.traefik.io
spec:
  group: traefik.io
  names:
    kind: TraefikService
    listKind: TraefikServiceList
    plural: traefikservices
    singular: traefikservice
  scope: Namespaced
  versions:
  - name: v1alpha1
    schema:
      openAPIV3Schema:
        description: 'TraefikService is the CRD implementation of a Traefik Service.
          TraefikService object allows to: - Apply weight to Services on load-balancing
<<<<<<< HEAD
          - Mirror traffic on services More info: https://doc.traefik.io/traefik/v3.0/routing/providers/kubernetes-crd/#kind-traefikservice'
=======
          - Mirror traffic on services More info: https://doc.traefik.io/traefik/v2.10/routing/providers/kubernetes-crd/#kind-traefikservice'
        properties:
          apiVersion:
            description: 'APIVersion defines the versioned schema of this representation
              of an object. Servers should convert recognized schemas to the latest
              internal value, and may reject unrecognized values. More info: https://git.k8s.io/community/contributors/devel/sig-architecture/api-conventions.md#resources'
            type: string
          kind:
            description: 'Kind is a string value representing the REST resource this
              object represents. Servers may infer this from the endpoint the client
              submits requests to. Cannot be updated. In CamelCase. More info: https://git.k8s.io/community/contributors/devel/sig-architecture/api-conventions.md#types-kinds'
            type: string
          metadata:
            type: object
          spec:
            description: TraefikServiceSpec defines the desired state of a TraefikService.
            properties:
              mirroring:
                description: Mirroring defines the Mirroring service configuration.
                properties:
                  kind:
                    description: Kind defines the kind of the Service.
                    enum:
                    - Service
                    - TraefikService
                    type: string
                  maxBodySize:
                    description: MaxBodySize defines the maximum size allowed for
                      the body of the request. If the body is larger, the request
                      is not mirrored. Default value is -1, which means unlimited
                      size.
                    format: int64
                    type: integer
                  mirrors:
                    description: Mirrors defines the list of mirrors where Traefik
                      will duplicate the traffic.
                    items:
                      description: MirrorService holds the mirror configuration.
                      properties:
                        kind:
                          description: Kind defines the kind of the Service.
                          enum:
                          - Service
                          - TraefikService
                          type: string
                        name:
                          description: Name defines the name of the referenced Kubernetes
                            Service or TraefikService. The differentiation between
                            the two is specified in the Kind field.
                          type: string
                        namespace:
                          description: Namespace defines the namespace of the referenced
                            Kubernetes Service or TraefikService.
                          type: string
                        nativeLB:
                          description: NativeLB controls, when creating the load-balancer,
                            whether the LB's children are directly the pods IPs or
                            if the only child is the Kubernetes Service clusterIP.
                            The Kubernetes Service itself does load-balance to the
                            pods. By default, NativeLB is false.
                          type: boolean
                        passHostHeader:
                          description: PassHostHeader defines whether the client Host
                            header is forwarded to the upstream Kubernetes Service.
                            By default, passHostHeader is true.
                          type: boolean
                        percent:
                          description: 'Percent defines the part of the traffic to
                            mirror. Supported values: 0 to 100.'
                          type: integer
                        port:
                          anyOf:
                          - type: integer
                          - type: string
                          description: Port defines the port of a Kubernetes Service.
                            This can be a reference to a named port.
                          x-kubernetes-int-or-string: true
                        responseForwarding:
                          description: ResponseForwarding defines how Traefik forwards
                            the response from the upstream Kubernetes Service to the
                            client.
                          properties:
                            flushInterval:
                              description: 'FlushInterval defines the interval, in
                                milliseconds, in between flushes to the client while
                                copying the response body. A negative value means
                                to flush immediately after each write to the client.
                                This configuration is ignored when ReverseProxy recognizes
                                a response as a streaming response; for such responses,
                                writes are flushed to the client immediately. Default:
                                100ms'
                              type: string
                          type: object
                        scheme:
                          description: Scheme defines the scheme to use for the request
                            to the upstream Kubernetes Service. It defaults to https
                            when Kubernetes Service port is 443, http otherwise.
                          type: string
                        serversTransport:
                          description: ServersTransport defines the name of ServersTransport
                            resource to use. It allows to configure the transport
                            between Traefik and your servers. Can only be used on
                            a Kubernetes Service.
                          type: string
                        sticky:
                          description: 'Sticky defines the sticky sessions configuration.
                            More info: https://doc.traefik.io/traefik/v2.10/routing/services/#sticky-sessions'
                          properties:
                            cookie:
                              description: Cookie defines the sticky cookie configuration.
                              properties:
                                httpOnly:
                                  description: HTTPOnly defines whether the cookie
                                    can be accessed by client-side APIs, such as JavaScript.
                                  type: boolean
                                name:
                                  description: Name defines the Cookie name.
                                  type: string
                                sameSite:
                                  description: 'SameSite defines the same site policy.
                                    More info: https://developer.mozilla.org/en-US/docs/Web/HTTP/Headers/Set-Cookie/SameSite'
                                  type: string
                                secure:
                                  description: Secure defines whether the cookie can
                                    only be transmitted over an encrypted connection
                                    (i.e. HTTPS).
                                  type: boolean
                              type: object
                          type: object
                        strategy:
                          description: Strategy defines the load balancing strategy
                            between the servers. RoundRobin is the only supported
                            value at the moment.
                          type: string
                        weight:
                          description: Weight defines the weight and should only be
                            specified when Name references a TraefikService object
                            (and to be precise, one that embeds a Weighted Round Robin).
                          type: integer
                      required:
                      - name
                      type: object
                    type: array
                  name:
                    description: Name defines the name of the referenced Kubernetes
                      Service or TraefikService. The differentiation between the two
                      is specified in the Kind field.
                    type: string
                  namespace:
                    description: Namespace defines the namespace of the referenced
                      Kubernetes Service or TraefikService.
                    type: string
                  nativeLB:
                    description: NativeLB controls, when creating the load-balancer,
                      whether the LB's children are directly the pods IPs or if the
                      only child is the Kubernetes Service clusterIP. The Kubernetes
                      Service itself does load-balance to the pods. By default, NativeLB
                      is false.
                    type: boolean
                  passHostHeader:
                    description: PassHostHeader defines whether the client Host header
                      is forwarded to the upstream Kubernetes Service. By default,
                      passHostHeader is true.
                    type: boolean
                  port:
                    anyOf:
                    - type: integer
                    - type: string
                    description: Port defines the port of a Kubernetes Service. This
                      can be a reference to a named port.
                    x-kubernetes-int-or-string: true
                  responseForwarding:
                    description: ResponseForwarding defines how Traefik forwards the
                      response from the upstream Kubernetes Service to the client.
                    properties:
                      flushInterval:
                        description: 'FlushInterval defines the interval, in milliseconds,
                          in between flushes to the client while copying the response
                          body. A negative value means to flush immediately after
                          each write to the client. This configuration is ignored
                          when ReverseProxy recognizes a response as a streaming response;
                          for such responses, writes are flushed to the client immediately.
                          Default: 100ms'
                        type: string
                    type: object
                  scheme:
                    description: Scheme defines the scheme to use for the request
                      to the upstream Kubernetes Service. It defaults to https when
                      Kubernetes Service port is 443, http otherwise.
                    type: string
                  serversTransport:
                    description: ServersTransport defines the name of ServersTransport
                      resource to use. It allows to configure the transport between
                      Traefik and your servers. Can only be used on a Kubernetes Service.
                    type: string
                  sticky:
                    description: 'Sticky defines the sticky sessions configuration.
                      More info: https://doc.traefik.io/traefik/v2.10/routing/services/#sticky-sessions'
                    properties:
                      cookie:
                        description: Cookie defines the sticky cookie configuration.
                        properties:
                          httpOnly:
                            description: HTTPOnly defines whether the cookie can be
                              accessed by client-side APIs, such as JavaScript.
                            type: boolean
                          name:
                            description: Name defines the Cookie name.
                            type: string
                          sameSite:
                            description: 'SameSite defines the same site policy. More
                              info: https://developer.mozilla.org/en-US/docs/Web/HTTP/Headers/Set-Cookie/SameSite'
                            type: string
                          secure:
                            description: Secure defines whether the cookie can only
                              be transmitted over an encrypted connection (i.e. HTTPS).
                            type: boolean
                        type: object
                    type: object
                  strategy:
                    description: Strategy defines the load balancing strategy between
                      the servers. RoundRobin is the only supported value at the moment.
                    type: string
                  weight:
                    description: Weight defines the weight and should only be specified
                      when Name references a TraefikService object (and to be precise,
                      one that embeds a Weighted Round Robin).
                    type: integer
                required:
                - name
                type: object
              weighted:
                description: Weighted defines the Weighted Round Robin configuration.
                properties:
                  services:
                    description: Services defines the list of Kubernetes Service and/or
                      TraefikService to load-balance, with weight.
                    items:
                      description: Service defines an upstream HTTP service to proxy
                        traffic to.
                      properties:
                        kind:
                          description: Kind defines the kind of the Service.
                          enum:
                          - Service
                          - TraefikService
                          type: string
                        name:
                          description: Name defines the name of the referenced Kubernetes
                            Service or TraefikService. The differentiation between
                            the two is specified in the Kind field.
                          type: string
                        namespace:
                          description: Namespace defines the namespace of the referenced
                            Kubernetes Service or TraefikService.
                          type: string
                        nativeLB:
                          description: NativeLB controls, when creating the load-balancer,
                            whether the LB's children are directly the pods IPs or
                            if the only child is the Kubernetes Service clusterIP.
                            The Kubernetes Service itself does load-balance to the
                            pods. By default, NativeLB is false.
                          type: boolean
                        passHostHeader:
                          description: PassHostHeader defines whether the client Host
                            header is forwarded to the upstream Kubernetes Service.
                            By default, passHostHeader is true.
                          type: boolean
                        port:
                          anyOf:
                          - type: integer
                          - type: string
                          description: Port defines the port of a Kubernetes Service.
                            This can be a reference to a named port.
                          x-kubernetes-int-or-string: true
                        responseForwarding:
                          description: ResponseForwarding defines how Traefik forwards
                            the response from the upstream Kubernetes Service to the
                            client.
                          properties:
                            flushInterval:
                              description: 'FlushInterval defines the interval, in
                                milliseconds, in between flushes to the client while
                                copying the response body. A negative value means
                                to flush immediately after each write to the client.
                                This configuration is ignored when ReverseProxy recognizes
                                a response as a streaming response; for such responses,
                                writes are flushed to the client immediately. Default:
                                100ms'
                              type: string
                          type: object
                        scheme:
                          description: Scheme defines the scheme to use for the request
                            to the upstream Kubernetes Service. It defaults to https
                            when Kubernetes Service port is 443, http otherwise.
                          type: string
                        serversTransport:
                          description: ServersTransport defines the name of ServersTransport
                            resource to use. It allows to configure the transport
                            between Traefik and your servers. Can only be used on
                            a Kubernetes Service.
                          type: string
                        sticky:
                          description: 'Sticky defines the sticky sessions configuration.
                            More info: https://doc.traefik.io/traefik/v2.10/routing/services/#sticky-sessions'
                          properties:
                            cookie:
                              description: Cookie defines the sticky cookie configuration.
                              properties:
                                httpOnly:
                                  description: HTTPOnly defines whether the cookie
                                    can be accessed by client-side APIs, such as JavaScript.
                                  type: boolean
                                name:
                                  description: Name defines the Cookie name.
                                  type: string
                                sameSite:
                                  description: 'SameSite defines the same site policy.
                                    More info: https://developer.mozilla.org/en-US/docs/Web/HTTP/Headers/Set-Cookie/SameSite'
                                  type: string
                                secure:
                                  description: Secure defines whether the cookie can
                                    only be transmitted over an encrypted connection
                                    (i.e. HTTPS).
                                  type: boolean
                              type: object
                          type: object
                        strategy:
                          description: Strategy defines the load balancing strategy
                            between the servers. RoundRobin is the only supported
                            value at the moment.
                          type: string
                        weight:
                          description: Weight defines the weight and should only be
                            specified when Name references a TraefikService object
                            (and to be precise, one that embeds a Weighted Round Robin).
                          type: integer
                      required:
                      - name
                      type: object
                    type: array
                  sticky:
                    description: 'Sticky defines whether sticky sessions are enabled.
                      More info: https://doc.traefik.io/traefik/v2.10/routing/providers/kubernetes-crd/#stickiness-and-load-balancing'
                    properties:
                      cookie:
                        description: Cookie defines the sticky cookie configuration.
                        properties:
                          httpOnly:
                            description: HTTPOnly defines whether the cookie can be
                              accessed by client-side APIs, such as JavaScript.
                            type: boolean
                          name:
                            description: Name defines the Cookie name.
                            type: string
                          sameSite:
                            description: 'SameSite defines the same site policy. More
                              info: https://developer.mozilla.org/en-US/docs/Web/HTTP/Headers/Set-Cookie/SameSite'
                            type: string
                          secure:
                            description: Secure defines whether the cookie can only
                              be transmitted over an encrypted connection (i.e. HTTPS).
                            type: boolean
                        type: object
                    type: object
                type: object
            type: object
        required:
        - metadata
        - spec
        type: object
    served: true
    storage: true
---
apiVersion: apiextensions.k8s.io/v1
kind: CustomResourceDefinition
metadata:
  annotations:
    controller-gen.kubebuilder.io/version: v0.13.0
  name: ingressroutes.traefik.containo.us
spec:
  group: traefik.containo.us
  names:
    kind: IngressRoute
    listKind: IngressRouteList
    plural: ingressroutes
    singular: ingressroute
  scope: Namespaced
  versions:
  - name: v1alpha1
    schema:
      openAPIV3Schema:
        description: IngressRoute is the CRD implementation of a Traefik HTTP Router.
        properties:
          apiVersion:
            description: 'APIVersion defines the versioned schema of this representation
              of an object. Servers should convert recognized schemas to the latest
              internal value, and may reject unrecognized values. More info: https://git.k8s.io/community/contributors/devel/sig-architecture/api-conventions.md#resources'
            type: string
          kind:
            description: 'Kind is a string value representing the REST resource this
              object represents. Servers may infer this from the endpoint the client
              submits requests to. Cannot be updated. In CamelCase. More info: https://git.k8s.io/community/contributors/devel/sig-architecture/api-conventions.md#types-kinds'
            type: string
          metadata:
            type: object
          spec:
            description: IngressRouteSpec defines the desired state of IngressRoute.
            properties:
              entryPoints:
                description: 'EntryPoints defines the list of entry point names to
                  bind to. Entry points have to be configured in the static configuration.
                  More info: https://doc.traefik.io/traefik/v2.10/routing/entrypoints/
                  Default: all.'
                items:
                  type: string
                type: array
              routes:
                description: Routes defines the list of routes.
                items:
                  description: Route holds the HTTP route configuration.
                  properties:
                    kind:
                      description: Kind defines the kind of the route. Rule is the
                        only supported kind.
                      enum:
                      - Rule
                      type: string
                    match:
                      description: 'Match defines the router''s rule. More info: https://doc.traefik.io/traefik/v2.10/routing/routers/#rule'
                      type: string
                    middlewares:
                      description: 'Middlewares defines the list of references to
                        Middleware resources. More info: https://doc.traefik.io/traefik/v2.10/routing/providers/kubernetes-crd/#kind-middleware'
                      items:
                        description: MiddlewareRef is a reference to a Middleware
                          resource.
                        properties:
                          name:
                            description: Name defines the name of the referenced Middleware
                              resource.
                            type: string
                          namespace:
                            description: Namespace defines the namespace of the referenced
                              Middleware resource.
                            type: string
                        required:
                        - name
                        type: object
                      type: array
                    priority:
                      description: 'Priority defines the router''s priority. More
                        info: https://doc.traefik.io/traefik/v2.10/routing/routers/#priority'
                      type: integer
                    services:
                      description: Services defines the list of Service. It can contain
                        any combination of TraefikService and/or reference to a Kubernetes
                        Service.
                      items:
                        description: Service defines an upstream HTTP service to proxy
                          traffic to.
                        properties:
                          kind:
                            description: Kind defines the kind of the Service.
                            enum:
                            - Service
                            - TraefikService
                            type: string
                          name:
                            description: Name defines the name of the referenced Kubernetes
                              Service or TraefikService. The differentiation between
                              the two is specified in the Kind field.
                            type: string
                          namespace:
                            description: Namespace defines the namespace of the referenced
                              Kubernetes Service or TraefikService.
                            type: string
                          nativeLB:
                            description: NativeLB controls, when creating the load-balancer,
                              whether the LB's children are directly the pods IPs
                              or if the only child is the Kubernetes Service clusterIP.
                              The Kubernetes Service itself does load-balance to the
                              pods. By default, NativeLB is false.
                            type: boolean
                          passHostHeader:
                            description: PassHostHeader defines whether the client
                              Host header is forwarded to the upstream Kubernetes
                              Service. By default, passHostHeader is true.
                            type: boolean
                          port:
                            anyOf:
                            - type: integer
                            - type: string
                            description: Port defines the port of a Kubernetes Service.
                              This can be a reference to a named port.
                            x-kubernetes-int-or-string: true
                          responseForwarding:
                            description: ResponseForwarding defines how Traefik forwards
                              the response from the upstream Kubernetes Service to
                              the client.
                            properties:
                              flushInterval:
                                description: 'FlushInterval defines the interval,
                                  in milliseconds, in between flushes to the client
                                  while copying the response body. A negative value
                                  means to flush immediately after each write to the
                                  client. This configuration is ignored when ReverseProxy
                                  recognizes a response as a streaming response; for
                                  such responses, writes are flushed to the client
                                  immediately. Default: 100ms'
                                type: string
                            type: object
                          scheme:
                            description: Scheme defines the scheme to use for the
                              request to the upstream Kubernetes Service. It defaults
                              to https when Kubernetes Service port is 443, http otherwise.
                            type: string
                          serversTransport:
                            description: ServersTransport defines the name of ServersTransport
                              resource to use. It allows to configure the transport
                              between Traefik and your servers. Can only be used on
                              a Kubernetes Service.
                            type: string
                          sticky:
                            description: 'Sticky defines the sticky sessions configuration.
                              More info: https://doc.traefik.io/traefik/v2.10/routing/services/#sticky-sessions'
                            properties:
                              cookie:
                                description: Cookie defines the sticky cookie configuration.
                                properties:
                                  httpOnly:
                                    description: HTTPOnly defines whether the cookie
                                      can be accessed by client-side APIs, such as
                                      JavaScript.
                                    type: boolean
                                  name:
                                    description: Name defines the Cookie name.
                                    type: string
                                  sameSite:
                                    description: 'SameSite defines the same site policy.
                                      More info: https://developer.mozilla.org/en-US/docs/Web/HTTP/Headers/Set-Cookie/SameSite'
                                    type: string
                                  secure:
                                    description: Secure defines whether the cookie
                                      can only be transmitted over an encrypted connection
                                      (i.e. HTTPS).
                                    type: boolean
                                type: object
                            type: object
                          strategy:
                            description: Strategy defines the load balancing strategy
                              between the servers. RoundRobin is the only supported
                              value at the moment.
                            type: string
                          weight:
                            description: Weight defines the weight and should only
                              be specified when Name references a TraefikService object
                              (and to be precise, one that embeds a Weighted Round
                              Robin).
                            type: integer
                        required:
                        - name
                        type: object
                      type: array
                  required:
                  - kind
                  - match
                  type: object
                type: array
              tls:
                description: 'TLS defines the TLS configuration. More info: https://doc.traefik.io/traefik/v2.10/routing/routers/#tls'
                properties:
                  certResolver:
                    description: 'CertResolver defines the name of the certificate
                      resolver to use. Cert resolvers have to be configured in the
                      static configuration. More info: https://doc.traefik.io/traefik/v2.10/https/acme/#certificate-resolvers'
                    type: string
                  domains:
                    description: 'Domains defines the list of domains that will be
                      used to issue certificates. More info: https://doc.traefik.io/traefik/v2.10/routing/routers/#domains'
                    items:
                      description: Domain holds a domain name with SANs.
                      properties:
                        main:
                          description: Main defines the main domain name.
                          type: string
                        sans:
                          description: SANs defines the subject alternative domain
                            names.
                          items:
                            type: string
                          type: array
                      type: object
                    type: array
                  options:
                    description: 'Options defines the reference to a TLSOption, that
                      specifies the parameters of the TLS connection. If not defined,
                      the `default` TLSOption is used. More info: https://doc.traefik.io/traefik/v2.10/https/tls/#tls-options'
                    properties:
                      name:
                        description: 'Name defines the name of the referenced TLSOption.
                          More info: https://doc.traefik.io/traefik/v2.10/routing/providers/kubernetes-crd/#kind-tlsoption'
                        type: string
                      namespace:
                        description: 'Namespace defines the namespace of the referenced
                          TLSOption. More info: https://doc.traefik.io/traefik/v2.10/routing/providers/kubernetes-crd/#kind-tlsoption'
                        type: string
                    required:
                    - name
                    type: object
                  secretName:
                    description: SecretName is the name of the referenced Kubernetes
                      Secret to specify the certificate details.
                    type: string
                  store:
                    description: Store defines the reference to the TLSStore, that
                      will be used to store certificates. Please note that only `default`
                      TLSStore can be used.
                    properties:
                      name:
                        description: 'Name defines the name of the referenced TLSStore.
                          More info: https://doc.traefik.io/traefik/v2.10/routing/providers/kubernetes-crd/#kind-tlsstore'
                        type: string
                      namespace:
                        description: 'Namespace defines the namespace of the referenced
                          TLSStore. More info: https://doc.traefik.io/traefik/v2.10/routing/providers/kubernetes-crd/#kind-tlsstore'
                        type: string
                    required:
                    - name
                    type: object
                type: object
            required:
            - routes
            type: object
        required:
        - metadata
        - spec
        type: object
    served: true
    storage: true
---
apiVersion: apiextensions.k8s.io/v1
kind: CustomResourceDefinition
metadata:
  annotations:
    controller-gen.kubebuilder.io/version: v0.13.0
  name: ingressroutetcps.traefik.containo.us
spec:
  group: traefik.containo.us
  names:
    kind: IngressRouteTCP
    listKind: IngressRouteTCPList
    plural: ingressroutetcps
    singular: ingressroutetcp
  scope: Namespaced
  versions:
  - name: v1alpha1
    schema:
      openAPIV3Schema:
        description: IngressRouteTCP is the CRD implementation of a Traefik TCP Router.
        properties:
          apiVersion:
            description: 'APIVersion defines the versioned schema of this representation
              of an object. Servers should convert recognized schemas to the latest
              internal value, and may reject unrecognized values. More info: https://git.k8s.io/community/contributors/devel/sig-architecture/api-conventions.md#resources'
            type: string
          kind:
            description: 'Kind is a string value representing the REST resource this
              object represents. Servers may infer this from the endpoint the client
              submits requests to. Cannot be updated. In CamelCase. More info: https://git.k8s.io/community/contributors/devel/sig-architecture/api-conventions.md#types-kinds'
            type: string
          metadata:
            type: object
          spec:
            description: IngressRouteTCPSpec defines the desired state of IngressRouteTCP.
            properties:
              entryPoints:
                description: 'EntryPoints defines the list of entry point names to
                  bind to. Entry points have to be configured in the static configuration.
                  More info: https://doc.traefik.io/traefik/v2.10/routing/entrypoints/
                  Default: all.'
                items:
                  type: string
                type: array
              routes:
                description: Routes defines the list of routes.
                items:
                  description: RouteTCP holds the TCP route configuration.
                  properties:
                    match:
                      description: 'Match defines the router''s rule. More info: https://doc.traefik.io/traefik/v2.10/routing/routers/#rule_1'
                      type: string
                    middlewares:
                      description: Middlewares defines the list of references to MiddlewareTCP
                        resources.
                      items:
                        description: ObjectReference is a generic reference to a Traefik
                          resource.
                        properties:
                          name:
                            description: Name defines the name of the referenced Traefik
                              resource.
                            type: string
                          namespace:
                            description: Namespace defines the namespace of the referenced
                              Traefik resource.
                            type: string
                        required:
                        - name
                        type: object
                      type: array
                    priority:
                      description: 'Priority defines the router''s priority. More
                        info: https://doc.traefik.io/traefik/v2.10/routing/routers/#priority_1'
                      type: integer
                    services:
                      description: Services defines the list of TCP services.
                      items:
                        description: ServiceTCP defines an upstream TCP service to
                          proxy traffic to.
                        properties:
                          name:
                            description: Name defines the name of the referenced Kubernetes
                              Service.
                            type: string
                          namespace:
                            description: Namespace defines the namespace of the referenced
                              Kubernetes Service.
                            type: string
                          nativeLB:
                            description: NativeLB controls, when creating the load-balancer,
                              whether the LB's children are directly the pods IPs
                              or if the only child is the Kubernetes Service clusterIP.
                              The Kubernetes Service itself does load-balance to the
                              pods. By default, NativeLB is false.
                            type: boolean
                          port:
                            anyOf:
                            - type: integer
                            - type: string
                            description: Port defines the port of a Kubernetes Service.
                              This can be a reference to a named port.
                            x-kubernetes-int-or-string: true
                          proxyProtocol:
                            description: 'ProxyProtocol defines the PROXY protocol
                              configuration. More info: https://doc.traefik.io/traefik/v2.10/routing/services/#proxy-protocol'
                            properties:
                              version:
                                description: Version defines the PROXY Protocol version
                                  to use.
                                type: integer
                            type: object
                          terminationDelay:
                            description: TerminationDelay defines the deadline that
                              the proxy sets, after one of its connected peers indicates
                              it has closed the writing capability of its connection,
                              to close the reading capability as well, hence fully
                              terminating the connection. It is a duration in milliseconds,
                              defaulting to 100. A negative value means an infinite
                              deadline (i.e. the reading capability is never closed).
                            type: integer
                          weight:
                            description: Weight defines the weight used when balancing
                              requests between multiple Kubernetes Service.
                            type: integer
                        required:
                        - name
                        - port
                        type: object
                      type: array
                  required:
                  - match
                  type: object
                type: array
              tls:
                description: 'TLS defines the TLS configuration on a layer 4 / TCP
                  Route. More info: https://doc.traefik.io/traefik/v2.10/routing/routers/#tls_1'
                properties:
                  certResolver:
                    description: 'CertResolver defines the name of the certificate
                      resolver to use. Cert resolvers have to be configured in the
                      static configuration. More info: https://doc.traefik.io/traefik/v2.10/https/acme/#certificate-resolvers'
                    type: string
                  domains:
                    description: 'Domains defines the list of domains that will be
                      used to issue certificates. More info: https://doc.traefik.io/traefik/v2.10/routing/routers/#domains'
                    items:
                      description: Domain holds a domain name with SANs.
                      properties:
                        main:
                          description: Main defines the main domain name.
                          type: string
                        sans:
                          description: SANs defines the subject alternative domain
                            names.
                          items:
                            type: string
                          type: array
                      type: object
                    type: array
                  options:
                    description: 'Options defines the reference to a TLSOption, that
                      specifies the parameters of the TLS connection. If not defined,
                      the `default` TLSOption is used. More info: https://doc.traefik.io/traefik/v2.10/https/tls/#tls-options'
                    properties:
                      name:
                        description: Name defines the name of the referenced Traefik
                          resource.
                        type: string
                      namespace:
                        description: Namespace defines the namespace of the referenced
                          Traefik resource.
                        type: string
                    required:
                    - name
                    type: object
                  passthrough:
                    description: Passthrough defines whether a TLS router will terminate
                      the TLS connection.
                    type: boolean
                  secretName:
                    description: SecretName is the name of the referenced Kubernetes
                      Secret to specify the certificate details.
                    type: string
                  store:
                    description: Store defines the reference to the TLSStore, that
                      will be used to store certificates. Please note that only `default`
                      TLSStore can be used.
                    properties:
                      name:
                        description: Name defines the name of the referenced Traefik
                          resource.
                        type: string
                      namespace:
                        description: Namespace defines the namespace of the referenced
                          Traefik resource.
                        type: string
                    required:
                    - name
                    type: object
                type: object
            required:
            - routes
            type: object
        required:
        - metadata
        - spec
        type: object
    served: true
    storage: true
---
apiVersion: apiextensions.k8s.io/v1
kind: CustomResourceDefinition
metadata:
  annotations:
    controller-gen.kubebuilder.io/version: v0.13.0
  name: ingressrouteudps.traefik.containo.us
spec:
  group: traefik.containo.us
  names:
    kind: IngressRouteUDP
    listKind: IngressRouteUDPList
    plural: ingressrouteudps
    singular: ingressrouteudp
  scope: Namespaced
  versions:
  - name: v1alpha1
    schema:
      openAPIV3Schema:
        description: IngressRouteUDP is a CRD implementation of a Traefik UDP Router.
        properties:
          apiVersion:
            description: 'APIVersion defines the versioned schema of this representation
              of an object. Servers should convert recognized schemas to the latest
              internal value, and may reject unrecognized values. More info: https://git.k8s.io/community/contributors/devel/sig-architecture/api-conventions.md#resources'
            type: string
          kind:
            description: 'Kind is a string value representing the REST resource this
              object represents. Servers may infer this from the endpoint the client
              submits requests to. Cannot be updated. In CamelCase. More info: https://git.k8s.io/community/contributors/devel/sig-architecture/api-conventions.md#types-kinds'
            type: string
          metadata:
            type: object
          spec:
            description: IngressRouteUDPSpec defines the desired state of a IngressRouteUDP.
            properties:
              entryPoints:
                description: 'EntryPoints defines the list of entry point names to
                  bind to. Entry points have to be configured in the static configuration.
                  More info: https://doc.traefik.io/traefik/v2.10/routing/entrypoints/
                  Default: all.'
                items:
                  type: string
                type: array
              routes:
                description: Routes defines the list of routes.
                items:
                  description: RouteUDP holds the UDP route configuration.
                  properties:
                    services:
                      description: Services defines the list of UDP services.
                      items:
                        description: ServiceUDP defines an upstream UDP service to
                          proxy traffic to.
                        properties:
                          name:
                            description: Name defines the name of the referenced Kubernetes
                              Service.
                            type: string
                          namespace:
                            description: Namespace defines the namespace of the referenced
                              Kubernetes Service.
                            type: string
                          nativeLB:
                            description: NativeLB controls, when creating the load-balancer,
                              whether the LB's children are directly the pods IPs
                              or if the only child is the Kubernetes Service clusterIP.
                              The Kubernetes Service itself does load-balance to the
                              pods. By default, NativeLB is false.
                            type: boolean
                          port:
                            anyOf:
                            - type: integer
                            - type: string
                            description: Port defines the port of a Kubernetes Service.
                              This can be a reference to a named port.
                            x-kubernetes-int-or-string: true
                          weight:
                            description: Weight defines the weight used when balancing
                              requests between multiple Kubernetes Service.
                            type: integer
                        required:
                        - name
                        - port
                        type: object
                      type: array
                  type: object
                type: array
            required:
            - routes
            type: object
        required:
        - metadata
        - spec
        type: object
    served: true
    storage: true
---
apiVersion: apiextensions.k8s.io/v1
kind: CustomResourceDefinition
metadata:
  annotations:
    controller-gen.kubebuilder.io/version: v0.13.0
  name: middlewares.traefik.containo.us
spec:
  group: traefik.containo.us
  names:
    kind: Middleware
    listKind: MiddlewareList
    plural: middlewares
    singular: middleware
  scope: Namespaced
  versions:
  - name: v1alpha1
    schema:
      openAPIV3Schema:
        description: 'Middleware is the CRD implementation of a Traefik Middleware.
          More info: https://doc.traefik.io/traefik/v2.10/middlewares/http/overview/'
        properties:
          apiVersion:
            description: 'APIVersion defines the versioned schema of this representation
              of an object. Servers should convert recognized schemas to the latest
              internal value, and may reject unrecognized values. More info: https://git.k8s.io/community/contributors/devel/sig-architecture/api-conventions.md#resources'
            type: string
          kind:
            description: 'Kind is a string value representing the REST resource this
              object represents. Servers may infer this from the endpoint the client
              submits requests to. Cannot be updated. In CamelCase. More info: https://git.k8s.io/community/contributors/devel/sig-architecture/api-conventions.md#types-kinds'
            type: string
          metadata:
            type: object
          spec:
            description: MiddlewareSpec defines the desired state of a Middleware.
            properties:
              addPrefix:
                description: 'AddPrefix holds the add prefix middleware configuration.
                  This middleware updates the path of a request before forwarding
                  it. More info: https://doc.traefik.io/traefik/v2.10/middlewares/http/addprefix/'
                properties:
                  prefix:
                    description: Prefix is the string to add before the current path
                      in the requested URL. It should include a leading slash (/).
                    type: string
                type: object
              basicAuth:
                description: 'BasicAuth holds the basic auth middleware configuration.
                  This middleware restricts access to your services to known users.
                  More info: https://doc.traefik.io/traefik/v2.10/middlewares/http/basicauth/'
                properties:
                  headerField:
                    description: 'HeaderField defines a header field to store the
                      authenticated user. More info: https://doc.traefik.io/traefik/v2.10/middlewares/http/basicauth/#headerfield'
                    type: string
                  realm:
                    description: 'Realm allows the protected resources on a server
                      to be partitioned into a set of protection spaces, each with
                      its own authentication scheme. Default: traefik.'
                    type: string
                  removeHeader:
                    description: 'RemoveHeader sets the removeHeader option to true
                      to remove the authorization header before forwarding the request
                      to your service. Default: false.'
                    type: boolean
                  secret:
                    description: Secret is the name of the referenced Kubernetes Secret
                      containing user credentials.
                    type: string
                type: object
              buffering:
                description: 'Buffering holds the buffering middleware configuration.
                  This middleware retries or limits the size of requests that can
                  be forwarded to backends. More info: https://doc.traefik.io/traefik/v2.10/middlewares/http/buffering/#maxrequestbodybytes'
                properties:
                  maxRequestBodyBytes:
                    description: 'MaxRequestBodyBytes defines the maximum allowed
                      body size for the request (in bytes). If the request exceeds
                      the allowed size, it is not forwarded to the service, and the
                      client gets a 413 (Request Entity Too Large) response. Default:
                      0 (no maximum).'
                    format: int64
                    type: integer
                  maxResponseBodyBytes:
                    description: 'MaxResponseBodyBytes defines the maximum allowed
                      response size from the service (in bytes). If the response exceeds
                      the allowed size, it is not forwarded to the client. The client
                      gets a 500 (Internal Server Error) response instead. Default:
                      0 (no maximum).'
                    format: int64
                    type: integer
                  memRequestBodyBytes:
                    description: 'MemRequestBodyBytes defines the threshold (in bytes)
                      from which the request will be buffered on disk instead of in
                      memory. Default: 1048576 (1Mi).'
                    format: int64
                    type: integer
                  memResponseBodyBytes:
                    description: 'MemResponseBodyBytes defines the threshold (in bytes)
                      from which the response will be buffered on disk instead of
                      in memory. Default: 1048576 (1Mi).'
                    format: int64
                    type: integer
                  retryExpression:
                    description: 'RetryExpression defines the retry conditions. It
                      is a logical combination of functions with operators AND (&&)
                      and OR (||). More info: https://doc.traefik.io/traefik/v2.10/middlewares/http/buffering/#retryexpression'
                    type: string
                type: object
              chain:
                description: 'Chain holds the configuration of the chain middleware.
                  This middleware enables to define reusable combinations of other
                  pieces of middleware. More info: https://doc.traefik.io/traefik/v2.10/middlewares/http/chain/'
                properties:
                  middlewares:
                    description: Middlewares is the list of MiddlewareRef which composes
                      the chain.
                    items:
                      description: MiddlewareRef is a reference to a Middleware resource.
                      properties:
                        name:
                          description: Name defines the name of the referenced Middleware
                            resource.
                          type: string
                        namespace:
                          description: Namespace defines the namespace of the referenced
                            Middleware resource.
                          type: string
                      required:
                      - name
                      type: object
                    type: array
                type: object
              circuitBreaker:
                description: CircuitBreaker holds the circuit breaker configuration.
                properties:
                  checkPeriod:
                    anyOf:
                    - type: integer
                    - type: string
                    description: CheckPeriod is the interval between successive checks
                      of the circuit breaker condition (when in standby state).
                    x-kubernetes-int-or-string: true
                  expression:
                    description: Expression is the condition that triggers the tripped
                      state.
                    type: string
                  fallbackDuration:
                    anyOf:
                    - type: integer
                    - type: string
                    description: FallbackDuration is the duration for which the circuit
                      breaker will wait before trying to recover (from a tripped state).
                    x-kubernetes-int-or-string: true
                  recoveryDuration:
                    anyOf:
                    - type: integer
                    - type: string
                    description: RecoveryDuration is the duration for which the circuit
                      breaker will try to recover (as soon as it is in recovering
                      state).
                    x-kubernetes-int-or-string: true
                type: object
              compress:
                description: 'Compress holds the compress middleware configuration.
                  This middleware compresses responses before sending them to the
                  client, using gzip compression. More info: https://doc.traefik.io/traefik/v2.10/middlewares/http/compress/'
                properties:
                  excludedContentTypes:
                    description: ExcludedContentTypes defines the list of content
                      types to compare the Content-Type header of the incoming requests
                      and responses before compressing.
                    items:
                      type: string
                    type: array
                  minResponseBodyBytes:
                    description: 'MinResponseBodyBytes defines the minimum amount
                      of bytes a response body must have to be compressed. Default:
                      1024.'
                    type: integer
                type: object
              contentType:
                description: ContentType holds the content-type middleware configuration.
                  This middleware exists to enable the correct behavior until at least
                  the default one can be changed in a future version.
                properties:
                  autoDetect:
                    description: AutoDetect specifies whether to let the `Content-Type`
                      header, if it has not been set by the backend, be automatically
                      set to a value derived from the contents of the response. As
                      a proxy, the default behavior should be to leave the header
                      alone, regardless of what the backend did with it. However,
                      the historic default was to always auto-detect and set the header
                      if it was nil, and it is going to be kept that way in order
                      to support users currently relying on it.
                    type: boolean
                type: object
              digestAuth:
                description: 'DigestAuth holds the digest auth middleware configuration.
                  This middleware restricts access to your services to known users.
                  More info: https://doc.traefik.io/traefik/v2.10/middlewares/http/digestauth/'
                properties:
                  headerField:
                    description: 'HeaderField defines a header field to store the
                      authenticated user. More info: https://doc.traefik.io/traefik/v2.10/middlewares/http/basicauth/#headerfield'
                    type: string
                  realm:
                    description: 'Realm allows the protected resources on a server
                      to be partitioned into a set of protection spaces, each with
                      its own authentication scheme. Default: traefik.'
                    type: string
                  removeHeader:
                    description: RemoveHeader defines whether to remove the authorization
                      header before forwarding the request to the backend.
                    type: boolean
                  secret:
                    description: Secret is the name of the referenced Kubernetes Secret
                      containing user credentials.
                    type: string
                type: object
              errors:
                description: 'ErrorPage holds the custom error middleware configuration.
                  This middleware returns a custom page in lieu of the default, according
                  to configured ranges of HTTP Status codes. More info: https://doc.traefik.io/traefik/v2.10/middlewares/http/errorpages/'
                properties:
                  query:
                    description: Query defines the URL for the error page (hosted
                      by service). The {status} variable can be used in order to insert
                      the status code in the URL.
                    type: string
                  service:
                    description: 'Service defines the reference to a Kubernetes Service
                      that will serve the error page. More info: https://doc.traefik.io/traefik/v2.10/middlewares/http/errorpages/#service'
                    properties:
                      kind:
                        description: Kind defines the kind of the Service.
                        enum:
                        - Service
                        - TraefikService
                        type: string
                      name:
                        description: Name defines the name of the referenced Kubernetes
                          Service or TraefikService. The differentiation between the
                          two is specified in the Kind field.
                        type: string
                      namespace:
                        description: Namespace defines the namespace of the referenced
                          Kubernetes Service or TraefikService.
                        type: string
                      nativeLB:
                        description: NativeLB controls, when creating the load-balancer,
                          whether the LB's children are directly the pods IPs or if
                          the only child is the Kubernetes Service clusterIP. The
                          Kubernetes Service itself does load-balance to the pods.
                          By default, NativeLB is false.
                        type: boolean
                      passHostHeader:
                        description: PassHostHeader defines whether the client Host
                          header is forwarded to the upstream Kubernetes Service.
                          By default, passHostHeader is true.
                        type: boolean
                      port:
                        anyOf:
                        - type: integer
                        - type: string
                        description: Port defines the port of a Kubernetes Service.
                          This can be a reference to a named port.
                        x-kubernetes-int-or-string: true
                      responseForwarding:
                        description: ResponseForwarding defines how Traefik forwards
                          the response from the upstream Kubernetes Service to the
                          client.
                        properties:
                          flushInterval:
                            description: 'FlushInterval defines the interval, in milliseconds,
                              in between flushes to the client while copying the response
                              body. A negative value means to flush immediately after
                              each write to the client. This configuration is ignored
                              when ReverseProxy recognizes a response as a streaming
                              response; for such responses, writes are flushed to
                              the client immediately. Default: 100ms'
                            type: string
                        type: object
                      scheme:
                        description: Scheme defines the scheme to use for the request
                          to the upstream Kubernetes Service. It defaults to https
                          when Kubernetes Service port is 443, http otherwise.
                        type: string
                      serversTransport:
                        description: ServersTransport defines the name of ServersTransport
                          resource to use. It allows to configure the transport between
                          Traefik and your servers. Can only be used on a Kubernetes
                          Service.
                        type: string
                      sticky:
                        description: 'Sticky defines the sticky sessions configuration.
                          More info: https://doc.traefik.io/traefik/v2.10/routing/services/#sticky-sessions'
                        properties:
                          cookie:
                            description: Cookie defines the sticky cookie configuration.
                            properties:
                              httpOnly:
                                description: HTTPOnly defines whether the cookie can
                                  be accessed by client-side APIs, such as JavaScript.
                                type: boolean
                              name:
                                description: Name defines the Cookie name.
                                type: string
                              sameSite:
                                description: 'SameSite defines the same site policy.
                                  More info: https://developer.mozilla.org/en-US/docs/Web/HTTP/Headers/Set-Cookie/SameSite'
                                type: string
                              secure:
                                description: Secure defines whether the cookie can
                                  only be transmitted over an encrypted connection
                                  (i.e. HTTPS).
                                type: boolean
                            type: object
                        type: object
                      strategy:
                        description: Strategy defines the load balancing strategy
                          between the servers. RoundRobin is the only supported value
                          at the moment.
                        type: string
                      weight:
                        description: Weight defines the weight and should only be
                          specified when Name references a TraefikService object (and
                          to be precise, one that embeds a Weighted Round Robin).
                        type: integer
                    required:
                    - name
                    type: object
                  status:
                    description: Status defines which status or range of statuses
                      should result in an error page. It can be either a status code
                      as a number (500), as multiple comma-separated numbers (500,502),
                      as ranges by separating two codes with a dash (500-599), or
                      a combination of the two (404,418,500-599).
                    items:
                      type: string
                    type: array
                type: object
              forwardAuth:
                description: 'ForwardAuth holds the forward auth middleware configuration.
                  This middleware delegates the request authentication to a Service.
                  More info: https://doc.traefik.io/traefik/v2.10/middlewares/http/forwardauth/'
                properties:
                  address:
                    description: Address defines the authentication server address.
                    type: string
                  authRequestHeaders:
                    description: AuthRequestHeaders defines the list of the headers
                      to copy from the request to the authentication server. If not
                      set or empty then all request headers are passed.
                    items:
                      type: string
                    type: array
                  authResponseHeaders:
                    description: AuthResponseHeaders defines the list of headers to
                      copy from the authentication server response and set on forwarded
                      request, replacing any existing conflicting headers.
                    items:
                      type: string
                    type: array
                  authResponseHeadersRegex:
                    description: 'AuthResponseHeadersRegex defines the regex to match
                      headers to copy from the authentication server response and
                      set on forwarded request, after stripping all headers that match
                      the regex. More info: https://doc.traefik.io/traefik/v2.10/middlewares/http/forwardauth/#authresponseheadersregex'
                    type: string
                  tls:
                    description: TLS defines the configuration used to secure the
                      connection to the authentication server.
                    properties:
                      caOptional:
                        type: boolean
                      caSecret:
                        description: CASecret is the name of the referenced Kubernetes
                          Secret containing the CA to validate the server certificate.
                          The CA certificate is extracted from key `tls.ca` or `ca.crt`.
                        type: string
                      certSecret:
                        description: CertSecret is the name of the referenced Kubernetes
                          Secret containing the client certificate. The client certificate
                          is extracted from the keys `tls.crt` and `tls.key`.
                        type: string
                      insecureSkipVerify:
                        description: InsecureSkipVerify defines whether the server
                          certificates should be validated.
                        type: boolean
                    type: object
                  trustForwardHeader:
                    description: 'TrustForwardHeader defines whether to trust (ie:
                      forward) all X-Forwarded-* headers.'
                    type: boolean
                type: object
              headers:
                description: 'Headers holds the headers middleware configuration.
                  This middleware manages the requests and responses headers. More
                  info: https://doc.traefik.io/traefik/v2.10/middlewares/http/headers/#customrequestheaders'
                properties:
                  accessControlAllowCredentials:
                    description: AccessControlAllowCredentials defines whether the
                      request can include user credentials.
                    type: boolean
                  accessControlAllowHeaders:
                    description: AccessControlAllowHeaders defines the Access-Control-Request-Headers
                      values sent in preflight response.
                    items:
                      type: string
                    type: array
                  accessControlAllowMethods:
                    description: AccessControlAllowMethods defines the Access-Control-Request-Method
                      values sent in preflight response.
                    items:
                      type: string
                    type: array
                  accessControlAllowOriginList:
                    description: AccessControlAllowOriginList is a list of allowable
                      origins. Can also be a wildcard origin "*".
                    items:
                      type: string
                    type: array
                  accessControlAllowOriginListRegex:
                    description: AccessControlAllowOriginListRegex is a list of allowable
                      origins written following the Regular Expression syntax (https://golang.org/pkg/regexp/).
                    items:
                      type: string
                    type: array
                  accessControlExposeHeaders:
                    description: AccessControlExposeHeaders defines the Access-Control-Expose-Headers
                      values sent in preflight response.
                    items:
                      type: string
                    type: array
                  accessControlMaxAge:
                    description: AccessControlMaxAge defines the time that a preflight
                      request may be cached.
                    format: int64
                    type: integer
                  addVaryHeader:
                    description: AddVaryHeader defines whether the Vary header is
                      automatically added/updated when the AccessControlAllowOriginList
                      is set.
                    type: boolean
                  allowedHosts:
                    description: AllowedHosts defines the fully qualified list of
                      allowed domain names.
                    items:
                      type: string
                    type: array
                  browserXssFilter:
                    description: BrowserXSSFilter defines whether to add the X-XSS-Protection
                      header with the value 1; mode=block.
                    type: boolean
                  contentSecurityPolicy:
                    description: ContentSecurityPolicy defines the Content-Security-Policy
                      header value.
                    type: string
                  contentTypeNosniff:
                    description: ContentTypeNosniff defines whether to add the X-Content-Type-Options
                      header with the nosniff value.
                    type: boolean
                  customBrowserXSSValue:
                    description: CustomBrowserXSSValue defines the X-XSS-Protection
                      header value. This overrides the BrowserXssFilter option.
                    type: string
                  customFrameOptionsValue:
                    description: CustomFrameOptionsValue defines the X-Frame-Options
                      header value. This overrides the FrameDeny option.
                    type: string
                  customRequestHeaders:
                    additionalProperties:
                      type: string
                    description: CustomRequestHeaders defines the header names and
                      values to apply to the request.
                    type: object
                  customResponseHeaders:
                    additionalProperties:
                      type: string
                    description: CustomResponseHeaders defines the header names and
                      values to apply to the response.
                    type: object
                  featurePolicy:
                    description: 'Deprecated: use PermissionsPolicy instead.'
                    type: string
                  forceSTSHeader:
                    description: ForceSTSHeader defines whether to add the STS header
                      even when the connection is HTTP.
                    type: boolean
                  frameDeny:
                    description: FrameDeny defines whether to add the X-Frame-Options
                      header with the DENY value.
                    type: boolean
                  hostsProxyHeaders:
                    description: HostsProxyHeaders defines the header keys that may
                      hold a proxied hostname value for the request.
                    items:
                      type: string
                    type: array
                  isDevelopment:
                    description: IsDevelopment defines whether to mitigate the unwanted
                      effects of the AllowedHosts, SSL, and STS options when developing.
                      Usually testing takes place using HTTP, not HTTPS, and on localhost,
                      not your production domain. If you would like your development
                      environment to mimic production with complete Host blocking,
                      SSL redirects, and STS headers, leave this as false.
                    type: boolean
                  permissionsPolicy:
                    description: PermissionsPolicy defines the Permissions-Policy
                      header value. This allows sites to control browser features.
                    type: string
                  publicKey:
                    description: PublicKey is the public key that implements HPKP
                      to prevent MITM attacks with forged certificates.
                    type: string
                  referrerPolicy:
                    description: ReferrerPolicy defines the Referrer-Policy header
                      value. This allows sites to control whether browsers forward
                      the Referer header to other sites.
                    type: string
                  sslForceHost:
                    description: 'Deprecated: use RedirectRegex instead.'
                    type: boolean
                  sslHost:
                    description: 'Deprecated: use RedirectRegex instead.'
                    type: string
                  sslProxyHeaders:
                    additionalProperties:
                      type: string
                    description: 'SSLProxyHeaders defines the header keys with associated
                      values that would indicate a valid HTTPS request. It can be
                      useful when using other proxies (example: "X-Forwarded-Proto":
                      "https").'
                    type: object
                  sslRedirect:
                    description: 'Deprecated: use EntryPoint redirection or RedirectScheme
                      instead.'
                    type: boolean
                  sslTemporaryRedirect:
                    description: 'Deprecated: use EntryPoint redirection or RedirectScheme
                      instead.'
                    type: boolean
                  stsIncludeSubdomains:
                    description: STSIncludeSubdomains defines whether the includeSubDomains
                      directive is appended to the Strict-Transport-Security header.
                    type: boolean
                  stsPreload:
                    description: STSPreload defines whether the preload flag is appended
                      to the Strict-Transport-Security header.
                    type: boolean
                  stsSeconds:
                    description: STSSeconds defines the max-age of the Strict-Transport-Security
                      header. If set to 0, the header is not set.
                    format: int64
                    type: integer
                type: object
              inFlightReq:
                description: 'InFlightReq holds the in-flight request middleware configuration.
                  This middleware limits the number of requests being processed and
                  served concurrently. More info: https://doc.traefik.io/traefik/v2.10/middlewares/http/inflightreq/'
                properties:
                  amount:
                    description: Amount defines the maximum amount of allowed simultaneous
                      in-flight request. The middleware responds with HTTP 429 Too
                      Many Requests if there are already amount requests in progress
                      (based on the same sourceCriterion strategy).
                    format: int64
                    type: integer
                  sourceCriterion:
                    description: 'SourceCriterion defines what criterion is used to
                      group requests as originating from a common source. If several
                      strategies are defined at the same time, an error will be raised.
                      If none are set, the default is to use the requestHost. More
                      info: https://doc.traefik.io/traefik/v2.10/middlewares/http/inflightreq/#sourcecriterion'
                    properties:
                      ipStrategy:
                        description: 'IPStrategy holds the IP strategy configuration
                          used by Traefik to determine the client IP. More info: https://doc.traefik.io/traefik/v2.10/middlewares/http/ipwhitelist/#ipstrategy'
                        properties:
                          depth:
                            description: Depth tells Traefik to use the X-Forwarded-For
                              header and take the IP located at the depth position
                              (starting from the right).
                            type: integer
                          excludedIPs:
                            description: ExcludedIPs configures Traefik to scan the
                              X-Forwarded-For header and select the first IP not in
                              the list.
                            items:
                              type: string
                            type: array
                        type: object
                      requestHeaderName:
                        description: RequestHeaderName defines the name of the header
                          used to group incoming requests.
                        type: string
                      requestHost:
                        description: RequestHost defines whether to consider the request
                          Host as the source.
                        type: boolean
                    type: object
                type: object
              ipWhiteList:
                description: 'IPWhiteList holds the IP whitelist middleware configuration.
                  This middleware accepts / refuses requests based on the client IP.
                  More info: https://doc.traefik.io/traefik/v2.10/middlewares/http/ipwhitelist/'
                properties:
                  ipStrategy:
                    description: 'IPStrategy holds the IP strategy configuration used
                      by Traefik to determine the client IP. More info: https://doc.traefik.io/traefik/v2.10/middlewares/http/ipwhitelist/#ipstrategy'
                    properties:
                      depth:
                        description: Depth tells Traefik to use the X-Forwarded-For
                          header and take the IP located at the depth position (starting
                          from the right).
                        type: integer
                      excludedIPs:
                        description: ExcludedIPs configures Traefik to scan the X-Forwarded-For
                          header and select the first IP not in the list.
                        items:
                          type: string
                        type: array
                    type: object
                  sourceRange:
                    description: SourceRange defines the set of allowed IPs (or ranges
                      of allowed IPs by using CIDR notation).
                    items:
                      type: string
                    type: array
                type: object
              passTLSClientCert:
                description: 'PassTLSClientCert holds the pass TLS client cert middleware
                  configuration. This middleware adds the selected data from the passed
                  client TLS certificate to a header. More info: https://doc.traefik.io/traefik/v2.10/middlewares/http/passtlsclientcert/'
                properties:
                  info:
                    description: Info selects the specific client certificate details
                      you want to add to the X-Forwarded-Tls-Client-Cert-Info header.
                    properties:
                      issuer:
                        description: Issuer defines the client certificate issuer
                          details to add to the X-Forwarded-Tls-Client-Cert-Info header.
                        properties:
                          commonName:
                            description: CommonName defines whether to add the organizationalUnit
                              information into the issuer.
                            type: boolean
                          country:
                            description: Country defines whether to add the country
                              information into the issuer.
                            type: boolean
                          domainComponent:
                            description: DomainComponent defines whether to add the
                              domainComponent information into the issuer.
                            type: boolean
                          locality:
                            description: Locality defines whether to add the locality
                              information into the issuer.
                            type: boolean
                          organization:
                            description: Organization defines whether to add the organization
                              information into the issuer.
                            type: boolean
                          province:
                            description: Province defines whether to add the province
                              information into the issuer.
                            type: boolean
                          serialNumber:
                            description: SerialNumber defines whether to add the serialNumber
                              information into the issuer.
                            type: boolean
                        type: object
                      notAfter:
                        description: NotAfter defines whether to add the Not After
                          information from the Validity part.
                        type: boolean
                      notBefore:
                        description: NotBefore defines whether to add the Not Before
                          information from the Validity part.
                        type: boolean
                      sans:
                        description: Sans defines whether to add the Subject Alternative
                          Name information from the Subject Alternative Name part.
                        type: boolean
                      serialNumber:
                        description: SerialNumber defines whether to add the client
                          serialNumber information.
                        type: boolean
                      subject:
                        description: Subject defines the client certificate subject
                          details to add to the X-Forwarded-Tls-Client-Cert-Info header.
                        properties:
                          commonName:
                            description: CommonName defines whether to add the organizationalUnit
                              information into the subject.
                            type: boolean
                          country:
                            description: Country defines whether to add the country
                              information into the subject.
                            type: boolean
                          domainComponent:
                            description: DomainComponent defines whether to add the
                              domainComponent information into the subject.
                            type: boolean
                          locality:
                            description: Locality defines whether to add the locality
                              information into the subject.
                            type: boolean
                          organization:
                            description: Organization defines whether to add the organization
                              information into the subject.
                            type: boolean
                          organizationalUnit:
                            description: OrganizationalUnit defines whether to add
                              the organizationalUnit information into the subject.
                            type: boolean
                          province:
                            description: Province defines whether to add the province
                              information into the subject.
                            type: boolean
                          serialNumber:
                            description: SerialNumber defines whether to add the serialNumber
                              information into the subject.
                            type: boolean
                        type: object
                    type: object
                  pem:
                    description: PEM sets the X-Forwarded-Tls-Client-Cert header with
                      the certificate.
                    type: boolean
                type: object
              plugin:
                additionalProperties:
                  x-kubernetes-preserve-unknown-fields: true
                description: 'Plugin defines the middleware plugin configuration.
                  More info: https://doc.traefik.io/traefik/plugins/'
                type: object
              rateLimit:
                description: 'RateLimit holds the rate limit configuration. This middleware
                  ensures that services will receive a fair amount of requests, and
                  allows one to define what fair is. More info: https://doc.traefik.io/traefik/v2.10/middlewares/http/ratelimit/'
                properties:
                  average:
                    description: Average is the maximum rate, by default in requests/s,
                      allowed for the given source. It defaults to 0, which means
                      no rate limiting. The rate is actually defined by dividing Average
                      by Period. So for a rate below 1req/s, one needs to define a
                      Period larger than a second.
                    format: int64
                    type: integer
                  burst:
                    description: Burst is the maximum number of requests allowed to
                      arrive in the same arbitrarily small period of time. It defaults
                      to 1.
                    format: int64
                    type: integer
                  period:
                    anyOf:
                    - type: integer
                    - type: string
                    description: 'Period, in combination with Average, defines the
                      actual maximum rate, such as: r = Average / Period. It defaults
                      to a second.'
                    x-kubernetes-int-or-string: true
                  sourceCriterion:
                    description: SourceCriterion defines what criterion is used to
                      group requests as originating from a common source. If several
                      strategies are defined at the same time, an error will be raised.
                      If none are set, the default is to use the request's remote
                      address field (as an ipStrategy).
                    properties:
                      ipStrategy:
                        description: 'IPStrategy holds the IP strategy configuration
                          used by Traefik to determine the client IP. More info: https://doc.traefik.io/traefik/v2.10/middlewares/http/ipwhitelist/#ipstrategy'
                        properties:
                          depth:
                            description: Depth tells Traefik to use the X-Forwarded-For
                              header and take the IP located at the depth position
                              (starting from the right).
                            type: integer
                          excludedIPs:
                            description: ExcludedIPs configures Traefik to scan the
                              X-Forwarded-For header and select the first IP not in
                              the list.
                            items:
                              type: string
                            type: array
                        type: object
                      requestHeaderName:
                        description: RequestHeaderName defines the name of the header
                          used to group incoming requests.
                        type: string
                      requestHost:
                        description: RequestHost defines whether to consider the request
                          Host as the source.
                        type: boolean
                    type: object
                type: object
              redirectRegex:
                description: 'RedirectRegex holds the redirect regex middleware configuration.
                  This middleware redirects a request using regex matching and replacement.
                  More info: https://doc.traefik.io/traefik/v2.10/middlewares/http/redirectregex/#regex'
                properties:
                  permanent:
                    description: Permanent defines whether the redirection is permanent
                      (301).
                    type: boolean
                  regex:
                    description: Regex defines the regex used to match and capture
                      elements from the request URL.
                    type: string
                  replacement:
                    description: Replacement defines how to modify the URL to have
                      the new target URL.
                    type: string
                type: object
              redirectScheme:
                description: 'RedirectScheme holds the redirect scheme middleware
                  configuration. This middleware redirects requests from a scheme/port
                  to another. More info: https://doc.traefik.io/traefik/v2.10/middlewares/http/redirectscheme/'
                properties:
                  permanent:
                    description: Permanent defines whether the redirection is permanent
                      (301).
                    type: boolean
                  port:
                    description: Port defines the port of the new URL.
                    type: string
                  scheme:
                    description: Scheme defines the scheme of the new URL.
                    type: string
                type: object
              replacePath:
                description: 'ReplacePath holds the replace path middleware configuration.
                  This middleware replaces the path of the request URL and store the
                  original path in an X-Replaced-Path header. More info: https://doc.traefik.io/traefik/v2.10/middlewares/http/replacepath/'
                properties:
                  path:
                    description: Path defines the path to use as replacement in the
                      request URL.
                    type: string
                type: object
              replacePathRegex:
                description: 'ReplacePathRegex holds the replace path regex middleware
                  configuration. This middleware replaces the path of a URL using
                  regex matching and replacement. More info: https://doc.traefik.io/traefik/v2.10/middlewares/http/replacepathregex/'
                properties:
                  regex:
                    description: Regex defines the regular expression used to match
                      and capture the path from the request URL.
                    type: string
                  replacement:
                    description: Replacement defines the replacement path format,
                      which can include captured variables.
                    type: string
                type: object
              retry:
                description: 'Retry holds the retry middleware configuration. This
                  middleware reissues requests a given number of times to a backend
                  server if that server does not reply. As soon as the server answers,
                  the middleware stops retrying, regardless of the response status.
                  More info: https://doc.traefik.io/traefik/v2.10/middlewares/http/retry/'
                properties:
                  attempts:
                    description: Attempts defines how many times the request should
                      be retried.
                    type: integer
                  initialInterval:
                    anyOf:
                    - type: integer
                    - type: string
                    description: InitialInterval defines the first wait time in the
                      exponential backoff series. The maximum interval is calculated
                      as twice the initialInterval. If unspecified, requests will
                      be retried immediately. The value of initialInterval should
                      be provided in seconds or as a valid duration format, see https://pkg.go.dev/time#ParseDuration.
                    x-kubernetes-int-or-string: true
                type: object
              stripPrefix:
                description: 'StripPrefix holds the strip prefix middleware configuration.
                  This middleware removes the specified prefixes from the URL path.
                  More info: https://doc.traefik.io/traefik/v2.10/middlewares/http/stripprefix/'
                properties:
                  forceSlash:
                    description: 'ForceSlash ensures that the resulting stripped path
                      is not the empty string, by replacing it with / when necessary.
                      Default: true.'
                    type: boolean
                  prefixes:
                    description: Prefixes defines the prefixes to strip from the request
                      URL.
                    items:
                      type: string
                    type: array
                type: object
              stripPrefixRegex:
                description: 'StripPrefixRegex holds the strip prefix regex middleware
                  configuration. This middleware removes the matching prefixes from
                  the URL path. More info: https://doc.traefik.io/traefik/v2.10/middlewares/http/stripprefixregex/'
                properties:
                  regex:
                    description: Regex defines the regular expression to match the
                      path prefix from the request URL.
                    items:
                      type: string
                    type: array
                type: object
            type: object
        required:
        - metadata
        - spec
        type: object
    served: true
    storage: true
---
apiVersion: apiextensions.k8s.io/v1
kind: CustomResourceDefinition
metadata:
  annotations:
    controller-gen.kubebuilder.io/version: v0.13.0
  name: middlewaretcps.traefik.containo.us
spec:
  group: traefik.containo.us
  names:
    kind: MiddlewareTCP
    listKind: MiddlewareTCPList
    plural: middlewaretcps
    singular: middlewaretcp
  scope: Namespaced
  versions:
  - name: v1alpha1
    schema:
      openAPIV3Schema:
        description: 'MiddlewareTCP is the CRD implementation of a Traefik TCP middleware.
          More info: https://doc.traefik.io/traefik/v2.10/middlewares/overview/'
        properties:
          apiVersion:
            description: 'APIVersion defines the versioned schema of this representation
              of an object. Servers should convert recognized schemas to the latest
              internal value, and may reject unrecognized values. More info: https://git.k8s.io/community/contributors/devel/sig-architecture/api-conventions.md#resources'
            type: string
          kind:
            description: 'Kind is a string value representing the REST resource this
              object represents. Servers may infer this from the endpoint the client
              submits requests to. Cannot be updated. In CamelCase. More info: https://git.k8s.io/community/contributors/devel/sig-architecture/api-conventions.md#types-kinds'
            type: string
          metadata:
            type: object
          spec:
            description: MiddlewareTCPSpec defines the desired state of a MiddlewareTCP.
            properties:
              inFlightConn:
                description: InFlightConn defines the InFlightConn middleware configuration.
                properties:
                  amount:
                    description: Amount defines the maximum amount of allowed simultaneous
                      connections. The middleware closes the connection if there are
                      already amount connections opened.
                    format: int64
                    type: integer
                type: object
              ipWhiteList:
                description: IPWhiteList defines the IPWhiteList middleware configuration.
                properties:
                  sourceRange:
                    description: SourceRange defines the allowed IPs (or ranges of
                      allowed IPs by using CIDR notation).
                    items:
                      type: string
                    type: array
                type: object
            type: object
        required:
        - metadata
        - spec
        type: object
    served: true
    storage: true
---
apiVersion: apiextensions.k8s.io/v1
kind: CustomResourceDefinition
metadata:
  annotations:
    controller-gen.kubebuilder.io/version: v0.13.0
  name: serverstransports.traefik.containo.us
spec:
  group: traefik.containo.us
  names:
    kind: ServersTransport
    listKind: ServersTransportList
    plural: serverstransports
    singular: serverstransport
  scope: Namespaced
  versions:
  - name: v1alpha1
    schema:
      openAPIV3Schema:
        description: 'ServersTransport is the CRD implementation of a ServersTransport.
          If no serversTransport is specified, the default@internal will be used.
          The default@internal serversTransport is created from the static configuration.
          More info: https://doc.traefik.io/traefik/v2.10/routing/services/#serverstransport_1'
        properties:
          apiVersion:
            description: 'APIVersion defines the versioned schema of this representation
              of an object. Servers should convert recognized schemas to the latest
              internal value, and may reject unrecognized values. More info: https://git.k8s.io/community/contributors/devel/sig-architecture/api-conventions.md#resources'
            type: string
          kind:
            description: 'Kind is a string value representing the REST resource this
              object represents. Servers may infer this from the endpoint the client
              submits requests to. Cannot be updated. In CamelCase. More info: https://git.k8s.io/community/contributors/devel/sig-architecture/api-conventions.md#types-kinds'
            type: string
          metadata:
            type: object
          spec:
            description: ServersTransportSpec defines the desired state of a ServersTransport.
            properties:
              certificatesSecrets:
                description: CertificatesSecrets defines a list of secret storing
                  client certificates for mTLS.
                items:
                  type: string
                type: array
              disableHTTP2:
                description: DisableHTTP2 disables HTTP/2 for connections with backend
                  servers.
                type: boolean
              forwardingTimeouts:
                description: ForwardingTimeouts defines the timeouts for requests
                  forwarded to the backend servers.
                properties:
                  dialTimeout:
                    anyOf:
                    - type: integer
                    - type: string
                    description: DialTimeout is the amount of time to wait until a
                      connection to a backend server can be established.
                    x-kubernetes-int-or-string: true
                  idleConnTimeout:
                    anyOf:
                    - type: integer
                    - type: string
                    description: IdleConnTimeout is the maximum period for which an
                      idle HTTP keep-alive connection will remain open before closing
                      itself.
                    x-kubernetes-int-or-string: true
                  pingTimeout:
                    anyOf:
                    - type: integer
                    - type: string
                    description: PingTimeout is the timeout after which the HTTP/2
                      connection will be closed if a response to ping is not received.
                    x-kubernetes-int-or-string: true
                  readIdleTimeout:
                    anyOf:
                    - type: integer
                    - type: string
                    description: ReadIdleTimeout is the timeout after which a health
                      check using ping frame will be carried out if no frame is received
                      on the HTTP/2 connection.
                    x-kubernetes-int-or-string: true
                  responseHeaderTimeout:
                    anyOf:
                    - type: integer
                    - type: string
                    description: ResponseHeaderTimeout is the amount of time to wait
                      for a server's response headers after fully writing the request
                      (including its body, if any).
                    x-kubernetes-int-or-string: true
                type: object
              insecureSkipVerify:
                description: InsecureSkipVerify disables SSL certificate verification.
                type: boolean
              maxIdleConnsPerHost:
                description: MaxIdleConnsPerHost controls the maximum idle (keep-alive)
                  to keep per-host.
                type: integer
              peerCertURI:
                description: PeerCertURI defines the peer cert URI used to match against
                  SAN URI during the peer certificate verification.
                type: string
              rootCAsSecrets:
                description: RootCAsSecrets defines a list of CA secret used to validate
                  self-signed certificate.
                items:
                  type: string
                type: array
              serverName:
                description: ServerName defines the server name used to contact the
                  server.
                type: string
            type: object
        required:
        - metadata
        - spec
        type: object
    served: true
    storage: true
---
apiVersion: apiextensions.k8s.io/v1
kind: CustomResourceDefinition
metadata:
  annotations:
    controller-gen.kubebuilder.io/version: v0.13.0
  name: tlsoptions.traefik.containo.us
spec:
  group: traefik.containo.us
  names:
    kind: TLSOption
    listKind: TLSOptionList
    plural: tlsoptions
    singular: tlsoption
  scope: Namespaced
  versions:
  - name: v1alpha1
    schema:
      openAPIV3Schema:
        description: 'TLSOption is the CRD implementation of a Traefik TLS Option,
          allowing to configure some parameters of the TLS connection. More info:
          https://doc.traefik.io/traefik/v2.10/https/tls/#tls-options'
        properties:
          apiVersion:
            description: 'APIVersion defines the versioned schema of this representation
              of an object. Servers should convert recognized schemas to the latest
              internal value, and may reject unrecognized values. More info: https://git.k8s.io/community/contributors/devel/sig-architecture/api-conventions.md#resources'
            type: string
          kind:
            description: 'Kind is a string value representing the REST resource this
              object represents. Servers may infer this from the endpoint the client
              submits requests to. Cannot be updated. In CamelCase. More info: https://git.k8s.io/community/contributors/devel/sig-architecture/api-conventions.md#types-kinds'
            type: string
          metadata:
            type: object
          spec:
            description: TLSOptionSpec defines the desired state of a TLSOption.
            properties:
              alpnProtocols:
                description: 'ALPNProtocols defines the list of supported application
                  level protocols for the TLS handshake, in order of preference. More
                  info: https://doc.traefik.io/traefik/v2.10/https/tls/#alpn-protocols'
                items:
                  type: string
                type: array
              cipherSuites:
                description: 'CipherSuites defines the list of supported cipher suites
                  for TLS versions up to TLS 1.2. More info: https://doc.traefik.io/traefik/v2.10/https/tls/#cipher-suites'
                items:
                  type: string
                type: array
              clientAuth:
                description: ClientAuth defines the server's policy for TLS Client
                  Authentication.
                properties:
                  clientAuthType:
                    description: ClientAuthType defines the client authentication
                      type to apply.
                    enum:
                    - NoClientCert
                    - RequestClientCert
                    - RequireAnyClientCert
                    - VerifyClientCertIfGiven
                    - RequireAndVerifyClientCert
                    type: string
                  secretNames:
                    description: SecretNames defines the names of the referenced Kubernetes
                      Secret storing certificate details.
                    items:
                      type: string
                    type: array
                type: object
              curvePreferences:
                description: 'CurvePreferences defines the preferred elliptic curves
                  in a specific order. More info: https://doc.traefik.io/traefik/v2.10/https/tls/#curve-preferences'
                items:
                  type: string
                type: array
              maxVersion:
                description: 'MaxVersion defines the maximum TLS version that Traefik
                  will accept. Possible values: VersionTLS10, VersionTLS11, VersionTLS12,
                  VersionTLS13. Default: None.'
                type: string
              minVersion:
                description: 'MinVersion defines the minimum TLS version that Traefik
                  will accept. Possible values: VersionTLS10, VersionTLS11, VersionTLS12,
                  VersionTLS13. Default: VersionTLS10.'
                type: string
              preferServerCipherSuites:
                description: 'PreferServerCipherSuites defines whether the server
                  chooses a cipher suite among his own instead of among the client''s.
                  It is enabled automatically when minVersion or maxVersion is set.
                  Deprecated: https://github.com/golang/go/issues/45430'
                type: boolean
              sniStrict:
                description: SniStrict defines whether Traefik allows connections
                  from clients connections that do not specify a server_name extension.
                type: boolean
            type: object
        required:
        - metadata
        - spec
        type: object
    served: true
    storage: true
---
apiVersion: apiextensions.k8s.io/v1
kind: CustomResourceDefinition
metadata:
  annotations:
    controller-gen.kubebuilder.io/version: v0.13.0
  name: tlsstores.traefik.containo.us
spec:
  group: traefik.containo.us
  names:
    kind: TLSStore
    listKind: TLSStoreList
    plural: tlsstores
    singular: tlsstore
  scope: Namespaced
  versions:
  - name: v1alpha1
    schema:
      openAPIV3Schema:
        description: 'TLSStore is the CRD implementation of a Traefik TLS Store. For
          the time being, only the TLSStore named default is supported. This means
          that you cannot have two stores that are named default in different Kubernetes
          namespaces. More info: https://doc.traefik.io/traefik/v2.10/https/tls/#certificates-stores'
        properties:
          apiVersion:
            description: 'APIVersion defines the versioned schema of this representation
              of an object. Servers should convert recognized schemas to the latest
              internal value, and may reject unrecognized values. More info: https://git.k8s.io/community/contributors/devel/sig-architecture/api-conventions.md#resources'
            type: string
          kind:
            description: 'Kind is a string value representing the REST resource this
              object represents. Servers may infer this from the endpoint the client
              submits requests to. Cannot be updated. In CamelCase. More info: https://git.k8s.io/community/contributors/devel/sig-architecture/api-conventions.md#types-kinds'
            type: string
          metadata:
            type: object
          spec:
            description: TLSStoreSpec defines the desired state of a TLSStore.
            properties:
              certificates:
                description: Certificates is a list of secret names, each secret holding
                  a key/certificate pair to add to the store.
                items:
                  description: Certificate holds a secret name for the TLSStore resource.
                  properties:
                    secretName:
                      description: SecretName is the name of the referenced Kubernetes
                        Secret to specify the certificate details.
                      type: string
                  required:
                  - secretName
                  type: object
                type: array
              defaultCertificate:
                description: DefaultCertificate defines the default certificate configuration.
                properties:
                  secretName:
                    description: SecretName is the name of the referenced Kubernetes
                      Secret to specify the certificate details.
                    type: string
                required:
                - secretName
                type: object
              defaultGeneratedCert:
                description: DefaultGeneratedCert defines the default generated certificate
                  configuration.
                properties:
                  domain:
                    description: Domain is the domain definition for the DefaultCertificate.
                    properties:
                      main:
                        description: Main defines the main domain name.
                        type: string
                      sans:
                        description: SANs defines the subject alternative domain names.
                        items:
                          type: string
                        type: array
                    type: object
                  resolver:
                    description: Resolver is the name of the resolver that will be
                      used to issue the DefaultCertificate.
                    type: string
                type: object
            type: object
        required:
        - metadata
        - spec
        type: object
    served: true
    storage: true
---
apiVersion: apiextensions.k8s.io/v1
kind: CustomResourceDefinition
metadata:
  annotations:
    controller-gen.kubebuilder.io/version: v0.13.0
  name: traefikservices.traefik.containo.us
spec:
  group: traefik.containo.us
  names:
    kind: TraefikService
    listKind: TraefikServiceList
    plural: traefikservices
    singular: traefikservice
  scope: Namespaced
  versions:
  - name: v1alpha1
    schema:
      openAPIV3Schema:
        description: 'TraefikService is the CRD implementation of a Traefik Service.
          TraefikService object allows to: - Apply weight to Services on load-balancing
          - Mirror traffic on services More info: https://doc.traefik.io/traefik/v2.10/routing/providers/kubernetes-crd/#kind-traefikservice'
>>>>>>> dae0491b
        properties:
          apiVersion:
            description: 'APIVersion defines the versioned schema of this representation
              of an object. Servers should convert recognized schemas to the latest
              internal value, and may reject unrecognized values. More info: https://git.k8s.io/community/contributors/devel/sig-architecture/api-conventions.md#resources'
            type: string
          kind:
            description: 'Kind is a string value representing the REST resource this
              object represents. Servers may infer this from the endpoint the client
              submits requests to. Cannot be updated. In CamelCase. More info: https://git.k8s.io/community/contributors/devel/sig-architecture/api-conventions.md#types-kinds'
            type: string
          metadata:
            type: object
          spec:
            description: TraefikServiceSpec defines the desired state of a TraefikService.
            properties:
              mirroring:
                description: Mirroring defines the Mirroring service configuration.
                properties:
                  kind:
                    description: Kind defines the kind of the Service.
                    enum:
                    - Service
                    - TraefikService
                    type: string
                  maxBodySize:
                    description: MaxBodySize defines the maximum size allowed for
                      the body of the request. If the body is larger, the request
                      is not mirrored. Default value is -1, which means unlimited
                      size.
                    format: int64
                    type: integer
                  mirrors:
                    description: Mirrors defines the list of mirrors where Traefik
                      will duplicate the traffic.
                    items:
                      description: MirrorService holds the mirror configuration.
                      properties:
                        kind:
                          description: Kind defines the kind of the Service.
                          enum:
                          - Service
                          - TraefikService
                          type: string
                        name:
                          description: Name defines the name of the referenced Kubernetes
                            Service or TraefikService. The differentiation between
                            the two is specified in the Kind field.
                          type: string
                        namespace:
                          description: Namespace defines the namespace of the referenced
                            Kubernetes Service or TraefikService.
                          type: string
                        nativeLB:
                          description: NativeLB controls, when creating the load-balancer,
                            whether the LB's children are directly the pods IPs or
                            if the only child is the Kubernetes Service clusterIP.
                            The Kubernetes Service itself does load-balance to the
                            pods. By default, NativeLB is false.
                          type: boolean
                        passHostHeader:
                          description: PassHostHeader defines whether the client Host
                            header is forwarded to the upstream Kubernetes Service.
                            By default, passHostHeader is true.
                          type: boolean
                        percent:
                          description: 'Percent defines the part of the traffic to
                            mirror. Supported values: 0 to 100.'
                          type: integer
                        port:
                          anyOf:
                          - type: integer
                          - type: string
                          description: Port defines the port of a Kubernetes Service.
                            This can be a reference to a named port.
                          x-kubernetes-int-or-string: true
                        responseForwarding:
                          description: ResponseForwarding defines how Traefik forwards
                            the response from the upstream Kubernetes Service to the
                            client.
                          properties:
                            flushInterval:
                              description: 'FlushInterval defines the interval, in
                                milliseconds, in between flushes to the client while
                                copying the response body. A negative value means
                                to flush immediately after each write to the client.
                                This configuration is ignored when ReverseProxy recognizes
                                a response as a streaming response; for such responses,
                                writes are flushed to the client immediately. Default:
                                100ms'
                              type: string
                          type: object
                        scheme:
                          description: Scheme defines the scheme to use for the request
                            to the upstream Kubernetes Service. It defaults to https
                            when Kubernetes Service port is 443, http otherwise.
                          type: string
                        serversTransport:
                          description: ServersTransport defines the name of ServersTransport
                            resource to use. It allows to configure the transport
                            between Traefik and your servers. Can only be used on
                            a Kubernetes Service.
                          type: string
                        sticky:
                          description: 'Sticky defines the sticky sessions configuration.
                            More info: https://doc.traefik.io/traefik/v3.0/routing/services/#sticky-sessions'
                          properties:
                            cookie:
                              description: Cookie defines the sticky cookie configuration.
                              properties:
                                httpOnly:
                                  description: HTTPOnly defines whether the cookie
                                    can be accessed by client-side APIs, such as JavaScript.
                                  type: boolean
                                name:
                                  description: Name defines the Cookie name.
                                  type: string
                                sameSite:
                                  description: 'SameSite defines the same site policy.
                                    More info: https://developer.mozilla.org/en-US/docs/Web/HTTP/Headers/Set-Cookie/SameSite'
                                  type: string
                                secure:
                                  description: Secure defines whether the cookie can
                                    only be transmitted over an encrypted connection
                                    (i.e. HTTPS).
                                  type: boolean
                              type: object
                          type: object
                        strategy:
                          description: Strategy defines the load balancing strategy
                            between the servers. RoundRobin is the only supported
                            value at the moment.
                          type: string
                        weight:
                          description: Weight defines the weight and should only be
                            specified when Name references a TraefikService object
                            (and to be precise, one that embeds a Weighted Round Robin).
                          type: integer
                      required:
                      - name
                      type: object
                    type: array
                  name:
                    description: Name defines the name of the referenced Kubernetes
                      Service or TraefikService. The differentiation between the two
                      is specified in the Kind field.
                    type: string
                  namespace:
                    description: Namespace defines the namespace of the referenced
                      Kubernetes Service or TraefikService.
                    type: string
                  nativeLB:
                    description: NativeLB controls, when creating the load-balancer,
                      whether the LB's children are directly the pods IPs or if the
                      only child is the Kubernetes Service clusterIP. The Kubernetes
                      Service itself does load-balance to the pods. By default, NativeLB
                      is false.
                    type: boolean
                  passHostHeader:
                    description: PassHostHeader defines whether the client Host header
                      is forwarded to the upstream Kubernetes Service. By default,
                      passHostHeader is true.
                    type: boolean
                  port:
                    anyOf:
                    - type: integer
                    - type: string
                    description: Port defines the port of a Kubernetes Service. This
                      can be a reference to a named port.
                    x-kubernetes-int-or-string: true
                  responseForwarding:
                    description: ResponseForwarding defines how Traefik forwards the
                      response from the upstream Kubernetes Service to the client.
                    properties:
                      flushInterval:
                        description: 'FlushInterval defines the interval, in milliseconds,
                          in between flushes to the client while copying the response
                          body. A negative value means to flush immediately after
                          each write to the client. This configuration is ignored
                          when ReverseProxy recognizes a response as a streaming response;
                          for such responses, writes are flushed to the client immediately.
                          Default: 100ms'
                        type: string
                    type: object
                  scheme:
                    description: Scheme defines the scheme to use for the request
                      to the upstream Kubernetes Service. It defaults to https when
                      Kubernetes Service port is 443, http otherwise.
                    type: string
                  serversTransport:
                    description: ServersTransport defines the name of ServersTransport
                      resource to use. It allows to configure the transport between
                      Traefik and your servers. Can only be used on a Kubernetes Service.
                    type: string
                  sticky:
                    description: 'Sticky defines the sticky sessions configuration.
                      More info: https://doc.traefik.io/traefik/v3.0/routing/services/#sticky-sessions'
                    properties:
                      cookie:
                        description: Cookie defines the sticky cookie configuration.
                        properties:
                          httpOnly:
                            description: HTTPOnly defines whether the cookie can be
                              accessed by client-side APIs, such as JavaScript.
                            type: boolean
                          name:
                            description: Name defines the Cookie name.
                            type: string
                          sameSite:
                            description: 'SameSite defines the same site policy. More
                              info: https://developer.mozilla.org/en-US/docs/Web/HTTP/Headers/Set-Cookie/SameSite'
                            type: string
                          secure:
                            description: Secure defines whether the cookie can only
                              be transmitted over an encrypted connection (i.e. HTTPS).
                            type: boolean
                        type: object
                    type: object
                  strategy:
                    description: Strategy defines the load balancing strategy between
                      the servers. RoundRobin is the only supported value at the moment.
                    type: string
                  weight:
                    description: Weight defines the weight and should only be specified
                      when Name references a TraefikService object (and to be precise,
                      one that embeds a Weighted Round Robin).
                    type: integer
                required:
                - name
                type: object
              weighted:
                description: Weighted defines the Weighted Round Robin configuration.
                properties:
                  services:
                    description: Services defines the list of Kubernetes Service and/or
                      TraefikService to load-balance, with weight.
                    items:
                      description: Service defines an upstream HTTP service to proxy
                        traffic to.
                      properties:
                        kind:
                          description: Kind defines the kind of the Service.
                          enum:
                          - Service
                          - TraefikService
                          type: string
                        name:
                          description: Name defines the name of the referenced Kubernetes
                            Service or TraefikService. The differentiation between
                            the two is specified in the Kind field.
                          type: string
                        namespace:
                          description: Namespace defines the namespace of the referenced
                            Kubernetes Service or TraefikService.
                          type: string
                        nativeLB:
                          description: NativeLB controls, when creating the load-balancer,
                            whether the LB's children are directly the pods IPs or
                            if the only child is the Kubernetes Service clusterIP.
                            The Kubernetes Service itself does load-balance to the
                            pods. By default, NativeLB is false.
                          type: boolean
                        passHostHeader:
                          description: PassHostHeader defines whether the client Host
                            header is forwarded to the upstream Kubernetes Service.
                            By default, passHostHeader is true.
                          type: boolean
                        port:
                          anyOf:
                          - type: integer
                          - type: string
                          description: Port defines the port of a Kubernetes Service.
                            This can be a reference to a named port.
                          x-kubernetes-int-or-string: true
                        responseForwarding:
                          description: ResponseForwarding defines how Traefik forwards
                            the response from the upstream Kubernetes Service to the
                            client.
                          properties:
                            flushInterval:
                              description: 'FlushInterval defines the interval, in
                                milliseconds, in between flushes to the client while
                                copying the response body. A negative value means
                                to flush immediately after each write to the client.
                                This configuration is ignored when ReverseProxy recognizes
                                a response as a streaming response; for such responses,
                                writes are flushed to the client immediately. Default:
                                100ms'
                              type: string
                          type: object
                        scheme:
                          description: Scheme defines the scheme to use for the request
                            to the upstream Kubernetes Service. It defaults to https
                            when Kubernetes Service port is 443, http otherwise.
                          type: string
                        serversTransport:
                          description: ServersTransport defines the name of ServersTransport
                            resource to use. It allows to configure the transport
                            between Traefik and your servers. Can only be used on
                            a Kubernetes Service.
                          type: string
                        sticky:
                          description: 'Sticky defines the sticky sessions configuration.
                            More info: https://doc.traefik.io/traefik/v3.0/routing/services/#sticky-sessions'
                          properties:
                            cookie:
                              description: Cookie defines the sticky cookie configuration.
                              properties:
                                httpOnly:
                                  description: HTTPOnly defines whether the cookie
                                    can be accessed by client-side APIs, such as JavaScript.
                                  type: boolean
                                name:
                                  description: Name defines the Cookie name.
                                  type: string
                                sameSite:
                                  description: 'SameSite defines the same site policy.
                                    More info: https://developer.mozilla.org/en-US/docs/Web/HTTP/Headers/Set-Cookie/SameSite'
                                  type: string
                                secure:
                                  description: Secure defines whether the cookie can
                                    only be transmitted over an encrypted connection
                                    (i.e. HTTPS).
                                  type: boolean
                              type: object
                          type: object
                        strategy:
                          description: Strategy defines the load balancing strategy
                            between the servers. RoundRobin is the only supported
                            value at the moment.
                          type: string
                        weight:
                          description: Weight defines the weight and should only be
                            specified when Name references a TraefikService object
                            (and to be precise, one that embeds a Weighted Round Robin).
                          type: integer
                      required:
                      - name
                      type: object
                    type: array
                  sticky:
                    description: 'Sticky defines whether sticky sessions are enabled.
                      More info: https://doc.traefik.io/traefik/v3.0/routing/providers/kubernetes-crd/#stickiness-and-load-balancing'
                    properties:
                      cookie:
                        description: Cookie defines the sticky cookie configuration.
                        properties:
                          httpOnly:
                            description: HTTPOnly defines whether the cookie can be
                              accessed by client-side APIs, such as JavaScript.
                            type: boolean
                          name:
                            description: Name defines the Cookie name.
                            type: string
                          sameSite:
                            description: 'SameSite defines the same site policy. More
                              info: https://developer.mozilla.org/en-US/docs/Web/HTTP/Headers/Set-Cookie/SameSite'
                            type: string
                          secure:
                            description: Secure defines whether the cookie can only
                              be transmitted over an encrypted connection (i.e. HTTPS).
                            type: boolean
                        type: object
                    type: object
                type: object
            type: object
        required:
        - metadata
        - spec
        type: object
    served: true
    storage: true<|MERGE_RESOLUTION|>--- conflicted
+++ resolved
@@ -1664,20 +1664,12 @@
         type: object
     served: true
     storage: true
-status:
-  acceptedNames:
-    kind: ""
-    plural: ""
-  conditions: []
-  storedVersions: []
-
 ---
 apiVersion: apiextensions.k8s.io/v1
 kind: CustomResourceDefinition
 metadata:
   annotations:
-    controller-gen.kubebuilder.io/version: v0.6.2
-  creationTimestamp: null
+    controller-gen.kubebuilder.io/version: v0.13.0
   name: serverstransporttcps.traefik.io
 spec:
   group: traefik.io
@@ -1997,2275 +1989,7 @@
       openAPIV3Schema:
         description: 'TraefikService is the CRD implementation of a Traefik Service.
           TraefikService object allows to: - Apply weight to Services on load-balancing
-<<<<<<< HEAD
           - Mirror traffic on services More info: https://doc.traefik.io/traefik/v3.0/routing/providers/kubernetes-crd/#kind-traefikservice'
-=======
-          - Mirror traffic on services More info: https://doc.traefik.io/traefik/v2.10/routing/providers/kubernetes-crd/#kind-traefikservice'
-        properties:
-          apiVersion:
-            description: 'APIVersion defines the versioned schema of this representation
-              of an object. Servers should convert recognized schemas to the latest
-              internal value, and may reject unrecognized values. More info: https://git.k8s.io/community/contributors/devel/sig-architecture/api-conventions.md#resources'
-            type: string
-          kind:
-            description: 'Kind is a string value representing the REST resource this
-              object represents. Servers may infer this from the endpoint the client
-              submits requests to. Cannot be updated. In CamelCase. More info: https://git.k8s.io/community/contributors/devel/sig-architecture/api-conventions.md#types-kinds'
-            type: string
-          metadata:
-            type: object
-          spec:
-            description: TraefikServiceSpec defines the desired state of a TraefikService.
-            properties:
-              mirroring:
-                description: Mirroring defines the Mirroring service configuration.
-                properties:
-                  kind:
-                    description: Kind defines the kind of the Service.
-                    enum:
-                    - Service
-                    - TraefikService
-                    type: string
-                  maxBodySize:
-                    description: MaxBodySize defines the maximum size allowed for
-                      the body of the request. If the body is larger, the request
-                      is not mirrored. Default value is -1, which means unlimited
-                      size.
-                    format: int64
-                    type: integer
-                  mirrors:
-                    description: Mirrors defines the list of mirrors where Traefik
-                      will duplicate the traffic.
-                    items:
-                      description: MirrorService holds the mirror configuration.
-                      properties:
-                        kind:
-                          description: Kind defines the kind of the Service.
-                          enum:
-                          - Service
-                          - TraefikService
-                          type: string
-                        name:
-                          description: Name defines the name of the referenced Kubernetes
-                            Service or TraefikService. The differentiation between
-                            the two is specified in the Kind field.
-                          type: string
-                        namespace:
-                          description: Namespace defines the namespace of the referenced
-                            Kubernetes Service or TraefikService.
-                          type: string
-                        nativeLB:
-                          description: NativeLB controls, when creating the load-balancer,
-                            whether the LB's children are directly the pods IPs or
-                            if the only child is the Kubernetes Service clusterIP.
-                            The Kubernetes Service itself does load-balance to the
-                            pods. By default, NativeLB is false.
-                          type: boolean
-                        passHostHeader:
-                          description: PassHostHeader defines whether the client Host
-                            header is forwarded to the upstream Kubernetes Service.
-                            By default, passHostHeader is true.
-                          type: boolean
-                        percent:
-                          description: 'Percent defines the part of the traffic to
-                            mirror. Supported values: 0 to 100.'
-                          type: integer
-                        port:
-                          anyOf:
-                          - type: integer
-                          - type: string
-                          description: Port defines the port of a Kubernetes Service.
-                            This can be a reference to a named port.
-                          x-kubernetes-int-or-string: true
-                        responseForwarding:
-                          description: ResponseForwarding defines how Traefik forwards
-                            the response from the upstream Kubernetes Service to the
-                            client.
-                          properties:
-                            flushInterval:
-                              description: 'FlushInterval defines the interval, in
-                                milliseconds, in between flushes to the client while
-                                copying the response body. A negative value means
-                                to flush immediately after each write to the client.
-                                This configuration is ignored when ReverseProxy recognizes
-                                a response as a streaming response; for such responses,
-                                writes are flushed to the client immediately. Default:
-                                100ms'
-                              type: string
-                          type: object
-                        scheme:
-                          description: Scheme defines the scheme to use for the request
-                            to the upstream Kubernetes Service. It defaults to https
-                            when Kubernetes Service port is 443, http otherwise.
-                          type: string
-                        serversTransport:
-                          description: ServersTransport defines the name of ServersTransport
-                            resource to use. It allows to configure the transport
-                            between Traefik and your servers. Can only be used on
-                            a Kubernetes Service.
-                          type: string
-                        sticky:
-                          description: 'Sticky defines the sticky sessions configuration.
-                            More info: https://doc.traefik.io/traefik/v2.10/routing/services/#sticky-sessions'
-                          properties:
-                            cookie:
-                              description: Cookie defines the sticky cookie configuration.
-                              properties:
-                                httpOnly:
-                                  description: HTTPOnly defines whether the cookie
-                                    can be accessed by client-side APIs, such as JavaScript.
-                                  type: boolean
-                                name:
-                                  description: Name defines the Cookie name.
-                                  type: string
-                                sameSite:
-                                  description: 'SameSite defines the same site policy.
-                                    More info: https://developer.mozilla.org/en-US/docs/Web/HTTP/Headers/Set-Cookie/SameSite'
-                                  type: string
-                                secure:
-                                  description: Secure defines whether the cookie can
-                                    only be transmitted over an encrypted connection
-                                    (i.e. HTTPS).
-                                  type: boolean
-                              type: object
-                          type: object
-                        strategy:
-                          description: Strategy defines the load balancing strategy
-                            between the servers. RoundRobin is the only supported
-                            value at the moment.
-                          type: string
-                        weight:
-                          description: Weight defines the weight and should only be
-                            specified when Name references a TraefikService object
-                            (and to be precise, one that embeds a Weighted Round Robin).
-                          type: integer
-                      required:
-                      - name
-                      type: object
-                    type: array
-                  name:
-                    description: Name defines the name of the referenced Kubernetes
-                      Service or TraefikService. The differentiation between the two
-                      is specified in the Kind field.
-                    type: string
-                  namespace:
-                    description: Namespace defines the namespace of the referenced
-                      Kubernetes Service or TraefikService.
-                    type: string
-                  nativeLB:
-                    description: NativeLB controls, when creating the load-balancer,
-                      whether the LB's children are directly the pods IPs or if the
-                      only child is the Kubernetes Service clusterIP. The Kubernetes
-                      Service itself does load-balance to the pods. By default, NativeLB
-                      is false.
-                    type: boolean
-                  passHostHeader:
-                    description: PassHostHeader defines whether the client Host header
-                      is forwarded to the upstream Kubernetes Service. By default,
-                      passHostHeader is true.
-                    type: boolean
-                  port:
-                    anyOf:
-                    - type: integer
-                    - type: string
-                    description: Port defines the port of a Kubernetes Service. This
-                      can be a reference to a named port.
-                    x-kubernetes-int-or-string: true
-                  responseForwarding:
-                    description: ResponseForwarding defines how Traefik forwards the
-                      response from the upstream Kubernetes Service to the client.
-                    properties:
-                      flushInterval:
-                        description: 'FlushInterval defines the interval, in milliseconds,
-                          in between flushes to the client while copying the response
-                          body. A negative value means to flush immediately after
-                          each write to the client. This configuration is ignored
-                          when ReverseProxy recognizes a response as a streaming response;
-                          for such responses, writes are flushed to the client immediately.
-                          Default: 100ms'
-                        type: string
-                    type: object
-                  scheme:
-                    description: Scheme defines the scheme to use for the request
-                      to the upstream Kubernetes Service. It defaults to https when
-                      Kubernetes Service port is 443, http otherwise.
-                    type: string
-                  serversTransport:
-                    description: ServersTransport defines the name of ServersTransport
-                      resource to use. It allows to configure the transport between
-                      Traefik and your servers. Can only be used on a Kubernetes Service.
-                    type: string
-                  sticky:
-                    description: 'Sticky defines the sticky sessions configuration.
-                      More info: https://doc.traefik.io/traefik/v2.10/routing/services/#sticky-sessions'
-                    properties:
-                      cookie:
-                        description: Cookie defines the sticky cookie configuration.
-                        properties:
-                          httpOnly:
-                            description: HTTPOnly defines whether the cookie can be
-                              accessed by client-side APIs, such as JavaScript.
-                            type: boolean
-                          name:
-                            description: Name defines the Cookie name.
-                            type: string
-                          sameSite:
-                            description: 'SameSite defines the same site policy. More
-                              info: https://developer.mozilla.org/en-US/docs/Web/HTTP/Headers/Set-Cookie/SameSite'
-                            type: string
-                          secure:
-                            description: Secure defines whether the cookie can only
-                              be transmitted over an encrypted connection (i.e. HTTPS).
-                            type: boolean
-                        type: object
-                    type: object
-                  strategy:
-                    description: Strategy defines the load balancing strategy between
-                      the servers. RoundRobin is the only supported value at the moment.
-                    type: string
-                  weight:
-                    description: Weight defines the weight and should only be specified
-                      when Name references a TraefikService object (and to be precise,
-                      one that embeds a Weighted Round Robin).
-                    type: integer
-                required:
-                - name
-                type: object
-              weighted:
-                description: Weighted defines the Weighted Round Robin configuration.
-                properties:
-                  services:
-                    description: Services defines the list of Kubernetes Service and/or
-                      TraefikService to load-balance, with weight.
-                    items:
-                      description: Service defines an upstream HTTP service to proxy
-                        traffic to.
-                      properties:
-                        kind:
-                          description: Kind defines the kind of the Service.
-                          enum:
-                          - Service
-                          - TraefikService
-                          type: string
-                        name:
-                          description: Name defines the name of the referenced Kubernetes
-                            Service or TraefikService. The differentiation between
-                            the two is specified in the Kind field.
-                          type: string
-                        namespace:
-                          description: Namespace defines the namespace of the referenced
-                            Kubernetes Service or TraefikService.
-                          type: string
-                        nativeLB:
-                          description: NativeLB controls, when creating the load-balancer,
-                            whether the LB's children are directly the pods IPs or
-                            if the only child is the Kubernetes Service clusterIP.
-                            The Kubernetes Service itself does load-balance to the
-                            pods. By default, NativeLB is false.
-                          type: boolean
-                        passHostHeader:
-                          description: PassHostHeader defines whether the client Host
-                            header is forwarded to the upstream Kubernetes Service.
-                            By default, passHostHeader is true.
-                          type: boolean
-                        port:
-                          anyOf:
-                          - type: integer
-                          - type: string
-                          description: Port defines the port of a Kubernetes Service.
-                            This can be a reference to a named port.
-                          x-kubernetes-int-or-string: true
-                        responseForwarding:
-                          description: ResponseForwarding defines how Traefik forwards
-                            the response from the upstream Kubernetes Service to the
-                            client.
-                          properties:
-                            flushInterval:
-                              description: 'FlushInterval defines the interval, in
-                                milliseconds, in between flushes to the client while
-                                copying the response body. A negative value means
-                                to flush immediately after each write to the client.
-                                This configuration is ignored when ReverseProxy recognizes
-                                a response as a streaming response; for such responses,
-                                writes are flushed to the client immediately. Default:
-                                100ms'
-                              type: string
-                          type: object
-                        scheme:
-                          description: Scheme defines the scheme to use for the request
-                            to the upstream Kubernetes Service. It defaults to https
-                            when Kubernetes Service port is 443, http otherwise.
-                          type: string
-                        serversTransport:
-                          description: ServersTransport defines the name of ServersTransport
-                            resource to use. It allows to configure the transport
-                            between Traefik and your servers. Can only be used on
-                            a Kubernetes Service.
-                          type: string
-                        sticky:
-                          description: 'Sticky defines the sticky sessions configuration.
-                            More info: https://doc.traefik.io/traefik/v2.10/routing/services/#sticky-sessions'
-                          properties:
-                            cookie:
-                              description: Cookie defines the sticky cookie configuration.
-                              properties:
-                                httpOnly:
-                                  description: HTTPOnly defines whether the cookie
-                                    can be accessed by client-side APIs, such as JavaScript.
-                                  type: boolean
-                                name:
-                                  description: Name defines the Cookie name.
-                                  type: string
-                                sameSite:
-                                  description: 'SameSite defines the same site policy.
-                                    More info: https://developer.mozilla.org/en-US/docs/Web/HTTP/Headers/Set-Cookie/SameSite'
-                                  type: string
-                                secure:
-                                  description: Secure defines whether the cookie can
-                                    only be transmitted over an encrypted connection
-                                    (i.e. HTTPS).
-                                  type: boolean
-                              type: object
-                          type: object
-                        strategy:
-                          description: Strategy defines the load balancing strategy
-                            between the servers. RoundRobin is the only supported
-                            value at the moment.
-                          type: string
-                        weight:
-                          description: Weight defines the weight and should only be
-                            specified when Name references a TraefikService object
-                            (and to be precise, one that embeds a Weighted Round Robin).
-                          type: integer
-                      required:
-                      - name
-                      type: object
-                    type: array
-                  sticky:
-                    description: 'Sticky defines whether sticky sessions are enabled.
-                      More info: https://doc.traefik.io/traefik/v2.10/routing/providers/kubernetes-crd/#stickiness-and-load-balancing'
-                    properties:
-                      cookie:
-                        description: Cookie defines the sticky cookie configuration.
-                        properties:
-                          httpOnly:
-                            description: HTTPOnly defines whether the cookie can be
-                              accessed by client-side APIs, such as JavaScript.
-                            type: boolean
-                          name:
-                            description: Name defines the Cookie name.
-                            type: string
-                          sameSite:
-                            description: 'SameSite defines the same site policy. More
-                              info: https://developer.mozilla.org/en-US/docs/Web/HTTP/Headers/Set-Cookie/SameSite'
-                            type: string
-                          secure:
-                            description: Secure defines whether the cookie can only
-                              be transmitted over an encrypted connection (i.e. HTTPS).
-                            type: boolean
-                        type: object
-                    type: object
-                type: object
-            type: object
-        required:
-        - metadata
-        - spec
-        type: object
-    served: true
-    storage: true
----
-apiVersion: apiextensions.k8s.io/v1
-kind: CustomResourceDefinition
-metadata:
-  annotations:
-    controller-gen.kubebuilder.io/version: v0.13.0
-  name: ingressroutes.traefik.containo.us
-spec:
-  group: traefik.containo.us
-  names:
-    kind: IngressRoute
-    listKind: IngressRouteList
-    plural: ingressroutes
-    singular: ingressroute
-  scope: Namespaced
-  versions:
-  - name: v1alpha1
-    schema:
-      openAPIV3Schema:
-        description: IngressRoute is the CRD implementation of a Traefik HTTP Router.
-        properties:
-          apiVersion:
-            description: 'APIVersion defines the versioned schema of this representation
-              of an object. Servers should convert recognized schemas to the latest
-              internal value, and may reject unrecognized values. More info: https://git.k8s.io/community/contributors/devel/sig-architecture/api-conventions.md#resources'
-            type: string
-          kind:
-            description: 'Kind is a string value representing the REST resource this
-              object represents. Servers may infer this from the endpoint the client
-              submits requests to. Cannot be updated. In CamelCase. More info: https://git.k8s.io/community/contributors/devel/sig-architecture/api-conventions.md#types-kinds'
-            type: string
-          metadata:
-            type: object
-          spec:
-            description: IngressRouteSpec defines the desired state of IngressRoute.
-            properties:
-              entryPoints:
-                description: 'EntryPoints defines the list of entry point names to
-                  bind to. Entry points have to be configured in the static configuration.
-                  More info: https://doc.traefik.io/traefik/v2.10/routing/entrypoints/
-                  Default: all.'
-                items:
-                  type: string
-                type: array
-              routes:
-                description: Routes defines the list of routes.
-                items:
-                  description: Route holds the HTTP route configuration.
-                  properties:
-                    kind:
-                      description: Kind defines the kind of the route. Rule is the
-                        only supported kind.
-                      enum:
-                      - Rule
-                      type: string
-                    match:
-                      description: 'Match defines the router''s rule. More info: https://doc.traefik.io/traefik/v2.10/routing/routers/#rule'
-                      type: string
-                    middlewares:
-                      description: 'Middlewares defines the list of references to
-                        Middleware resources. More info: https://doc.traefik.io/traefik/v2.10/routing/providers/kubernetes-crd/#kind-middleware'
-                      items:
-                        description: MiddlewareRef is a reference to a Middleware
-                          resource.
-                        properties:
-                          name:
-                            description: Name defines the name of the referenced Middleware
-                              resource.
-                            type: string
-                          namespace:
-                            description: Namespace defines the namespace of the referenced
-                              Middleware resource.
-                            type: string
-                        required:
-                        - name
-                        type: object
-                      type: array
-                    priority:
-                      description: 'Priority defines the router''s priority. More
-                        info: https://doc.traefik.io/traefik/v2.10/routing/routers/#priority'
-                      type: integer
-                    services:
-                      description: Services defines the list of Service. It can contain
-                        any combination of TraefikService and/or reference to a Kubernetes
-                        Service.
-                      items:
-                        description: Service defines an upstream HTTP service to proxy
-                          traffic to.
-                        properties:
-                          kind:
-                            description: Kind defines the kind of the Service.
-                            enum:
-                            - Service
-                            - TraefikService
-                            type: string
-                          name:
-                            description: Name defines the name of the referenced Kubernetes
-                              Service or TraefikService. The differentiation between
-                              the two is specified in the Kind field.
-                            type: string
-                          namespace:
-                            description: Namespace defines the namespace of the referenced
-                              Kubernetes Service or TraefikService.
-                            type: string
-                          nativeLB:
-                            description: NativeLB controls, when creating the load-balancer,
-                              whether the LB's children are directly the pods IPs
-                              or if the only child is the Kubernetes Service clusterIP.
-                              The Kubernetes Service itself does load-balance to the
-                              pods. By default, NativeLB is false.
-                            type: boolean
-                          passHostHeader:
-                            description: PassHostHeader defines whether the client
-                              Host header is forwarded to the upstream Kubernetes
-                              Service. By default, passHostHeader is true.
-                            type: boolean
-                          port:
-                            anyOf:
-                            - type: integer
-                            - type: string
-                            description: Port defines the port of a Kubernetes Service.
-                              This can be a reference to a named port.
-                            x-kubernetes-int-or-string: true
-                          responseForwarding:
-                            description: ResponseForwarding defines how Traefik forwards
-                              the response from the upstream Kubernetes Service to
-                              the client.
-                            properties:
-                              flushInterval:
-                                description: 'FlushInterval defines the interval,
-                                  in milliseconds, in between flushes to the client
-                                  while copying the response body. A negative value
-                                  means to flush immediately after each write to the
-                                  client. This configuration is ignored when ReverseProxy
-                                  recognizes a response as a streaming response; for
-                                  such responses, writes are flushed to the client
-                                  immediately. Default: 100ms'
-                                type: string
-                            type: object
-                          scheme:
-                            description: Scheme defines the scheme to use for the
-                              request to the upstream Kubernetes Service. It defaults
-                              to https when Kubernetes Service port is 443, http otherwise.
-                            type: string
-                          serversTransport:
-                            description: ServersTransport defines the name of ServersTransport
-                              resource to use. It allows to configure the transport
-                              between Traefik and your servers. Can only be used on
-                              a Kubernetes Service.
-                            type: string
-                          sticky:
-                            description: 'Sticky defines the sticky sessions configuration.
-                              More info: https://doc.traefik.io/traefik/v2.10/routing/services/#sticky-sessions'
-                            properties:
-                              cookie:
-                                description: Cookie defines the sticky cookie configuration.
-                                properties:
-                                  httpOnly:
-                                    description: HTTPOnly defines whether the cookie
-                                      can be accessed by client-side APIs, such as
-                                      JavaScript.
-                                    type: boolean
-                                  name:
-                                    description: Name defines the Cookie name.
-                                    type: string
-                                  sameSite:
-                                    description: 'SameSite defines the same site policy.
-                                      More info: https://developer.mozilla.org/en-US/docs/Web/HTTP/Headers/Set-Cookie/SameSite'
-                                    type: string
-                                  secure:
-                                    description: Secure defines whether the cookie
-                                      can only be transmitted over an encrypted connection
-                                      (i.e. HTTPS).
-                                    type: boolean
-                                type: object
-                            type: object
-                          strategy:
-                            description: Strategy defines the load balancing strategy
-                              between the servers. RoundRobin is the only supported
-                              value at the moment.
-                            type: string
-                          weight:
-                            description: Weight defines the weight and should only
-                              be specified when Name references a TraefikService object
-                              (and to be precise, one that embeds a Weighted Round
-                              Robin).
-                            type: integer
-                        required:
-                        - name
-                        type: object
-                      type: array
-                  required:
-                  - kind
-                  - match
-                  type: object
-                type: array
-              tls:
-                description: 'TLS defines the TLS configuration. More info: https://doc.traefik.io/traefik/v2.10/routing/routers/#tls'
-                properties:
-                  certResolver:
-                    description: 'CertResolver defines the name of the certificate
-                      resolver to use. Cert resolvers have to be configured in the
-                      static configuration. More info: https://doc.traefik.io/traefik/v2.10/https/acme/#certificate-resolvers'
-                    type: string
-                  domains:
-                    description: 'Domains defines the list of domains that will be
-                      used to issue certificates. More info: https://doc.traefik.io/traefik/v2.10/routing/routers/#domains'
-                    items:
-                      description: Domain holds a domain name with SANs.
-                      properties:
-                        main:
-                          description: Main defines the main domain name.
-                          type: string
-                        sans:
-                          description: SANs defines the subject alternative domain
-                            names.
-                          items:
-                            type: string
-                          type: array
-                      type: object
-                    type: array
-                  options:
-                    description: 'Options defines the reference to a TLSOption, that
-                      specifies the parameters of the TLS connection. If not defined,
-                      the `default` TLSOption is used. More info: https://doc.traefik.io/traefik/v2.10/https/tls/#tls-options'
-                    properties:
-                      name:
-                        description: 'Name defines the name of the referenced TLSOption.
-                          More info: https://doc.traefik.io/traefik/v2.10/routing/providers/kubernetes-crd/#kind-tlsoption'
-                        type: string
-                      namespace:
-                        description: 'Namespace defines the namespace of the referenced
-                          TLSOption. More info: https://doc.traefik.io/traefik/v2.10/routing/providers/kubernetes-crd/#kind-tlsoption'
-                        type: string
-                    required:
-                    - name
-                    type: object
-                  secretName:
-                    description: SecretName is the name of the referenced Kubernetes
-                      Secret to specify the certificate details.
-                    type: string
-                  store:
-                    description: Store defines the reference to the TLSStore, that
-                      will be used to store certificates. Please note that only `default`
-                      TLSStore can be used.
-                    properties:
-                      name:
-                        description: 'Name defines the name of the referenced TLSStore.
-                          More info: https://doc.traefik.io/traefik/v2.10/routing/providers/kubernetes-crd/#kind-tlsstore'
-                        type: string
-                      namespace:
-                        description: 'Namespace defines the namespace of the referenced
-                          TLSStore. More info: https://doc.traefik.io/traefik/v2.10/routing/providers/kubernetes-crd/#kind-tlsstore'
-                        type: string
-                    required:
-                    - name
-                    type: object
-                type: object
-            required:
-            - routes
-            type: object
-        required:
-        - metadata
-        - spec
-        type: object
-    served: true
-    storage: true
----
-apiVersion: apiextensions.k8s.io/v1
-kind: CustomResourceDefinition
-metadata:
-  annotations:
-    controller-gen.kubebuilder.io/version: v0.13.0
-  name: ingressroutetcps.traefik.containo.us
-spec:
-  group: traefik.containo.us
-  names:
-    kind: IngressRouteTCP
-    listKind: IngressRouteTCPList
-    plural: ingressroutetcps
-    singular: ingressroutetcp
-  scope: Namespaced
-  versions:
-  - name: v1alpha1
-    schema:
-      openAPIV3Schema:
-        description: IngressRouteTCP is the CRD implementation of a Traefik TCP Router.
-        properties:
-          apiVersion:
-            description: 'APIVersion defines the versioned schema of this representation
-              of an object. Servers should convert recognized schemas to the latest
-              internal value, and may reject unrecognized values. More info: https://git.k8s.io/community/contributors/devel/sig-architecture/api-conventions.md#resources'
-            type: string
-          kind:
-            description: 'Kind is a string value representing the REST resource this
-              object represents. Servers may infer this from the endpoint the client
-              submits requests to. Cannot be updated. In CamelCase. More info: https://git.k8s.io/community/contributors/devel/sig-architecture/api-conventions.md#types-kinds'
-            type: string
-          metadata:
-            type: object
-          spec:
-            description: IngressRouteTCPSpec defines the desired state of IngressRouteTCP.
-            properties:
-              entryPoints:
-                description: 'EntryPoints defines the list of entry point names to
-                  bind to. Entry points have to be configured in the static configuration.
-                  More info: https://doc.traefik.io/traefik/v2.10/routing/entrypoints/
-                  Default: all.'
-                items:
-                  type: string
-                type: array
-              routes:
-                description: Routes defines the list of routes.
-                items:
-                  description: RouteTCP holds the TCP route configuration.
-                  properties:
-                    match:
-                      description: 'Match defines the router''s rule. More info: https://doc.traefik.io/traefik/v2.10/routing/routers/#rule_1'
-                      type: string
-                    middlewares:
-                      description: Middlewares defines the list of references to MiddlewareTCP
-                        resources.
-                      items:
-                        description: ObjectReference is a generic reference to a Traefik
-                          resource.
-                        properties:
-                          name:
-                            description: Name defines the name of the referenced Traefik
-                              resource.
-                            type: string
-                          namespace:
-                            description: Namespace defines the namespace of the referenced
-                              Traefik resource.
-                            type: string
-                        required:
-                        - name
-                        type: object
-                      type: array
-                    priority:
-                      description: 'Priority defines the router''s priority. More
-                        info: https://doc.traefik.io/traefik/v2.10/routing/routers/#priority_1'
-                      type: integer
-                    services:
-                      description: Services defines the list of TCP services.
-                      items:
-                        description: ServiceTCP defines an upstream TCP service to
-                          proxy traffic to.
-                        properties:
-                          name:
-                            description: Name defines the name of the referenced Kubernetes
-                              Service.
-                            type: string
-                          namespace:
-                            description: Namespace defines the namespace of the referenced
-                              Kubernetes Service.
-                            type: string
-                          nativeLB:
-                            description: NativeLB controls, when creating the load-balancer,
-                              whether the LB's children are directly the pods IPs
-                              or if the only child is the Kubernetes Service clusterIP.
-                              The Kubernetes Service itself does load-balance to the
-                              pods. By default, NativeLB is false.
-                            type: boolean
-                          port:
-                            anyOf:
-                            - type: integer
-                            - type: string
-                            description: Port defines the port of a Kubernetes Service.
-                              This can be a reference to a named port.
-                            x-kubernetes-int-or-string: true
-                          proxyProtocol:
-                            description: 'ProxyProtocol defines the PROXY protocol
-                              configuration. More info: https://doc.traefik.io/traefik/v2.10/routing/services/#proxy-protocol'
-                            properties:
-                              version:
-                                description: Version defines the PROXY Protocol version
-                                  to use.
-                                type: integer
-                            type: object
-                          terminationDelay:
-                            description: TerminationDelay defines the deadline that
-                              the proxy sets, after one of its connected peers indicates
-                              it has closed the writing capability of its connection,
-                              to close the reading capability as well, hence fully
-                              terminating the connection. It is a duration in milliseconds,
-                              defaulting to 100. A negative value means an infinite
-                              deadline (i.e. the reading capability is never closed).
-                            type: integer
-                          weight:
-                            description: Weight defines the weight used when balancing
-                              requests between multiple Kubernetes Service.
-                            type: integer
-                        required:
-                        - name
-                        - port
-                        type: object
-                      type: array
-                  required:
-                  - match
-                  type: object
-                type: array
-              tls:
-                description: 'TLS defines the TLS configuration on a layer 4 / TCP
-                  Route. More info: https://doc.traefik.io/traefik/v2.10/routing/routers/#tls_1'
-                properties:
-                  certResolver:
-                    description: 'CertResolver defines the name of the certificate
-                      resolver to use. Cert resolvers have to be configured in the
-                      static configuration. More info: https://doc.traefik.io/traefik/v2.10/https/acme/#certificate-resolvers'
-                    type: string
-                  domains:
-                    description: 'Domains defines the list of domains that will be
-                      used to issue certificates. More info: https://doc.traefik.io/traefik/v2.10/routing/routers/#domains'
-                    items:
-                      description: Domain holds a domain name with SANs.
-                      properties:
-                        main:
-                          description: Main defines the main domain name.
-                          type: string
-                        sans:
-                          description: SANs defines the subject alternative domain
-                            names.
-                          items:
-                            type: string
-                          type: array
-                      type: object
-                    type: array
-                  options:
-                    description: 'Options defines the reference to a TLSOption, that
-                      specifies the parameters of the TLS connection. If not defined,
-                      the `default` TLSOption is used. More info: https://doc.traefik.io/traefik/v2.10/https/tls/#tls-options'
-                    properties:
-                      name:
-                        description: Name defines the name of the referenced Traefik
-                          resource.
-                        type: string
-                      namespace:
-                        description: Namespace defines the namespace of the referenced
-                          Traefik resource.
-                        type: string
-                    required:
-                    - name
-                    type: object
-                  passthrough:
-                    description: Passthrough defines whether a TLS router will terminate
-                      the TLS connection.
-                    type: boolean
-                  secretName:
-                    description: SecretName is the name of the referenced Kubernetes
-                      Secret to specify the certificate details.
-                    type: string
-                  store:
-                    description: Store defines the reference to the TLSStore, that
-                      will be used to store certificates. Please note that only `default`
-                      TLSStore can be used.
-                    properties:
-                      name:
-                        description: Name defines the name of the referenced Traefik
-                          resource.
-                        type: string
-                      namespace:
-                        description: Namespace defines the namespace of the referenced
-                          Traefik resource.
-                        type: string
-                    required:
-                    - name
-                    type: object
-                type: object
-            required:
-            - routes
-            type: object
-        required:
-        - metadata
-        - spec
-        type: object
-    served: true
-    storage: true
----
-apiVersion: apiextensions.k8s.io/v1
-kind: CustomResourceDefinition
-metadata:
-  annotations:
-    controller-gen.kubebuilder.io/version: v0.13.0
-  name: ingressrouteudps.traefik.containo.us
-spec:
-  group: traefik.containo.us
-  names:
-    kind: IngressRouteUDP
-    listKind: IngressRouteUDPList
-    plural: ingressrouteudps
-    singular: ingressrouteudp
-  scope: Namespaced
-  versions:
-  - name: v1alpha1
-    schema:
-      openAPIV3Schema:
-        description: IngressRouteUDP is a CRD implementation of a Traefik UDP Router.
-        properties:
-          apiVersion:
-            description: 'APIVersion defines the versioned schema of this representation
-              of an object. Servers should convert recognized schemas to the latest
-              internal value, and may reject unrecognized values. More info: https://git.k8s.io/community/contributors/devel/sig-architecture/api-conventions.md#resources'
-            type: string
-          kind:
-            description: 'Kind is a string value representing the REST resource this
-              object represents. Servers may infer this from the endpoint the client
-              submits requests to. Cannot be updated. In CamelCase. More info: https://git.k8s.io/community/contributors/devel/sig-architecture/api-conventions.md#types-kinds'
-            type: string
-          metadata:
-            type: object
-          spec:
-            description: IngressRouteUDPSpec defines the desired state of a IngressRouteUDP.
-            properties:
-              entryPoints:
-                description: 'EntryPoints defines the list of entry point names to
-                  bind to. Entry points have to be configured in the static configuration.
-                  More info: https://doc.traefik.io/traefik/v2.10/routing/entrypoints/
-                  Default: all.'
-                items:
-                  type: string
-                type: array
-              routes:
-                description: Routes defines the list of routes.
-                items:
-                  description: RouteUDP holds the UDP route configuration.
-                  properties:
-                    services:
-                      description: Services defines the list of UDP services.
-                      items:
-                        description: ServiceUDP defines an upstream UDP service to
-                          proxy traffic to.
-                        properties:
-                          name:
-                            description: Name defines the name of the referenced Kubernetes
-                              Service.
-                            type: string
-                          namespace:
-                            description: Namespace defines the namespace of the referenced
-                              Kubernetes Service.
-                            type: string
-                          nativeLB:
-                            description: NativeLB controls, when creating the load-balancer,
-                              whether the LB's children are directly the pods IPs
-                              or if the only child is the Kubernetes Service clusterIP.
-                              The Kubernetes Service itself does load-balance to the
-                              pods. By default, NativeLB is false.
-                            type: boolean
-                          port:
-                            anyOf:
-                            - type: integer
-                            - type: string
-                            description: Port defines the port of a Kubernetes Service.
-                              This can be a reference to a named port.
-                            x-kubernetes-int-or-string: true
-                          weight:
-                            description: Weight defines the weight used when balancing
-                              requests between multiple Kubernetes Service.
-                            type: integer
-                        required:
-                        - name
-                        - port
-                        type: object
-                      type: array
-                  type: object
-                type: array
-            required:
-            - routes
-            type: object
-        required:
-        - metadata
-        - spec
-        type: object
-    served: true
-    storage: true
----
-apiVersion: apiextensions.k8s.io/v1
-kind: CustomResourceDefinition
-metadata:
-  annotations:
-    controller-gen.kubebuilder.io/version: v0.13.0
-  name: middlewares.traefik.containo.us
-spec:
-  group: traefik.containo.us
-  names:
-    kind: Middleware
-    listKind: MiddlewareList
-    plural: middlewares
-    singular: middleware
-  scope: Namespaced
-  versions:
-  - name: v1alpha1
-    schema:
-      openAPIV3Schema:
-        description: 'Middleware is the CRD implementation of a Traefik Middleware.
-          More info: https://doc.traefik.io/traefik/v2.10/middlewares/http/overview/'
-        properties:
-          apiVersion:
-            description: 'APIVersion defines the versioned schema of this representation
-              of an object. Servers should convert recognized schemas to the latest
-              internal value, and may reject unrecognized values. More info: https://git.k8s.io/community/contributors/devel/sig-architecture/api-conventions.md#resources'
-            type: string
-          kind:
-            description: 'Kind is a string value representing the REST resource this
-              object represents. Servers may infer this from the endpoint the client
-              submits requests to. Cannot be updated. In CamelCase. More info: https://git.k8s.io/community/contributors/devel/sig-architecture/api-conventions.md#types-kinds'
-            type: string
-          metadata:
-            type: object
-          spec:
-            description: MiddlewareSpec defines the desired state of a Middleware.
-            properties:
-              addPrefix:
-                description: 'AddPrefix holds the add prefix middleware configuration.
-                  This middleware updates the path of a request before forwarding
-                  it. More info: https://doc.traefik.io/traefik/v2.10/middlewares/http/addprefix/'
-                properties:
-                  prefix:
-                    description: Prefix is the string to add before the current path
-                      in the requested URL. It should include a leading slash (/).
-                    type: string
-                type: object
-              basicAuth:
-                description: 'BasicAuth holds the basic auth middleware configuration.
-                  This middleware restricts access to your services to known users.
-                  More info: https://doc.traefik.io/traefik/v2.10/middlewares/http/basicauth/'
-                properties:
-                  headerField:
-                    description: 'HeaderField defines a header field to store the
-                      authenticated user. More info: https://doc.traefik.io/traefik/v2.10/middlewares/http/basicauth/#headerfield'
-                    type: string
-                  realm:
-                    description: 'Realm allows the protected resources on a server
-                      to be partitioned into a set of protection spaces, each with
-                      its own authentication scheme. Default: traefik.'
-                    type: string
-                  removeHeader:
-                    description: 'RemoveHeader sets the removeHeader option to true
-                      to remove the authorization header before forwarding the request
-                      to your service. Default: false.'
-                    type: boolean
-                  secret:
-                    description: Secret is the name of the referenced Kubernetes Secret
-                      containing user credentials.
-                    type: string
-                type: object
-              buffering:
-                description: 'Buffering holds the buffering middleware configuration.
-                  This middleware retries or limits the size of requests that can
-                  be forwarded to backends. More info: https://doc.traefik.io/traefik/v2.10/middlewares/http/buffering/#maxrequestbodybytes'
-                properties:
-                  maxRequestBodyBytes:
-                    description: 'MaxRequestBodyBytes defines the maximum allowed
-                      body size for the request (in bytes). If the request exceeds
-                      the allowed size, it is not forwarded to the service, and the
-                      client gets a 413 (Request Entity Too Large) response. Default:
-                      0 (no maximum).'
-                    format: int64
-                    type: integer
-                  maxResponseBodyBytes:
-                    description: 'MaxResponseBodyBytes defines the maximum allowed
-                      response size from the service (in bytes). If the response exceeds
-                      the allowed size, it is not forwarded to the client. The client
-                      gets a 500 (Internal Server Error) response instead. Default:
-                      0 (no maximum).'
-                    format: int64
-                    type: integer
-                  memRequestBodyBytes:
-                    description: 'MemRequestBodyBytes defines the threshold (in bytes)
-                      from which the request will be buffered on disk instead of in
-                      memory. Default: 1048576 (1Mi).'
-                    format: int64
-                    type: integer
-                  memResponseBodyBytes:
-                    description: 'MemResponseBodyBytes defines the threshold (in bytes)
-                      from which the response will be buffered on disk instead of
-                      in memory. Default: 1048576 (1Mi).'
-                    format: int64
-                    type: integer
-                  retryExpression:
-                    description: 'RetryExpression defines the retry conditions. It
-                      is a logical combination of functions with operators AND (&&)
-                      and OR (||). More info: https://doc.traefik.io/traefik/v2.10/middlewares/http/buffering/#retryexpression'
-                    type: string
-                type: object
-              chain:
-                description: 'Chain holds the configuration of the chain middleware.
-                  This middleware enables to define reusable combinations of other
-                  pieces of middleware. More info: https://doc.traefik.io/traefik/v2.10/middlewares/http/chain/'
-                properties:
-                  middlewares:
-                    description: Middlewares is the list of MiddlewareRef which composes
-                      the chain.
-                    items:
-                      description: MiddlewareRef is a reference to a Middleware resource.
-                      properties:
-                        name:
-                          description: Name defines the name of the referenced Middleware
-                            resource.
-                          type: string
-                        namespace:
-                          description: Namespace defines the namespace of the referenced
-                            Middleware resource.
-                          type: string
-                      required:
-                      - name
-                      type: object
-                    type: array
-                type: object
-              circuitBreaker:
-                description: CircuitBreaker holds the circuit breaker configuration.
-                properties:
-                  checkPeriod:
-                    anyOf:
-                    - type: integer
-                    - type: string
-                    description: CheckPeriod is the interval between successive checks
-                      of the circuit breaker condition (when in standby state).
-                    x-kubernetes-int-or-string: true
-                  expression:
-                    description: Expression is the condition that triggers the tripped
-                      state.
-                    type: string
-                  fallbackDuration:
-                    anyOf:
-                    - type: integer
-                    - type: string
-                    description: FallbackDuration is the duration for which the circuit
-                      breaker will wait before trying to recover (from a tripped state).
-                    x-kubernetes-int-or-string: true
-                  recoveryDuration:
-                    anyOf:
-                    - type: integer
-                    - type: string
-                    description: RecoveryDuration is the duration for which the circuit
-                      breaker will try to recover (as soon as it is in recovering
-                      state).
-                    x-kubernetes-int-or-string: true
-                type: object
-              compress:
-                description: 'Compress holds the compress middleware configuration.
-                  This middleware compresses responses before sending them to the
-                  client, using gzip compression. More info: https://doc.traefik.io/traefik/v2.10/middlewares/http/compress/'
-                properties:
-                  excludedContentTypes:
-                    description: ExcludedContentTypes defines the list of content
-                      types to compare the Content-Type header of the incoming requests
-                      and responses before compressing.
-                    items:
-                      type: string
-                    type: array
-                  minResponseBodyBytes:
-                    description: 'MinResponseBodyBytes defines the minimum amount
-                      of bytes a response body must have to be compressed. Default:
-                      1024.'
-                    type: integer
-                type: object
-              contentType:
-                description: ContentType holds the content-type middleware configuration.
-                  This middleware exists to enable the correct behavior until at least
-                  the default one can be changed in a future version.
-                properties:
-                  autoDetect:
-                    description: AutoDetect specifies whether to let the `Content-Type`
-                      header, if it has not been set by the backend, be automatically
-                      set to a value derived from the contents of the response. As
-                      a proxy, the default behavior should be to leave the header
-                      alone, regardless of what the backend did with it. However,
-                      the historic default was to always auto-detect and set the header
-                      if it was nil, and it is going to be kept that way in order
-                      to support users currently relying on it.
-                    type: boolean
-                type: object
-              digestAuth:
-                description: 'DigestAuth holds the digest auth middleware configuration.
-                  This middleware restricts access to your services to known users.
-                  More info: https://doc.traefik.io/traefik/v2.10/middlewares/http/digestauth/'
-                properties:
-                  headerField:
-                    description: 'HeaderField defines a header field to store the
-                      authenticated user. More info: https://doc.traefik.io/traefik/v2.10/middlewares/http/basicauth/#headerfield'
-                    type: string
-                  realm:
-                    description: 'Realm allows the protected resources on a server
-                      to be partitioned into a set of protection spaces, each with
-                      its own authentication scheme. Default: traefik.'
-                    type: string
-                  removeHeader:
-                    description: RemoveHeader defines whether to remove the authorization
-                      header before forwarding the request to the backend.
-                    type: boolean
-                  secret:
-                    description: Secret is the name of the referenced Kubernetes Secret
-                      containing user credentials.
-                    type: string
-                type: object
-              errors:
-                description: 'ErrorPage holds the custom error middleware configuration.
-                  This middleware returns a custom page in lieu of the default, according
-                  to configured ranges of HTTP Status codes. More info: https://doc.traefik.io/traefik/v2.10/middlewares/http/errorpages/'
-                properties:
-                  query:
-                    description: Query defines the URL for the error page (hosted
-                      by service). The {status} variable can be used in order to insert
-                      the status code in the URL.
-                    type: string
-                  service:
-                    description: 'Service defines the reference to a Kubernetes Service
-                      that will serve the error page. More info: https://doc.traefik.io/traefik/v2.10/middlewares/http/errorpages/#service'
-                    properties:
-                      kind:
-                        description: Kind defines the kind of the Service.
-                        enum:
-                        - Service
-                        - TraefikService
-                        type: string
-                      name:
-                        description: Name defines the name of the referenced Kubernetes
-                          Service or TraefikService. The differentiation between the
-                          two is specified in the Kind field.
-                        type: string
-                      namespace:
-                        description: Namespace defines the namespace of the referenced
-                          Kubernetes Service or TraefikService.
-                        type: string
-                      nativeLB:
-                        description: NativeLB controls, when creating the load-balancer,
-                          whether the LB's children are directly the pods IPs or if
-                          the only child is the Kubernetes Service clusterIP. The
-                          Kubernetes Service itself does load-balance to the pods.
-                          By default, NativeLB is false.
-                        type: boolean
-                      passHostHeader:
-                        description: PassHostHeader defines whether the client Host
-                          header is forwarded to the upstream Kubernetes Service.
-                          By default, passHostHeader is true.
-                        type: boolean
-                      port:
-                        anyOf:
-                        - type: integer
-                        - type: string
-                        description: Port defines the port of a Kubernetes Service.
-                          This can be a reference to a named port.
-                        x-kubernetes-int-or-string: true
-                      responseForwarding:
-                        description: ResponseForwarding defines how Traefik forwards
-                          the response from the upstream Kubernetes Service to the
-                          client.
-                        properties:
-                          flushInterval:
-                            description: 'FlushInterval defines the interval, in milliseconds,
-                              in between flushes to the client while copying the response
-                              body. A negative value means to flush immediately after
-                              each write to the client. This configuration is ignored
-                              when ReverseProxy recognizes a response as a streaming
-                              response; for such responses, writes are flushed to
-                              the client immediately. Default: 100ms'
-                            type: string
-                        type: object
-                      scheme:
-                        description: Scheme defines the scheme to use for the request
-                          to the upstream Kubernetes Service. It defaults to https
-                          when Kubernetes Service port is 443, http otherwise.
-                        type: string
-                      serversTransport:
-                        description: ServersTransport defines the name of ServersTransport
-                          resource to use. It allows to configure the transport between
-                          Traefik and your servers. Can only be used on a Kubernetes
-                          Service.
-                        type: string
-                      sticky:
-                        description: 'Sticky defines the sticky sessions configuration.
-                          More info: https://doc.traefik.io/traefik/v2.10/routing/services/#sticky-sessions'
-                        properties:
-                          cookie:
-                            description: Cookie defines the sticky cookie configuration.
-                            properties:
-                              httpOnly:
-                                description: HTTPOnly defines whether the cookie can
-                                  be accessed by client-side APIs, such as JavaScript.
-                                type: boolean
-                              name:
-                                description: Name defines the Cookie name.
-                                type: string
-                              sameSite:
-                                description: 'SameSite defines the same site policy.
-                                  More info: https://developer.mozilla.org/en-US/docs/Web/HTTP/Headers/Set-Cookie/SameSite'
-                                type: string
-                              secure:
-                                description: Secure defines whether the cookie can
-                                  only be transmitted over an encrypted connection
-                                  (i.e. HTTPS).
-                                type: boolean
-                            type: object
-                        type: object
-                      strategy:
-                        description: Strategy defines the load balancing strategy
-                          between the servers. RoundRobin is the only supported value
-                          at the moment.
-                        type: string
-                      weight:
-                        description: Weight defines the weight and should only be
-                          specified when Name references a TraefikService object (and
-                          to be precise, one that embeds a Weighted Round Robin).
-                        type: integer
-                    required:
-                    - name
-                    type: object
-                  status:
-                    description: Status defines which status or range of statuses
-                      should result in an error page. It can be either a status code
-                      as a number (500), as multiple comma-separated numbers (500,502),
-                      as ranges by separating two codes with a dash (500-599), or
-                      a combination of the two (404,418,500-599).
-                    items:
-                      type: string
-                    type: array
-                type: object
-              forwardAuth:
-                description: 'ForwardAuth holds the forward auth middleware configuration.
-                  This middleware delegates the request authentication to a Service.
-                  More info: https://doc.traefik.io/traefik/v2.10/middlewares/http/forwardauth/'
-                properties:
-                  address:
-                    description: Address defines the authentication server address.
-                    type: string
-                  authRequestHeaders:
-                    description: AuthRequestHeaders defines the list of the headers
-                      to copy from the request to the authentication server. If not
-                      set or empty then all request headers are passed.
-                    items:
-                      type: string
-                    type: array
-                  authResponseHeaders:
-                    description: AuthResponseHeaders defines the list of headers to
-                      copy from the authentication server response and set on forwarded
-                      request, replacing any existing conflicting headers.
-                    items:
-                      type: string
-                    type: array
-                  authResponseHeadersRegex:
-                    description: 'AuthResponseHeadersRegex defines the regex to match
-                      headers to copy from the authentication server response and
-                      set on forwarded request, after stripping all headers that match
-                      the regex. More info: https://doc.traefik.io/traefik/v2.10/middlewares/http/forwardauth/#authresponseheadersregex'
-                    type: string
-                  tls:
-                    description: TLS defines the configuration used to secure the
-                      connection to the authentication server.
-                    properties:
-                      caOptional:
-                        type: boolean
-                      caSecret:
-                        description: CASecret is the name of the referenced Kubernetes
-                          Secret containing the CA to validate the server certificate.
-                          The CA certificate is extracted from key `tls.ca` or `ca.crt`.
-                        type: string
-                      certSecret:
-                        description: CertSecret is the name of the referenced Kubernetes
-                          Secret containing the client certificate. The client certificate
-                          is extracted from the keys `tls.crt` and `tls.key`.
-                        type: string
-                      insecureSkipVerify:
-                        description: InsecureSkipVerify defines whether the server
-                          certificates should be validated.
-                        type: boolean
-                    type: object
-                  trustForwardHeader:
-                    description: 'TrustForwardHeader defines whether to trust (ie:
-                      forward) all X-Forwarded-* headers.'
-                    type: boolean
-                type: object
-              headers:
-                description: 'Headers holds the headers middleware configuration.
-                  This middleware manages the requests and responses headers. More
-                  info: https://doc.traefik.io/traefik/v2.10/middlewares/http/headers/#customrequestheaders'
-                properties:
-                  accessControlAllowCredentials:
-                    description: AccessControlAllowCredentials defines whether the
-                      request can include user credentials.
-                    type: boolean
-                  accessControlAllowHeaders:
-                    description: AccessControlAllowHeaders defines the Access-Control-Request-Headers
-                      values sent in preflight response.
-                    items:
-                      type: string
-                    type: array
-                  accessControlAllowMethods:
-                    description: AccessControlAllowMethods defines the Access-Control-Request-Method
-                      values sent in preflight response.
-                    items:
-                      type: string
-                    type: array
-                  accessControlAllowOriginList:
-                    description: AccessControlAllowOriginList is a list of allowable
-                      origins. Can also be a wildcard origin "*".
-                    items:
-                      type: string
-                    type: array
-                  accessControlAllowOriginListRegex:
-                    description: AccessControlAllowOriginListRegex is a list of allowable
-                      origins written following the Regular Expression syntax (https://golang.org/pkg/regexp/).
-                    items:
-                      type: string
-                    type: array
-                  accessControlExposeHeaders:
-                    description: AccessControlExposeHeaders defines the Access-Control-Expose-Headers
-                      values sent in preflight response.
-                    items:
-                      type: string
-                    type: array
-                  accessControlMaxAge:
-                    description: AccessControlMaxAge defines the time that a preflight
-                      request may be cached.
-                    format: int64
-                    type: integer
-                  addVaryHeader:
-                    description: AddVaryHeader defines whether the Vary header is
-                      automatically added/updated when the AccessControlAllowOriginList
-                      is set.
-                    type: boolean
-                  allowedHosts:
-                    description: AllowedHosts defines the fully qualified list of
-                      allowed domain names.
-                    items:
-                      type: string
-                    type: array
-                  browserXssFilter:
-                    description: BrowserXSSFilter defines whether to add the X-XSS-Protection
-                      header with the value 1; mode=block.
-                    type: boolean
-                  contentSecurityPolicy:
-                    description: ContentSecurityPolicy defines the Content-Security-Policy
-                      header value.
-                    type: string
-                  contentTypeNosniff:
-                    description: ContentTypeNosniff defines whether to add the X-Content-Type-Options
-                      header with the nosniff value.
-                    type: boolean
-                  customBrowserXSSValue:
-                    description: CustomBrowserXSSValue defines the X-XSS-Protection
-                      header value. This overrides the BrowserXssFilter option.
-                    type: string
-                  customFrameOptionsValue:
-                    description: CustomFrameOptionsValue defines the X-Frame-Options
-                      header value. This overrides the FrameDeny option.
-                    type: string
-                  customRequestHeaders:
-                    additionalProperties:
-                      type: string
-                    description: CustomRequestHeaders defines the header names and
-                      values to apply to the request.
-                    type: object
-                  customResponseHeaders:
-                    additionalProperties:
-                      type: string
-                    description: CustomResponseHeaders defines the header names and
-                      values to apply to the response.
-                    type: object
-                  featurePolicy:
-                    description: 'Deprecated: use PermissionsPolicy instead.'
-                    type: string
-                  forceSTSHeader:
-                    description: ForceSTSHeader defines whether to add the STS header
-                      even when the connection is HTTP.
-                    type: boolean
-                  frameDeny:
-                    description: FrameDeny defines whether to add the X-Frame-Options
-                      header with the DENY value.
-                    type: boolean
-                  hostsProxyHeaders:
-                    description: HostsProxyHeaders defines the header keys that may
-                      hold a proxied hostname value for the request.
-                    items:
-                      type: string
-                    type: array
-                  isDevelopment:
-                    description: IsDevelopment defines whether to mitigate the unwanted
-                      effects of the AllowedHosts, SSL, and STS options when developing.
-                      Usually testing takes place using HTTP, not HTTPS, and on localhost,
-                      not your production domain. If you would like your development
-                      environment to mimic production with complete Host blocking,
-                      SSL redirects, and STS headers, leave this as false.
-                    type: boolean
-                  permissionsPolicy:
-                    description: PermissionsPolicy defines the Permissions-Policy
-                      header value. This allows sites to control browser features.
-                    type: string
-                  publicKey:
-                    description: PublicKey is the public key that implements HPKP
-                      to prevent MITM attacks with forged certificates.
-                    type: string
-                  referrerPolicy:
-                    description: ReferrerPolicy defines the Referrer-Policy header
-                      value. This allows sites to control whether browsers forward
-                      the Referer header to other sites.
-                    type: string
-                  sslForceHost:
-                    description: 'Deprecated: use RedirectRegex instead.'
-                    type: boolean
-                  sslHost:
-                    description: 'Deprecated: use RedirectRegex instead.'
-                    type: string
-                  sslProxyHeaders:
-                    additionalProperties:
-                      type: string
-                    description: 'SSLProxyHeaders defines the header keys with associated
-                      values that would indicate a valid HTTPS request. It can be
-                      useful when using other proxies (example: "X-Forwarded-Proto":
-                      "https").'
-                    type: object
-                  sslRedirect:
-                    description: 'Deprecated: use EntryPoint redirection or RedirectScheme
-                      instead.'
-                    type: boolean
-                  sslTemporaryRedirect:
-                    description: 'Deprecated: use EntryPoint redirection or RedirectScheme
-                      instead.'
-                    type: boolean
-                  stsIncludeSubdomains:
-                    description: STSIncludeSubdomains defines whether the includeSubDomains
-                      directive is appended to the Strict-Transport-Security header.
-                    type: boolean
-                  stsPreload:
-                    description: STSPreload defines whether the preload flag is appended
-                      to the Strict-Transport-Security header.
-                    type: boolean
-                  stsSeconds:
-                    description: STSSeconds defines the max-age of the Strict-Transport-Security
-                      header. If set to 0, the header is not set.
-                    format: int64
-                    type: integer
-                type: object
-              inFlightReq:
-                description: 'InFlightReq holds the in-flight request middleware configuration.
-                  This middleware limits the number of requests being processed and
-                  served concurrently. More info: https://doc.traefik.io/traefik/v2.10/middlewares/http/inflightreq/'
-                properties:
-                  amount:
-                    description: Amount defines the maximum amount of allowed simultaneous
-                      in-flight request. The middleware responds with HTTP 429 Too
-                      Many Requests if there are already amount requests in progress
-                      (based on the same sourceCriterion strategy).
-                    format: int64
-                    type: integer
-                  sourceCriterion:
-                    description: 'SourceCriterion defines what criterion is used to
-                      group requests as originating from a common source. If several
-                      strategies are defined at the same time, an error will be raised.
-                      If none are set, the default is to use the requestHost. More
-                      info: https://doc.traefik.io/traefik/v2.10/middlewares/http/inflightreq/#sourcecriterion'
-                    properties:
-                      ipStrategy:
-                        description: 'IPStrategy holds the IP strategy configuration
-                          used by Traefik to determine the client IP. More info: https://doc.traefik.io/traefik/v2.10/middlewares/http/ipwhitelist/#ipstrategy'
-                        properties:
-                          depth:
-                            description: Depth tells Traefik to use the X-Forwarded-For
-                              header and take the IP located at the depth position
-                              (starting from the right).
-                            type: integer
-                          excludedIPs:
-                            description: ExcludedIPs configures Traefik to scan the
-                              X-Forwarded-For header and select the first IP not in
-                              the list.
-                            items:
-                              type: string
-                            type: array
-                        type: object
-                      requestHeaderName:
-                        description: RequestHeaderName defines the name of the header
-                          used to group incoming requests.
-                        type: string
-                      requestHost:
-                        description: RequestHost defines whether to consider the request
-                          Host as the source.
-                        type: boolean
-                    type: object
-                type: object
-              ipWhiteList:
-                description: 'IPWhiteList holds the IP whitelist middleware configuration.
-                  This middleware accepts / refuses requests based on the client IP.
-                  More info: https://doc.traefik.io/traefik/v2.10/middlewares/http/ipwhitelist/'
-                properties:
-                  ipStrategy:
-                    description: 'IPStrategy holds the IP strategy configuration used
-                      by Traefik to determine the client IP. More info: https://doc.traefik.io/traefik/v2.10/middlewares/http/ipwhitelist/#ipstrategy'
-                    properties:
-                      depth:
-                        description: Depth tells Traefik to use the X-Forwarded-For
-                          header and take the IP located at the depth position (starting
-                          from the right).
-                        type: integer
-                      excludedIPs:
-                        description: ExcludedIPs configures Traefik to scan the X-Forwarded-For
-                          header and select the first IP not in the list.
-                        items:
-                          type: string
-                        type: array
-                    type: object
-                  sourceRange:
-                    description: SourceRange defines the set of allowed IPs (or ranges
-                      of allowed IPs by using CIDR notation).
-                    items:
-                      type: string
-                    type: array
-                type: object
-              passTLSClientCert:
-                description: 'PassTLSClientCert holds the pass TLS client cert middleware
-                  configuration. This middleware adds the selected data from the passed
-                  client TLS certificate to a header. More info: https://doc.traefik.io/traefik/v2.10/middlewares/http/passtlsclientcert/'
-                properties:
-                  info:
-                    description: Info selects the specific client certificate details
-                      you want to add to the X-Forwarded-Tls-Client-Cert-Info header.
-                    properties:
-                      issuer:
-                        description: Issuer defines the client certificate issuer
-                          details to add to the X-Forwarded-Tls-Client-Cert-Info header.
-                        properties:
-                          commonName:
-                            description: CommonName defines whether to add the organizationalUnit
-                              information into the issuer.
-                            type: boolean
-                          country:
-                            description: Country defines whether to add the country
-                              information into the issuer.
-                            type: boolean
-                          domainComponent:
-                            description: DomainComponent defines whether to add the
-                              domainComponent information into the issuer.
-                            type: boolean
-                          locality:
-                            description: Locality defines whether to add the locality
-                              information into the issuer.
-                            type: boolean
-                          organization:
-                            description: Organization defines whether to add the organization
-                              information into the issuer.
-                            type: boolean
-                          province:
-                            description: Province defines whether to add the province
-                              information into the issuer.
-                            type: boolean
-                          serialNumber:
-                            description: SerialNumber defines whether to add the serialNumber
-                              information into the issuer.
-                            type: boolean
-                        type: object
-                      notAfter:
-                        description: NotAfter defines whether to add the Not After
-                          information from the Validity part.
-                        type: boolean
-                      notBefore:
-                        description: NotBefore defines whether to add the Not Before
-                          information from the Validity part.
-                        type: boolean
-                      sans:
-                        description: Sans defines whether to add the Subject Alternative
-                          Name information from the Subject Alternative Name part.
-                        type: boolean
-                      serialNumber:
-                        description: SerialNumber defines whether to add the client
-                          serialNumber information.
-                        type: boolean
-                      subject:
-                        description: Subject defines the client certificate subject
-                          details to add to the X-Forwarded-Tls-Client-Cert-Info header.
-                        properties:
-                          commonName:
-                            description: CommonName defines whether to add the organizationalUnit
-                              information into the subject.
-                            type: boolean
-                          country:
-                            description: Country defines whether to add the country
-                              information into the subject.
-                            type: boolean
-                          domainComponent:
-                            description: DomainComponent defines whether to add the
-                              domainComponent information into the subject.
-                            type: boolean
-                          locality:
-                            description: Locality defines whether to add the locality
-                              information into the subject.
-                            type: boolean
-                          organization:
-                            description: Organization defines whether to add the organization
-                              information into the subject.
-                            type: boolean
-                          organizationalUnit:
-                            description: OrganizationalUnit defines whether to add
-                              the organizationalUnit information into the subject.
-                            type: boolean
-                          province:
-                            description: Province defines whether to add the province
-                              information into the subject.
-                            type: boolean
-                          serialNumber:
-                            description: SerialNumber defines whether to add the serialNumber
-                              information into the subject.
-                            type: boolean
-                        type: object
-                    type: object
-                  pem:
-                    description: PEM sets the X-Forwarded-Tls-Client-Cert header with
-                      the certificate.
-                    type: boolean
-                type: object
-              plugin:
-                additionalProperties:
-                  x-kubernetes-preserve-unknown-fields: true
-                description: 'Plugin defines the middleware plugin configuration.
-                  More info: https://doc.traefik.io/traefik/plugins/'
-                type: object
-              rateLimit:
-                description: 'RateLimit holds the rate limit configuration. This middleware
-                  ensures that services will receive a fair amount of requests, and
-                  allows one to define what fair is. More info: https://doc.traefik.io/traefik/v2.10/middlewares/http/ratelimit/'
-                properties:
-                  average:
-                    description: Average is the maximum rate, by default in requests/s,
-                      allowed for the given source. It defaults to 0, which means
-                      no rate limiting. The rate is actually defined by dividing Average
-                      by Period. So for a rate below 1req/s, one needs to define a
-                      Period larger than a second.
-                    format: int64
-                    type: integer
-                  burst:
-                    description: Burst is the maximum number of requests allowed to
-                      arrive in the same arbitrarily small period of time. It defaults
-                      to 1.
-                    format: int64
-                    type: integer
-                  period:
-                    anyOf:
-                    - type: integer
-                    - type: string
-                    description: 'Period, in combination with Average, defines the
-                      actual maximum rate, such as: r = Average / Period. It defaults
-                      to a second.'
-                    x-kubernetes-int-or-string: true
-                  sourceCriterion:
-                    description: SourceCriterion defines what criterion is used to
-                      group requests as originating from a common source. If several
-                      strategies are defined at the same time, an error will be raised.
-                      If none are set, the default is to use the request's remote
-                      address field (as an ipStrategy).
-                    properties:
-                      ipStrategy:
-                        description: 'IPStrategy holds the IP strategy configuration
-                          used by Traefik to determine the client IP. More info: https://doc.traefik.io/traefik/v2.10/middlewares/http/ipwhitelist/#ipstrategy'
-                        properties:
-                          depth:
-                            description: Depth tells Traefik to use the X-Forwarded-For
-                              header and take the IP located at the depth position
-                              (starting from the right).
-                            type: integer
-                          excludedIPs:
-                            description: ExcludedIPs configures Traefik to scan the
-                              X-Forwarded-For header and select the first IP not in
-                              the list.
-                            items:
-                              type: string
-                            type: array
-                        type: object
-                      requestHeaderName:
-                        description: RequestHeaderName defines the name of the header
-                          used to group incoming requests.
-                        type: string
-                      requestHost:
-                        description: RequestHost defines whether to consider the request
-                          Host as the source.
-                        type: boolean
-                    type: object
-                type: object
-              redirectRegex:
-                description: 'RedirectRegex holds the redirect regex middleware configuration.
-                  This middleware redirects a request using regex matching and replacement.
-                  More info: https://doc.traefik.io/traefik/v2.10/middlewares/http/redirectregex/#regex'
-                properties:
-                  permanent:
-                    description: Permanent defines whether the redirection is permanent
-                      (301).
-                    type: boolean
-                  regex:
-                    description: Regex defines the regex used to match and capture
-                      elements from the request URL.
-                    type: string
-                  replacement:
-                    description: Replacement defines how to modify the URL to have
-                      the new target URL.
-                    type: string
-                type: object
-              redirectScheme:
-                description: 'RedirectScheme holds the redirect scheme middleware
-                  configuration. This middleware redirects requests from a scheme/port
-                  to another. More info: https://doc.traefik.io/traefik/v2.10/middlewares/http/redirectscheme/'
-                properties:
-                  permanent:
-                    description: Permanent defines whether the redirection is permanent
-                      (301).
-                    type: boolean
-                  port:
-                    description: Port defines the port of the new URL.
-                    type: string
-                  scheme:
-                    description: Scheme defines the scheme of the new URL.
-                    type: string
-                type: object
-              replacePath:
-                description: 'ReplacePath holds the replace path middleware configuration.
-                  This middleware replaces the path of the request URL and store the
-                  original path in an X-Replaced-Path header. More info: https://doc.traefik.io/traefik/v2.10/middlewares/http/replacepath/'
-                properties:
-                  path:
-                    description: Path defines the path to use as replacement in the
-                      request URL.
-                    type: string
-                type: object
-              replacePathRegex:
-                description: 'ReplacePathRegex holds the replace path regex middleware
-                  configuration. This middleware replaces the path of a URL using
-                  regex matching and replacement. More info: https://doc.traefik.io/traefik/v2.10/middlewares/http/replacepathregex/'
-                properties:
-                  regex:
-                    description: Regex defines the regular expression used to match
-                      and capture the path from the request URL.
-                    type: string
-                  replacement:
-                    description: Replacement defines the replacement path format,
-                      which can include captured variables.
-                    type: string
-                type: object
-              retry:
-                description: 'Retry holds the retry middleware configuration. This
-                  middleware reissues requests a given number of times to a backend
-                  server if that server does not reply. As soon as the server answers,
-                  the middleware stops retrying, regardless of the response status.
-                  More info: https://doc.traefik.io/traefik/v2.10/middlewares/http/retry/'
-                properties:
-                  attempts:
-                    description: Attempts defines how many times the request should
-                      be retried.
-                    type: integer
-                  initialInterval:
-                    anyOf:
-                    - type: integer
-                    - type: string
-                    description: InitialInterval defines the first wait time in the
-                      exponential backoff series. The maximum interval is calculated
-                      as twice the initialInterval. If unspecified, requests will
-                      be retried immediately. The value of initialInterval should
-                      be provided in seconds or as a valid duration format, see https://pkg.go.dev/time#ParseDuration.
-                    x-kubernetes-int-or-string: true
-                type: object
-              stripPrefix:
-                description: 'StripPrefix holds the strip prefix middleware configuration.
-                  This middleware removes the specified prefixes from the URL path.
-                  More info: https://doc.traefik.io/traefik/v2.10/middlewares/http/stripprefix/'
-                properties:
-                  forceSlash:
-                    description: 'ForceSlash ensures that the resulting stripped path
-                      is not the empty string, by replacing it with / when necessary.
-                      Default: true.'
-                    type: boolean
-                  prefixes:
-                    description: Prefixes defines the prefixes to strip from the request
-                      URL.
-                    items:
-                      type: string
-                    type: array
-                type: object
-              stripPrefixRegex:
-                description: 'StripPrefixRegex holds the strip prefix regex middleware
-                  configuration. This middleware removes the matching prefixes from
-                  the URL path. More info: https://doc.traefik.io/traefik/v2.10/middlewares/http/stripprefixregex/'
-                properties:
-                  regex:
-                    description: Regex defines the regular expression to match the
-                      path prefix from the request URL.
-                    items:
-                      type: string
-                    type: array
-                type: object
-            type: object
-        required:
-        - metadata
-        - spec
-        type: object
-    served: true
-    storage: true
----
-apiVersion: apiextensions.k8s.io/v1
-kind: CustomResourceDefinition
-metadata:
-  annotations:
-    controller-gen.kubebuilder.io/version: v0.13.0
-  name: middlewaretcps.traefik.containo.us
-spec:
-  group: traefik.containo.us
-  names:
-    kind: MiddlewareTCP
-    listKind: MiddlewareTCPList
-    plural: middlewaretcps
-    singular: middlewaretcp
-  scope: Namespaced
-  versions:
-  - name: v1alpha1
-    schema:
-      openAPIV3Schema:
-        description: 'MiddlewareTCP is the CRD implementation of a Traefik TCP middleware.
-          More info: https://doc.traefik.io/traefik/v2.10/middlewares/overview/'
-        properties:
-          apiVersion:
-            description: 'APIVersion defines the versioned schema of this representation
-              of an object. Servers should convert recognized schemas to the latest
-              internal value, and may reject unrecognized values. More info: https://git.k8s.io/community/contributors/devel/sig-architecture/api-conventions.md#resources'
-            type: string
-          kind:
-            description: 'Kind is a string value representing the REST resource this
-              object represents. Servers may infer this from the endpoint the client
-              submits requests to. Cannot be updated. In CamelCase. More info: https://git.k8s.io/community/contributors/devel/sig-architecture/api-conventions.md#types-kinds'
-            type: string
-          metadata:
-            type: object
-          spec:
-            description: MiddlewareTCPSpec defines the desired state of a MiddlewareTCP.
-            properties:
-              inFlightConn:
-                description: InFlightConn defines the InFlightConn middleware configuration.
-                properties:
-                  amount:
-                    description: Amount defines the maximum amount of allowed simultaneous
-                      connections. The middleware closes the connection if there are
-                      already amount connections opened.
-                    format: int64
-                    type: integer
-                type: object
-              ipWhiteList:
-                description: IPWhiteList defines the IPWhiteList middleware configuration.
-                properties:
-                  sourceRange:
-                    description: SourceRange defines the allowed IPs (or ranges of
-                      allowed IPs by using CIDR notation).
-                    items:
-                      type: string
-                    type: array
-                type: object
-            type: object
-        required:
-        - metadata
-        - spec
-        type: object
-    served: true
-    storage: true
----
-apiVersion: apiextensions.k8s.io/v1
-kind: CustomResourceDefinition
-metadata:
-  annotations:
-    controller-gen.kubebuilder.io/version: v0.13.0
-  name: serverstransports.traefik.containo.us
-spec:
-  group: traefik.containo.us
-  names:
-    kind: ServersTransport
-    listKind: ServersTransportList
-    plural: serverstransports
-    singular: serverstransport
-  scope: Namespaced
-  versions:
-  - name: v1alpha1
-    schema:
-      openAPIV3Schema:
-        description: 'ServersTransport is the CRD implementation of a ServersTransport.
-          If no serversTransport is specified, the default@internal will be used.
-          The default@internal serversTransport is created from the static configuration.
-          More info: https://doc.traefik.io/traefik/v2.10/routing/services/#serverstransport_1'
-        properties:
-          apiVersion:
-            description: 'APIVersion defines the versioned schema of this representation
-              of an object. Servers should convert recognized schemas to the latest
-              internal value, and may reject unrecognized values. More info: https://git.k8s.io/community/contributors/devel/sig-architecture/api-conventions.md#resources'
-            type: string
-          kind:
-            description: 'Kind is a string value representing the REST resource this
-              object represents. Servers may infer this from the endpoint the client
-              submits requests to. Cannot be updated. In CamelCase. More info: https://git.k8s.io/community/contributors/devel/sig-architecture/api-conventions.md#types-kinds'
-            type: string
-          metadata:
-            type: object
-          spec:
-            description: ServersTransportSpec defines the desired state of a ServersTransport.
-            properties:
-              certificatesSecrets:
-                description: CertificatesSecrets defines a list of secret storing
-                  client certificates for mTLS.
-                items:
-                  type: string
-                type: array
-              disableHTTP2:
-                description: DisableHTTP2 disables HTTP/2 for connections with backend
-                  servers.
-                type: boolean
-              forwardingTimeouts:
-                description: ForwardingTimeouts defines the timeouts for requests
-                  forwarded to the backend servers.
-                properties:
-                  dialTimeout:
-                    anyOf:
-                    - type: integer
-                    - type: string
-                    description: DialTimeout is the amount of time to wait until a
-                      connection to a backend server can be established.
-                    x-kubernetes-int-or-string: true
-                  idleConnTimeout:
-                    anyOf:
-                    - type: integer
-                    - type: string
-                    description: IdleConnTimeout is the maximum period for which an
-                      idle HTTP keep-alive connection will remain open before closing
-                      itself.
-                    x-kubernetes-int-or-string: true
-                  pingTimeout:
-                    anyOf:
-                    - type: integer
-                    - type: string
-                    description: PingTimeout is the timeout after which the HTTP/2
-                      connection will be closed if a response to ping is not received.
-                    x-kubernetes-int-or-string: true
-                  readIdleTimeout:
-                    anyOf:
-                    - type: integer
-                    - type: string
-                    description: ReadIdleTimeout is the timeout after which a health
-                      check using ping frame will be carried out if no frame is received
-                      on the HTTP/2 connection.
-                    x-kubernetes-int-or-string: true
-                  responseHeaderTimeout:
-                    anyOf:
-                    - type: integer
-                    - type: string
-                    description: ResponseHeaderTimeout is the amount of time to wait
-                      for a server's response headers after fully writing the request
-                      (including its body, if any).
-                    x-kubernetes-int-or-string: true
-                type: object
-              insecureSkipVerify:
-                description: InsecureSkipVerify disables SSL certificate verification.
-                type: boolean
-              maxIdleConnsPerHost:
-                description: MaxIdleConnsPerHost controls the maximum idle (keep-alive)
-                  to keep per-host.
-                type: integer
-              peerCertURI:
-                description: PeerCertURI defines the peer cert URI used to match against
-                  SAN URI during the peer certificate verification.
-                type: string
-              rootCAsSecrets:
-                description: RootCAsSecrets defines a list of CA secret used to validate
-                  self-signed certificate.
-                items:
-                  type: string
-                type: array
-              serverName:
-                description: ServerName defines the server name used to contact the
-                  server.
-                type: string
-            type: object
-        required:
-        - metadata
-        - spec
-        type: object
-    served: true
-    storage: true
----
-apiVersion: apiextensions.k8s.io/v1
-kind: CustomResourceDefinition
-metadata:
-  annotations:
-    controller-gen.kubebuilder.io/version: v0.13.0
-  name: tlsoptions.traefik.containo.us
-spec:
-  group: traefik.containo.us
-  names:
-    kind: TLSOption
-    listKind: TLSOptionList
-    plural: tlsoptions
-    singular: tlsoption
-  scope: Namespaced
-  versions:
-  - name: v1alpha1
-    schema:
-      openAPIV3Schema:
-        description: 'TLSOption is the CRD implementation of a Traefik TLS Option,
-          allowing to configure some parameters of the TLS connection. More info:
-          https://doc.traefik.io/traefik/v2.10/https/tls/#tls-options'
-        properties:
-          apiVersion:
-            description: 'APIVersion defines the versioned schema of this representation
-              of an object. Servers should convert recognized schemas to the latest
-              internal value, and may reject unrecognized values. More info: https://git.k8s.io/community/contributors/devel/sig-architecture/api-conventions.md#resources'
-            type: string
-          kind:
-            description: 'Kind is a string value representing the REST resource this
-              object represents. Servers may infer this from the endpoint the client
-              submits requests to. Cannot be updated. In CamelCase. More info: https://git.k8s.io/community/contributors/devel/sig-architecture/api-conventions.md#types-kinds'
-            type: string
-          metadata:
-            type: object
-          spec:
-            description: TLSOptionSpec defines the desired state of a TLSOption.
-            properties:
-              alpnProtocols:
-                description: 'ALPNProtocols defines the list of supported application
-                  level protocols for the TLS handshake, in order of preference. More
-                  info: https://doc.traefik.io/traefik/v2.10/https/tls/#alpn-protocols'
-                items:
-                  type: string
-                type: array
-              cipherSuites:
-                description: 'CipherSuites defines the list of supported cipher suites
-                  for TLS versions up to TLS 1.2. More info: https://doc.traefik.io/traefik/v2.10/https/tls/#cipher-suites'
-                items:
-                  type: string
-                type: array
-              clientAuth:
-                description: ClientAuth defines the server's policy for TLS Client
-                  Authentication.
-                properties:
-                  clientAuthType:
-                    description: ClientAuthType defines the client authentication
-                      type to apply.
-                    enum:
-                    - NoClientCert
-                    - RequestClientCert
-                    - RequireAnyClientCert
-                    - VerifyClientCertIfGiven
-                    - RequireAndVerifyClientCert
-                    type: string
-                  secretNames:
-                    description: SecretNames defines the names of the referenced Kubernetes
-                      Secret storing certificate details.
-                    items:
-                      type: string
-                    type: array
-                type: object
-              curvePreferences:
-                description: 'CurvePreferences defines the preferred elliptic curves
-                  in a specific order. More info: https://doc.traefik.io/traefik/v2.10/https/tls/#curve-preferences'
-                items:
-                  type: string
-                type: array
-              maxVersion:
-                description: 'MaxVersion defines the maximum TLS version that Traefik
-                  will accept. Possible values: VersionTLS10, VersionTLS11, VersionTLS12,
-                  VersionTLS13. Default: None.'
-                type: string
-              minVersion:
-                description: 'MinVersion defines the minimum TLS version that Traefik
-                  will accept. Possible values: VersionTLS10, VersionTLS11, VersionTLS12,
-                  VersionTLS13. Default: VersionTLS10.'
-                type: string
-              preferServerCipherSuites:
-                description: 'PreferServerCipherSuites defines whether the server
-                  chooses a cipher suite among his own instead of among the client''s.
-                  It is enabled automatically when minVersion or maxVersion is set.
-                  Deprecated: https://github.com/golang/go/issues/45430'
-                type: boolean
-              sniStrict:
-                description: SniStrict defines whether Traefik allows connections
-                  from clients connections that do not specify a server_name extension.
-                type: boolean
-            type: object
-        required:
-        - metadata
-        - spec
-        type: object
-    served: true
-    storage: true
----
-apiVersion: apiextensions.k8s.io/v1
-kind: CustomResourceDefinition
-metadata:
-  annotations:
-    controller-gen.kubebuilder.io/version: v0.13.0
-  name: tlsstores.traefik.containo.us
-spec:
-  group: traefik.containo.us
-  names:
-    kind: TLSStore
-    listKind: TLSStoreList
-    plural: tlsstores
-    singular: tlsstore
-  scope: Namespaced
-  versions:
-  - name: v1alpha1
-    schema:
-      openAPIV3Schema:
-        description: 'TLSStore is the CRD implementation of a Traefik TLS Store. For
-          the time being, only the TLSStore named default is supported. This means
-          that you cannot have two stores that are named default in different Kubernetes
-          namespaces. More info: https://doc.traefik.io/traefik/v2.10/https/tls/#certificates-stores'
-        properties:
-          apiVersion:
-            description: 'APIVersion defines the versioned schema of this representation
-              of an object. Servers should convert recognized schemas to the latest
-              internal value, and may reject unrecognized values. More info: https://git.k8s.io/community/contributors/devel/sig-architecture/api-conventions.md#resources'
-            type: string
-          kind:
-            description: 'Kind is a string value representing the REST resource this
-              object represents. Servers may infer this from the endpoint the client
-              submits requests to. Cannot be updated. In CamelCase. More info: https://git.k8s.io/community/contributors/devel/sig-architecture/api-conventions.md#types-kinds'
-            type: string
-          metadata:
-            type: object
-          spec:
-            description: TLSStoreSpec defines the desired state of a TLSStore.
-            properties:
-              certificates:
-                description: Certificates is a list of secret names, each secret holding
-                  a key/certificate pair to add to the store.
-                items:
-                  description: Certificate holds a secret name for the TLSStore resource.
-                  properties:
-                    secretName:
-                      description: SecretName is the name of the referenced Kubernetes
-                        Secret to specify the certificate details.
-                      type: string
-                  required:
-                  - secretName
-                  type: object
-                type: array
-              defaultCertificate:
-                description: DefaultCertificate defines the default certificate configuration.
-                properties:
-                  secretName:
-                    description: SecretName is the name of the referenced Kubernetes
-                      Secret to specify the certificate details.
-                    type: string
-                required:
-                - secretName
-                type: object
-              defaultGeneratedCert:
-                description: DefaultGeneratedCert defines the default generated certificate
-                  configuration.
-                properties:
-                  domain:
-                    description: Domain is the domain definition for the DefaultCertificate.
-                    properties:
-                      main:
-                        description: Main defines the main domain name.
-                        type: string
-                      sans:
-                        description: SANs defines the subject alternative domain names.
-                        items:
-                          type: string
-                        type: array
-                    type: object
-                  resolver:
-                    description: Resolver is the name of the resolver that will be
-                      used to issue the DefaultCertificate.
-                    type: string
-                type: object
-            type: object
-        required:
-        - metadata
-        - spec
-        type: object
-    served: true
-    storage: true
----
-apiVersion: apiextensions.k8s.io/v1
-kind: CustomResourceDefinition
-metadata:
-  annotations:
-    controller-gen.kubebuilder.io/version: v0.13.0
-  name: traefikservices.traefik.containo.us
-spec:
-  group: traefik.containo.us
-  names:
-    kind: TraefikService
-    listKind: TraefikServiceList
-    plural: traefikservices
-    singular: traefikservice
-  scope: Namespaced
-  versions:
-  - name: v1alpha1
-    schema:
-      openAPIV3Schema:
-        description: 'TraefikService is the CRD implementation of a Traefik Service.
-          TraefikService object allows to: - Apply weight to Services on load-balancing
-          - Mirror traffic on services More info: https://doc.traefik.io/traefik/v2.10/routing/providers/kubernetes-crd/#kind-traefikservice'
->>>>>>> dae0491b
         properties:
           apiVersion:
             description: 'APIVersion defines the versioned schema of this representation
