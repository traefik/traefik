--- conflicted
+++ resolved
@@ -1,10 +1,6 @@
 version: "3.8"
 services:
   server:
-<<<<<<< HEAD
-    image: rancher/k3s:v1.23.17-k3s1
-    command: server --disable-agent --no-deploy coredns --no-deploy servicelb --no-deploy traefik --no-deploy local-storage --no-deploy metrics-server --log /output/k3s.log --bind-address=server --tls-san=server
-=======
     image: rancher/k3s:v1.20.15-k3s1
     privileged: true
     command:
@@ -20,7 +16,6 @@
       - --tls-san=server
       - --tls-san=172.31.42.3
       - --tls-san=172.31.42.4
->>>>>>> e5224469
     environment:
       K3S_CLUSTER_SECRET: somethingtotallyrandom
       K3S_TOKEN: somethingtotallyrandom
@@ -31,7 +26,7 @@
       - ./fixtures/k8s:/var/lib/rancher/k3s/server/manifests
 
   node:
-    image: rancher/k3s:v1.23.17-k3s1
+    image: rancher/k3s:v1.20.15-k3s1
     privileged: true
     environment:
       K3S_TOKEN: somethingtotallyrandom
