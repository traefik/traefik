--- conflicted
+++ resolved
@@ -26,11 +26,8 @@
 	LoadBalancer   *LoadBalancer     `json:"loadBalancer,omitempty"`
 	MaxConn        *MaxConn          `json:"maxConn,omitempty"`
 	HealthCheck    *HealthCheck      `json:"healthCheck,omitempty"`
-<<<<<<< HEAD
+	Buffering      *Buffering        `json:"buffering,omitempty"`
 	AuditTap       *AuditSink        `json:"auditTap,omitempty"`
-=======
-	Buffering      *Buffering        `json:"buffering,omitempty"`
->>>>>>> e3671cbb
 }
 
 // MaxConn holds maximum connection configuration
@@ -553,7 +550,44 @@
 	return TLSConfig, nil
 }
 
-<<<<<<< HEAD
+// HTTPCodeRanges holds HTTP code ranges
+type HTTPCodeRanges [][2]int
+
+// NewHTTPCodeRanges creates HTTPCodeRanges from a given []string.
+// Break out the http status code ranges into a low int and high int
+// for ease of use at runtime
+func NewHTTPCodeRanges(strBlocks []string) (HTTPCodeRanges, error) {
+	var blocks HTTPCodeRanges
+	for _, block := range strBlocks {
+		codes := strings.Split(block, "-")
+		// if only a single HTTP code was configured, assume the best and create the correct configuration on the user's behalf
+		if len(codes) == 1 {
+			codes = append(codes, codes[0])
+		}
+		lowCode, err := strconv.Atoi(codes[0])
+		if err != nil {
+			return nil, err
+		}
+		highCode, err := strconv.Atoi(codes[1])
+		if err != nil {
+			return nil, err
+		}
+		blocks = append(blocks, [2]int{lowCode, highCode})
+	}
+	return blocks, nil
+}
+
+// Contains tests whether the passed status code is within
+// one of its HTTP code ranges.
+func (h HTTPCodeRanges) Contains(statusCode int) bool {
+	for _, block := range h {
+		if statusCode >= block[0] && statusCode <= block[1] {
+			return true
+		}
+	}
+	return false
+}
+
 // Exclusion excludes a request from auditing if the http header contains any of the specified values
 type Exclusion struct {
 	HeaderName string   `json:"headerName,omitempty" description:"Request header name to evaluate"`
@@ -588,42 +622,4 @@
 	EncryptSecret            string     `json:"encryptSecret,omitempty" description:"Key for encrypting failed events. If present events will be AES encrypted"`
 	MaxAuditLength           string     `json:"maxAuditLength,omitempty" description:"The allowed maximum size of an audit event (units are allowed, eg. 32K)"`
 	MaxPayloadContentsLength string     `json:"maxPayloadContentsLength,omitempty" description:"The allowed maximum combined size of audit requestPayload.contents and responsePayload.contents (units are allowed, eg. 32K)"`
-=======
-// HTTPCodeRanges holds HTTP code ranges
-type HTTPCodeRanges [][2]int
-
-// NewHTTPCodeRanges creates HTTPCodeRanges from a given []string.
-// Break out the http status code ranges into a low int and high int
-// for ease of use at runtime
-func NewHTTPCodeRanges(strBlocks []string) (HTTPCodeRanges, error) {
-	var blocks HTTPCodeRanges
-	for _, block := range strBlocks {
-		codes := strings.Split(block, "-")
-		// if only a single HTTP code was configured, assume the best and create the correct configuration on the user's behalf
-		if len(codes) == 1 {
-			codes = append(codes, codes[0])
-		}
-		lowCode, err := strconv.Atoi(codes[0])
-		if err != nil {
-			return nil, err
-		}
-		highCode, err := strconv.Atoi(codes[1])
-		if err != nil {
-			return nil, err
-		}
-		blocks = append(blocks, [2]int{lowCode, highCode})
-	}
-	return blocks, nil
-}
-
-// Contains tests whether the passed status code is within
-// one of its HTTP code ranges.
-func (h HTTPCodeRanges) Contains(statusCode int) bool {
-	for _, block := range h {
-		if statusCode >= block[0] && statusCode <= block[1] {
-			return true
-		}
-	}
-	return false
->>>>>>> e3671cbb
 }