--- conflicted
+++ resolved
@@ -945,13 +945,8 @@
             </div>
           </q-card-section>
 
-<<<<<<< HEAD
-             <!-- EXTRA FIELDS FROM MIDDLEWARES - [ipWhiteList] - sourceRange -->
+          <!-- EXTRA FIELDS FROM MIDDLEWARES - [ipWhiteList] - sourceRange -->
           <q-card-section v-if="middleware.ipWhiteList">
-=======
-          <!-- EXTRA FIELDS FROM MIDDLEWARES - [ipAllowList] - sourceRange -->
-          <q-card-section v-if="middleware.ipAllowList">
->>>>>>> e68e647f
             <div class="row items-start no-wrap">
               <div class="col">
                 <div class="text-subtitle2">
@@ -968,8 +963,8 @@
               </div>
             </div>
           </q-card-section>
-          <!-- EXTRA FIELDS FROM MIDDLEWARES - [ipAllowList] - ipStrategy -->
-          <q-card-section v-if="middleware.ipAllowList">
+          <!-- EXTRA FIELDS FROM MIDDLEWARES - [ipWhiteList] - ipStrategy -->
+          <q-card-section v-if="middleware.ipWhiteList">
             <div class="row items-start">
               <div class="col-12">
                 <div class="text-subtitle2">
