--- conflicted
+++ resolved
@@ -10,18 +10,20 @@
           <tr class="table-header">
             <th
               v-for="column in columns"
-<<<<<<< HEAD
-              v-bind:class="getColumn(column.name).sortable ? `text-${column.align} cursor-pointer`: `text-${column.align}`"
-              v-bind:key="column.name"
-              @click="getColumn(column.name).sortable ? onSortClick(column.name) : null">
-=======
               :key="column.name"
-              :class="`text-${column.align}`"
+              :class="getColumn(column.name).sortable ? `text-${column.align} cursor-pointer`: `text-${column.align}`"
+              @click="getColumn(column.name).sortable ? onSortClick(column.name) : null"
             >
->>>>>>> 5cf1b95c
               {{ column.label }}
-              <i v-if="currentSort === column.name" class="material-icons">{{currentSortDir === 'asc' ? 'arrow_drop_down' : 'arrow_drop_up'}}</i>
-              <i v-else style="opacity: 0" class="material-icons">{{currentSortDir === 'asc' ? 'arrow_drop_down' : 'arrow_drop_up'}}</i>
+              <i
+                v-if="currentSort === column.name"
+                class="material-icons"
+              >{{ currentSortDir === 'asc' ? 'arrow_drop_down' : 'arrow_drop_up' }}</i>
+              <i
+                v-else
+                style="opacity: 0"
+                class="material-icons"
+              >{{ currentSortDir === 'asc' ? 'arrow_drop_down' : 'arrow_drop_up' }}</i>
             </th>
           </tr>
         </thead>
@@ -56,14 +58,18 @@
                     {{ getColumn(column.name).content(row) }}
                   </template>
                   <template v-if="getColumn(column.name).content && column.name === 'priority'">
-                      <div>
-                        {{ getColumn(column.name).content(row).short }}
+                    <div>
+                      {{ getColumn(column.name).content(row).short }}
+                    </div>
+                    <q-tooltip
+                      anchor="top middle"
+                      self="bottom middle"
+                      :offset="[10, 10]"
+                    >
+                      <div class="priority-tooltip">
+                        {{ getColumn(column.name).content(row).long }}
                       </div>
-                      <q-tooltip anchor="top middle" self="bottom middle" :offset="[10, 10]">
-                        <div class="priority-tooltip">
-                          {{ getColumn(column.name).content(row).long }}
-                        </div>
-                      </q-tooltip>
+                    </q-tooltip>
                   </template>
                 </component>
               </td>
@@ -121,13 +127,6 @@
     QSpinnerDots,
     QPageScroller
   },
-<<<<<<< HEAD
-  data () {
-    return {
-      currentSort: 'name',
-      currentSortDir: 'asc'
-    }
-=======
   props: {
     data: Object,
     columns: Array[Object],
@@ -135,26 +134,18 @@
     onLoadMore: Function,
     endReached: Boolean,
     onRowClick: Function
->>>>>>> 5cf1b95c
+  },
+  data () {
+    return {
+      currentSort: 'name',
+      currentSortDir: 'asc'
+    }
   },
   methods: {
     getColumn (columnName) {
       return this.columns.find(c => c.name === columnName) || {}
     },
     handleLoadMore (index, done) {
-<<<<<<< HEAD
-      this.onLoadMore({ page: index })
-        .then(() => done())
-        .catch(() => done(true))
-    },
-    onSortClick (s) {
-      if (s === this.currentSort) {
-        this.currentSortDir = this.currentSortDir === 'asc' ? 'desc' : 'asc'
-      }
-      this.currentSort = s
-      this.$emit('update:currentSort', s)
-      this.$emit('update:currentSortDir', this.currentSortDir)
-=======
       if (!this?.onLoadMore) {
         done()
       } else {
@@ -162,7 +153,14 @@
           .then(() => done())
           .catch(() => done(true))
       }
->>>>>>> 5cf1b95c
+    },
+    onSortClick (s) {
+      if (s === this.currentSort) {
+        this.currentSortDir = this.currentSortDir === 'asc' ? 'desc' : 'asc'
+      }
+      this.currentSort = s
+      this.$emit('update:currentSort', s)
+      this.$emit('update:currentSortDir', this.currentSortDir)
     }
   }
 })
