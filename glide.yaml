--- conflicted
+++ resolved
@@ -89,11 +89,7 @@
 - package: k8s.io/client-go
   version: v2.0.0
 - package: github.com/gambol99/go-marathon
-<<<<<<< HEAD
   version: 7f2f00c9b7489218c4d5dd2eba9afbd0f71021ca
-=======
-  version: dd6cbd4c2d71294a19fb89158f2a00d427f174ab
->>>>>>> 04e65958
 - package: github.com/ArthurHlt/go-eureka-client
   subpackages:
   - eureka
@@ -188,7 +184,24 @@
   version: v1.2.0
 - package: github.com/unrolled/secure
   version: 824e85271811af89640ea25620c67f6c2eed987e
-<<<<<<< HEAD
+- package: github.com/Nvveen/Gotty
+  version: 6018b68f96b839edfbe3fb48668853f5dbad88a3
+  repo: https://github.com/ijc25/Gotty.git
+  vcs: git
+- package: github.com/spf13/pflag
+  version: cb88ea77998c3f024757528e3305022ab50b43be
+- package: github.com/stretchr/testify
+  version: 4d4bfba8f1d1027c4fdbe371823030df51419987
+  subpackages:
+  - assert
+  - mock
+  - require
+- package: github.com/davecgh/go-spew
+  version: 04cdfd42973bb9c8589fd6a731800cf222fde1a9
+  subpackages:
+  - spew
+- package: github.com/Masterminds/sprig
+  version: e039e20e500c2c025d9145be375e27cf42a94174
 - package: github.com/Shopify/sarama
   version: v1.12.0
 - package: github.com/assembla/cony
@@ -201,25 +214,6 @@
   - leveldb
 - package: gopkg.in/beevik/etree.v0
   version: v0
-=======
-- package: github.com/Nvveen/Gotty
-  version: 6018b68f96b839edfbe3fb48668853f5dbad88a3
-  repo: https://github.com/ijc25/Gotty.git
-  vcs: git
-- package: github.com/spf13/pflag
-  version: cb88ea77998c3f024757528e3305022ab50b43be
-- package: github.com/stretchr/testify
-  version: 4d4bfba8f1d1027c4fdbe371823030df51419987
-  subpackages:
-  - assert
-  - mock
-  - require
-- package: github.com/davecgh/go-spew
-  version: 04cdfd42973bb9c8589fd6a731800cf222fde1a9
-  subpackages:
-  - spew
-- package: github.com/Masterminds/sprig
-  version: e039e20e500c2c025d9145be375e27cf42a94174
 testImport:
 - package: github.com/stvp/go-udp-testing
 - package: github.com/docker/libcompose
@@ -237,5 +231,4 @@
 - package: github.com/mattn/go-shellwords
 - package: github.com/vdemeester/shakers
 - package: github.com/docker/cli
-  version: d95fd2f38cfc23e077530c6181330727d561b6a0
->>>>>>> 04e65958
+  version: d95fd2f38cfc23e077530c6181330727d561b6a0