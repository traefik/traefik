package metrics

import (
	"bytes"
	"fmt"
	"net/url"
	"regexp"
	"time"

	"github.com/containous/traefik/log"
	"github.com/containous/traefik/safe"
	"github.com/containous/traefik/types"
	kitlog "github.com/go-kit/kit/log"
	"github.com/go-kit/kit/metrics/influx"
	influxdb "github.com/influxdata/influxdb/client/v2"
)

var influxDBClient *influx.Influx

type influxDBWriter struct {
	buf    bytes.Buffer
	config *types.InfluxDB
}

var influxDBTicker *time.Ticker

const (
	influxDBMetricsBackendReqsName      = "traefik.backend.requests.total"
	influxDBMetricsBackendLatencyName   = "traefik.backend.request.duration"
	influxDBRetriesTotalName            = "traefik.backend.retries.total"
	influxDBConfigReloadsName           = "traefik.config.reload.total"
	influxDBConfigReloadsFailureName    = influxDBConfigReloadsName + ".failure"
	influxDBLastConfigReloadSuccessName = "traefik.config.reload.lastSuccessTimestamp"
	influxDBLastConfigReloadFailureName = "traefik.config.reload.lastFailureTimestamp"
	influxDBEntrypointReqsName          = "traefik.entrypoint.requests.total"
	influxDBEntrypointReqDurationName   = "traefik.entrypoint.request.duration"
	influxDBEntrypointOpenConnsName     = "traefik.entrypoint.connections.open"
	influxDBOpenConnsName               = "traefik.backend.connections.open"
	influxDBServerUpName                = "traefik.backend.server.up"
)

// RegisterInfluxDB registers the metrics pusher if this didn't happen yet and creates a InfluxDB Registry instance.
func RegisterInfluxDB(config *types.InfluxDB) Registry {
	if influxDBClient == nil {
		influxDBClient = initInfluxDBClient(config)
	}
	if influxDBTicker == nil {
		influxDBTicker = initInfluxDBTicker(config)
	}

	return &standardRegistry{
		enabled:                        true,
		configReloadsCounter:           influxDBClient.NewCounter(influxDBConfigReloadsName),
		configReloadsFailureCounter:    influxDBClient.NewCounter(influxDBConfigReloadsFailureName),
		lastConfigReloadSuccessGauge:   influxDBClient.NewGauge(influxDBLastConfigReloadSuccessName),
		lastConfigReloadFailureGauge:   influxDBClient.NewGauge(influxDBLastConfigReloadFailureName),
		entrypointReqsCounter:          influxDBClient.NewCounter(influxDBEntrypointReqsName),
		entrypointReqDurationHistogram: influxDBClient.NewHistogram(influxDBEntrypointReqDurationName),
		entrypointOpenConnsGauge:       influxDBClient.NewGauge(influxDBEntrypointOpenConnsName),
		backendReqsCounter:             influxDBClient.NewCounter(influxDBMetricsBackendReqsName),
		backendReqDurationHistogram:    influxDBClient.NewHistogram(influxDBMetricsBackendLatencyName),
		backendRetriesCounter:          influxDBClient.NewCounter(influxDBRetriesTotalName),
		backendOpenConnsGauge:          influxDBClient.NewGauge(influxDBOpenConnsName),
		backendServerUpGauge:           influxDBClient.NewGauge(influxDBServerUpName),
	}
}

// initInfluxDBTicker creates a influxDBClient
func initInfluxDBClient(config *types.InfluxDB) *influx.Influx {
	// TODO deprecated: move this switch into configuration.SetEffectiveConfiguration when web provider will be removed.
	switch config.Protocol {
	case "udp":
		if len(config.Database) > 0 || len(config.RetentionPolicy) > 0 {
			log.Warn("Database and RetentionPolicy are only used when protocol is http.")
			config.Database = ""
			config.RetentionPolicy = ""
		}
	case "http":
		if u, err := url.Parse(config.Address); err == nil {
			if u.Scheme != "http" && u.Scheme != "https" {
				log.Warnf("InfluxDB address %s should specify a scheme of http or https, defaulting to http.", config.Address)
				config.Address = "http://" + config.Address
			}
		} else {
			log.Errorf("Unable to parse influxdb address: %v, defaulting to udp.", err)
			config.Protocol = "udp"
			config.Database = ""
			config.RetentionPolicy = ""
		}
	default:
		log.Warnf("Unsupported protocol: %s, defaulting to udp.", config.Protocol)
		config.Protocol = "udp"
		config.Database = ""
		config.RetentionPolicy = ""
	}

	return influx.New(
		map[string]string{},
		influxdb.BatchPointsConfig{
			Database:        config.Database,
			RetentionPolicy: config.RetentionPolicy,
		},
		kitlog.LoggerFunc(func(keyvals ...interface{}) error {
			log.Info(keyvals)
			return nil
		}))
}

// initInfluxDBTicker initializes metrics pusher
func initInfluxDBTicker(config *types.InfluxDB) *time.Ticker {
	pushInterval, err := time.ParseDuration(config.PushInterval)
	if err != nil {
		log.Warnf("Unable to parse %s into pushInterval, using 10s as default value", config.PushInterval)
		pushInterval = 10 * time.Second
	}

	report := time.NewTicker(pushInterval)

	safe.Go(func() {
		var buf bytes.Buffer
		influxDBClient.WriteLoop(report.C, &influxDBWriter{buf: buf, config: config})
	})

	return report
}

// StopInfluxDB stops internal influxDBTicker which controls the pushing of metrics to InfluxDB Agent and resets it to `nil`
func StopInfluxDB() {
	if influxDBTicker != nil {
		influxDBTicker.Stop()
	}
	influxDBTicker = nil
}

// Write creates a http or udp client and attempts to write BatchPoints.
// If a "database not found" error is encountered, a CREATE DATABASE
// query is attempted when using protocol http.
func (w *influxDBWriter) Write(bp influxdb.BatchPoints) error {
<<<<<<< HEAD
	c, err := influxdb.NewHTTPClient(influxdb.HTTPConfig{
		Addr: w.config.Address,
	})

=======
	c, err := w.initWriteClient()
>>>>>>> 67a0b4b4
	if err != nil {
		return err
	}

	defer c.Close()

	if writeErr := c.Write(bp); writeErr != nil {
		log.Errorf("Error writing to influx: %s", writeErr.Error())
		if handleErr := w.handleWriteError(c, writeErr); handleErr != nil {
			return handleErr
		}
		// Retry write after successful handling of writeErr
		return c.Write(bp)
	}
	return nil
}

func (w *influxDBWriter) initWriteClient() (c influxdb.Client, err error) {
	if w.config.Protocol == "http" {
		c, err = influxdb.NewHTTPClient(influxdb.HTTPConfig{
			Addr: w.config.Address,
		})
	} else {
		c, err = influxdb.NewUDPClient(influxdb.UDPConfig{
			Addr: w.config.Address,
		})
	}
	return
}

func (w *influxDBWriter) handleWriteError(c influxdb.Client, writeErr error) error {
	if w.config.Protocol != "http" {
		return writeErr
	}

	match, matchErr := regexp.MatchString("database not found", writeErr.Error())

	if matchErr != nil || !match {
		return writeErr
	}

	qStr := fmt.Sprintf("CREATE DATABASE \"%s\"", w.config.Database)
	if w.config.RetentionPolicy != "" {
		qStr = fmt.Sprintf("%s WITH NAME \"%s\"", qStr, w.config.RetentionPolicy)
	}

	log.Debugf("Influx database does not exist, attempting to create with query: %s", qStr)

	q := influxdb.NewQuery(qStr, "", "")
	response, queryErr := c.Query(q)
	if queryErr == nil && response.Error() != nil {
		queryErr = response.Error()
	}
	if queryErr != nil {
		log.Errorf("Error creating InfluxDB database: %s", queryErr)
		return queryErr
	}

	log.Debugf("Successfully created influx database: %s", w.config.Database)
	return nil
}<|MERGE_RESOLUTION|>--- conflicted
+++ resolved
@@ -136,14 +136,7 @@
 // If a "database not found" error is encountered, a CREATE DATABASE
 // query is attempted when using protocol http.
 func (w *influxDBWriter) Write(bp influxdb.BatchPoints) error {
-<<<<<<< HEAD
-	c, err := influxdb.NewHTTPClient(influxdb.HTTPConfig{
-		Addr: w.config.Address,
-	})
-
-=======
 	c, err := w.initWriteClient()
->>>>>>> 67a0b4b4
 	if err != nil {
 		return err
 	}
