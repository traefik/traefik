package configuration

import (
	"fmt"
	"strconv"
	"strings"

	"github.com/containous/traefik/log"
	"github.com/containous/traefik/tls"
	"github.com/containous/traefik/types"
)

// EntryPoint holds an entry point configuration of the reverse proxy (ip, port, TLS...)
type EntryPoint struct {
<<<<<<< HEAD
	Address          string
	TLS              *tls.TLS          `export:"true"`
	Redirect         *types.Redirect   `export:"true"`
	Auth             *types.Auth       `export:"true"`
	WhiteList        *types.WhiteList  `export:"true"`
	Compress         *Compress         `export:"true"`
	ProxyProtocol    *ProxyProtocol    `export:"true"`
	ForwardedHeaders *ForwardedHeaders `export:"true"`
	ClientIPStrategy *types.IPStrategy `export:"true"`
=======
	Address              string
	TLS                  *tls.TLS          `export:"true"`
	Redirect             *types.Redirect   `export:"true"`
	Auth                 *types.Auth       `export:"true"`
	WhitelistSourceRange []string          // Deprecated
	WhiteList            *types.WhiteList  `export:"true"`
	Compress             bool              `export:"true"`
	ProxyProtocol        *ProxyProtocol    `export:"true"`
	ForwardedHeaders     *ForwardedHeaders `export:"true"`
	RemoveHeaders        []string          `export:"true"`
>>>>>>> 3018eb66
}

// Compress contains compress configuration
type Compress struct{}

// ProxyProtocol contains Proxy-Protocol configuration
type ProxyProtocol struct {
	Insecure   bool `export:"true"`
	TrustedIPs []string
}

// ForwardedHeaders Trust client forwarding headers
type ForwardedHeaders struct {
	Insecure   bool `export:"true"`
	TrustedIPs []string
}

// EntryPoints holds entry points configuration of the reverse proxy (ip, port, TLS...)
type EntryPoints map[string]*EntryPoint

// String is the method to format the flag's value, part of the flag.Value interface.
// The String method's output will be used in diagnostics.
func (ep EntryPoints) String() string {
	return fmt.Sprintf("%+v", map[string]*EntryPoint(ep))
}

// Get return the EntryPoints map
func (ep *EntryPoints) Get() interface{} {
	return *ep
}

// SetValue sets the EntryPoints map with val
func (ep *EntryPoints) SetValue(val interface{}) {
	*ep = val.(EntryPoints)
}

// Type is type of the struct
func (ep *EntryPoints) Type() string {
	return "entrypoints"
}

// Set is the method to set the flag value, part of the flag.Value interface.
// Set's argument is a string to be parsed to set the flag.
// It's a comma-separated list, so we split it.
func (ep *EntryPoints) Set(value string) error {
	result := parseEntryPointsConfiguration(value)

<<<<<<< HEAD
	var compress *Compress
	if len(result["compress"]) > 0 {
		compress = &Compress{}
	}

=======
	var whiteListSourceRange []string
	var removeHeaders []string
	if len(result["whitelistsourcerange"]) > 0 {
		whiteListSourceRange = strings.Split(result["whitelistsourcerange"], ",")
	}

	if len(result["removeheaders"]) > 0 {
		removeHeaders = strings.Split(result["removeheaders"], ",")
	}

	compress := toBool(result, "compress")

>>>>>>> 3018eb66
	configTLS, err := makeEntryPointTLS(result)
	if err != nil {
		return err
	}

	(*ep)[result["name"]] = &EntryPoint{
<<<<<<< HEAD
		Address:          result["address"],
		TLS:              configTLS,
		Auth:             makeEntryPointAuth(result),
		Redirect:         makeEntryPointRedirect(result),
		Compress:         compress,
		WhiteList:        makeWhiteList(result),
		ProxyProtocol:    makeEntryPointProxyProtocol(result),
		ForwardedHeaders: makeEntryPointForwardedHeaders(result),
		ClientIPStrategy: makeIPStrategy("clientipstrategy", result),
=======
		Address:              result["address"],
		TLS:                  configTLS,
		Auth:                 makeEntryPointAuth(result),
		Redirect:             makeEntryPointRedirect(result),
		Compress:             compress,
		WhitelistSourceRange: whiteListSourceRange,
		WhiteList:            makeWhiteList(result),
		ProxyProtocol:        makeEntryPointProxyProtocol(result),
		ForwardedHeaders:     makeEntryPointForwardedHeaders(result),
		RemoveHeaders:		  removeHeaders,
>>>>>>> 3018eb66
	}

	return nil
}

func makeWhiteList(result map[string]string) *types.WhiteList {
	if rawRange, ok := result["whitelist_sourcerange"]; ok {
		return &types.WhiteList{
			SourceRange: strings.Split(rawRange, ","),
			IPStrategy:  makeIPStrategy("whitelist_ipstrategy", result),
		}
	}
	return nil
}

func makeIPStrategy(prefix string, result map[string]string) *types.IPStrategy {
	depth := toInt(result, prefix+"_depth")
	excludedIPs := result[prefix+"_excludedips"]

	if depth == 0 && len(excludedIPs) == 0 {
		return nil
	}

	return &types.IPStrategy{
		Depth:       depth,
		ExcludedIPs: strings.Split(excludedIPs, ","),
	}
}

func makeEntryPointAuth(result map[string]string) *types.Auth {
	var basic *types.Basic
	if v, ok := result["auth_basic_users"]; ok {
		basic = &types.Basic{
			Users:        strings.Split(v, ","),
			RemoveHeader: toBool(result, "auth_basic_removeheader"),
		}
	}

	var digest *types.Digest
	if v, ok := result["auth_digest_users"]; ok {
		digest = &types.Digest{
			Users:        strings.Split(v, ","),
			RemoveHeader: toBool(result, "auth_digest_removeheader"),
		}
	}

	var forward *types.Forward
	if address, ok := result["auth_forward_address"]; ok {
		var clientTLS *types.ClientTLS

		cert := result["auth_forward_tls_cert"]
		key := result["auth_forward_tls_key"]
		insecureSkipVerify := toBool(result, "auth_forward_tls_insecureskipverify")

		if len(cert) > 0 && len(key) > 0 || insecureSkipVerify {
			clientTLS = &types.ClientTLS{
				CA:                 result["auth_forward_tls_ca"],
				CAOptional:         toBool(result, "auth_forward_tls_caoptional"),
				Cert:               cert,
				Key:                key,
				InsecureSkipVerify: insecureSkipVerify,
			}
		}

		var authResponseHeaders []string
		if v, ok := result["auth_forward_authresponseheaders"]; ok {
			authResponseHeaders = strings.Split(v, ",")
		}

		forward = &types.Forward{
			Address:             address,
			TLS:                 clientTLS,
			TrustForwardHeader:  toBool(result, "auth_forward_trustforwardheader"),
			AuthResponseHeaders: authResponseHeaders,
		}
	}

	var auth *types.Auth
	if basic != nil || digest != nil || forward != nil {
		auth = &types.Auth{
			Basic:       basic,
			Digest:      digest,
			Forward:     forward,
			HeaderField: result["auth_headerfield"],
		}
	}

	return auth
}

func makeEntryPointProxyProtocol(result map[string]string) *ProxyProtocol {
	var proxyProtocol *ProxyProtocol

	ppTrustedIPs := result["proxyprotocol_trustedips"]
	if len(result["proxyprotocol_insecure"]) > 0 || len(ppTrustedIPs) > 0 {
		proxyProtocol = &ProxyProtocol{
			Insecure: toBool(result, "proxyprotocol_insecure"),
		}
		if len(ppTrustedIPs) > 0 {
			proxyProtocol.TrustedIPs = strings.Split(ppTrustedIPs, ",")
		}
	}

	if proxyProtocol != nil && proxyProtocol.Insecure {
		log.Warn("ProxyProtocol.insecure:true is dangerous. Please use 'ProxyProtocol.TrustedIPs:IPs' and remove 'ProxyProtocol.insecure:true'")
	}

	return proxyProtocol
}

func makeEntryPointForwardedHeaders(result map[string]string) *ForwardedHeaders {
	forwardedHeaders := &ForwardedHeaders{}
	if _, ok := result["forwardedheaders_insecure"]; ok {
		forwardedHeaders.Insecure = toBool(result, "forwardedheaders_insecure")
	}

	fhTrustedIPs := result["forwardedheaders_trustedips"]
	if len(fhTrustedIPs) > 0 {
		// TODO must be removed in the next breaking version.
		forwardedHeaders.Insecure = toBool(result, "forwardedheaders_insecure")
		forwardedHeaders.TrustedIPs = strings.Split(fhTrustedIPs, ",")
	}

	return forwardedHeaders
}

func makeEntryPointRedirect(result map[string]string) *types.Redirect {
	var redirect *types.Redirect

	if len(result["redirect_entrypoint"]) > 0 || len(result["redirect_regex"]) > 0 || len(result["redirect_replacement"]) > 0 {
		redirect = &types.Redirect{
			EntryPoint:  result["redirect_entrypoint"],
			Regex:       result["redirect_regex"],
			Replacement: result["redirect_replacement"],
			Permanent:   toBool(result, "redirect_permanent"),
		}
	}

	return redirect
}

func makeEntryPointTLS(result map[string]string) (*tls.TLS, error) {
	var configTLS *tls.TLS

	if len(result["tls"]) > 0 {
		certs := tls.Certificates{}
		if err := certs.Set(result["tls"]); err != nil {
			return nil, err
		}
		configTLS = &tls.TLS{
			Certificates: certs,
		}
	} else if len(result["tls_acme"]) > 0 {
		configTLS = &tls.TLS{
			Certificates: tls.Certificates{},
		}
	}

	if configTLS != nil {
		if len(result["ca"]) > 0 {
			files := tls.FilesOrContents{}
			files.Set(result["ca"])
			optional := toBool(result, "ca_optional")
			configTLS.ClientCA = tls.ClientCA{
				Files:    files,
				Optional: optional,
			}
		}

		if len(result["tls_minversion"]) > 0 {
			configTLS.MinVersion = result["tls_minversion"]
		}

		if len(result["tls_ciphersuites"]) > 0 {
			configTLS.CipherSuites = strings.Split(result["tls_ciphersuites"], ",")
		}

		if len(result["tls_snistrict"]) > 0 {
			configTLS.SniStrict = toBool(result, "tls_snistrict")
		}

		if len(result["tls_defaultcertificate_cert"]) > 0 && len(result["tls_defaultcertificate_key"]) > 0 {
			configTLS.DefaultCertificate = &tls.Certificate{
				CertFile: tls.FileOrContent(result["tls_defaultcertificate_cert"]),
				KeyFile:  tls.FileOrContent(result["tls_defaultcertificate_key"]),
			}
		}
	}

	return configTLS, nil
}

func parseEntryPointsConfiguration(raw string) map[string]string {
	sections := strings.Fields(raw)

	config := make(map[string]string)
	for _, part := range sections {
		field := strings.SplitN(part, ":", 2)
		name := strings.ToLower(strings.Replace(field[0], ".", "_", -1))
		if len(field) > 1 {
			config[name] = field[1]
		} else {
			if strings.EqualFold(name, "TLS") {
				config["tls_acme"] = "TLS"
			} else {
				config[name] = ""
			}
		}
	}
	return config
}

func toBool(conf map[string]string, key string) bool {
	if val, ok := conf[key]; ok {
		return strings.EqualFold(val, "true") ||
			strings.EqualFold(val, "enable") ||
			strings.EqualFold(val, "on")
	}
	return false
}

func toInt(conf map[string]string, key string) int {
	if val, ok := conf[key]; ok {
		intVal, err := strconv.Atoi(val)
		if err != nil {
			return 0
		}
		return intVal
	}
	return 0
}<|MERGE_RESOLUTION|>--- conflicted
+++ resolved
@@ -12,7 +12,6 @@
 
 // EntryPoint holds an entry point configuration of the reverse proxy (ip, port, TLS...)
 type EntryPoint struct {
-<<<<<<< HEAD
 	Address          string
 	TLS              *tls.TLS          `export:"true"`
 	Redirect         *types.Redirect   `export:"true"`
@@ -22,18 +21,7 @@
 	ProxyProtocol    *ProxyProtocol    `export:"true"`
 	ForwardedHeaders *ForwardedHeaders `export:"true"`
 	ClientIPStrategy *types.IPStrategy `export:"true"`
-=======
-	Address              string
-	TLS                  *tls.TLS          `export:"true"`
-	Redirect             *types.Redirect   `export:"true"`
-	Auth                 *types.Auth       `export:"true"`
-	WhitelistSourceRange []string          // Deprecated
-	WhiteList            *types.WhiteList  `export:"true"`
-	Compress             bool              `export:"true"`
-	ProxyProtocol        *ProxyProtocol    `export:"true"`
-	ForwardedHeaders     *ForwardedHeaders `export:"true"`
-	RemoveHeaders        []string          `export:"true"`
->>>>>>> 3018eb66
+	RemoveHeaders    []string          `export:"true"`	
 }
 
 // Compress contains compress configuration
@@ -81,33 +69,21 @@
 func (ep *EntryPoints) Set(value string) error {
 	result := parseEntryPointsConfiguration(value)
 
-<<<<<<< HEAD
 	var compress *Compress
 	if len(result["compress"]) > 0 {
 		compress = &Compress{}
 	}
-
-=======
-	var whiteListSourceRange []string
 	var removeHeaders []string
-	if len(result["whitelistsourcerange"]) > 0 {
-		whiteListSourceRange = strings.Split(result["whitelistsourcerange"], ",")
-	}
-
 	if len(result["removeheaders"]) > 0 {
 		removeHeaders = strings.Split(result["removeheaders"], ",")
 	}
 
-	compress := toBool(result, "compress")
-
->>>>>>> 3018eb66
 	configTLS, err := makeEntryPointTLS(result)
 	if err != nil {
 		return err
 	}
 
 	(*ep)[result["name"]] = &EntryPoint{
-<<<<<<< HEAD
 		Address:          result["address"],
 		TLS:              configTLS,
 		Auth:             makeEntryPointAuth(result),
@@ -117,18 +93,7 @@
 		ProxyProtocol:    makeEntryPointProxyProtocol(result),
 		ForwardedHeaders: makeEntryPointForwardedHeaders(result),
 		ClientIPStrategy: makeIPStrategy("clientipstrategy", result),
-=======
-		Address:              result["address"],
-		TLS:                  configTLS,
-		Auth:                 makeEntryPointAuth(result),
-		Redirect:             makeEntryPointRedirect(result),
-		Compress:             compress,
-		WhitelistSourceRange: whiteListSourceRange,
-		WhiteList:            makeWhiteList(result),
-		ProxyProtocol:        makeEntryPointProxyProtocol(result),
-		ForwardedHeaders:     makeEntryPointForwardedHeaders(result),
-		RemoveHeaders:		  removeHeaders,
->>>>>>> 3018eb66
+		RemoveHeaders:    removeHeaders,		
 	}
 
 	return nil
