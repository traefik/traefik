version: v1.0
name: Traefik Release - deprecated
agent:
  machine:
    type: f1-standard-2
    os_image: ubuntu2204
blocks:
  - name: 'Do nothing'
    task:
<<<<<<< HEAD
      agent:
        machine:
          type: e1-standard-8
          os_image: ubuntu2004
      secrets:
        - name: traefik
      env_vars:
        - name: GH_VERSION
          value: 2.32.1
        - name: CODENAME
          value: "munster"
      prologue:
        commands:
          - export VERSION=${SEMAPHORE_GIT_TAG_NAME}
          - curl -sSL -o /tmp/gh_${GH_VERSION}_linux_amd64.tar.gz https://github.com/cli/cli/releases/download/v${GH_VERSION}/gh_${GH_VERSION}_linux_amd64.tar.gz
          - tar -zxvf /tmp/gh_${GH_VERSION}_linux_amd64.tar.gz -C /tmp
          - sudo mv /tmp/gh_${GH_VERSION}_linux_amd64/bin/gh /usr/local/bin/gh
          - sudo rm -rf ~/.phpbrew ~/.kerl ~/.sbt ~/.nvm ~/.npm ~/.kiex /usr/lib/jvm /opt/az /opt/firefox /usr/lib/google-cloud-sdk ~/.rbenv ~/.pip_download_cache # Remove unnecessary data.
          - sudo service docker stop && sudo umount /var/lib/docker && sudo service docker start # Unmounts the docker disk and the whole system disk is usable.
=======
>>>>>>> cc14c165
      jobs:
        - name: 'Do nothing'
          commands:
            - echo "Do nothing"<|MERGE_RESOLUTION|>--- conflicted
+++ resolved
@@ -7,28 +7,6 @@
 blocks:
   - name: 'Do nothing'
     task:
-<<<<<<< HEAD
-      agent:
-        machine:
-          type: e1-standard-8
-          os_image: ubuntu2004
-      secrets:
-        - name: traefik
-      env_vars:
-        - name: GH_VERSION
-          value: 2.32.1
-        - name: CODENAME
-          value: "munster"
-      prologue:
-        commands:
-          - export VERSION=${SEMAPHORE_GIT_TAG_NAME}
-          - curl -sSL -o /tmp/gh_${GH_VERSION}_linux_amd64.tar.gz https://github.com/cli/cli/releases/download/v${GH_VERSION}/gh_${GH_VERSION}_linux_amd64.tar.gz
-          - tar -zxvf /tmp/gh_${GH_VERSION}_linux_amd64.tar.gz -C /tmp
-          - sudo mv /tmp/gh_${GH_VERSION}_linux_amd64/bin/gh /usr/local/bin/gh
-          - sudo rm -rf ~/.phpbrew ~/.kerl ~/.sbt ~/.nvm ~/.npm ~/.kiex /usr/lib/jvm /opt/az /opt/firefox /usr/lib/google-cloud-sdk ~/.rbenv ~/.pip_download_cache # Remove unnecessary data.
-          - sudo service docker stop && sudo umount /var/lib/docker && sudo service docker start # Unmounts the docker disk and the whole system disk is usable.
-=======
->>>>>>> cc14c165
       jobs:
         - name: 'Do nothing'
           commands:
