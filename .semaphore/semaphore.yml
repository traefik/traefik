version: v1.0
name: Traefik
agent:
  machine:
    type: e1-standard-4
    os_image: ubuntu2004

fail_fast:
  stop:
    when: "branch != 'master'"

auto_cancel:
  queued:
    when: "branch != 'master'"
  running:
    when: "branch != 'master'"

global_job_config:
  prologue:
    commands:
      - curl -sSfL https://raw.githubusercontent.com/ldez/semgo/master/godownloader.sh | sudo sh -s -- -b "/usr/local/bin"
      - sudo semgo go1.22
      - export "GOPATH=$(go env GOPATH)"
      - export "SEMAPHORE_GIT_DIR=${GOPATH}/src/github.com/traefik/${SEMAPHORE_PROJECT_NAME}"
      - export "PATH=${GOPATH}/bin:${PATH}"
      - mkdir -vp "${SEMAPHORE_GIT_DIR}" "${GOPATH}/bin"
      - export GOPROXY=https://proxy.golang.org,direct
<<<<<<< HEAD
      - curl -sSfL https://raw.githubusercontent.com/golangci/golangci-lint/master/install.sh | sh -s -- -b "${GOPATH}/bin" v1.55.2
=======
      - curl -sSfL https://raw.githubusercontent.com/golangci/golangci-lint/master/install.sh | sh -s -- -b "${GOPATH}/bin" v1.57.0
>>>>>>> 1548ddec
      - curl -sSfL https://gist.githubusercontent.com/traefiker/6d7ac019c11d011e4f131bb2cca8900e/raw/goreleaser.sh | bash -s -- -b "${GOPATH}/bin"
      - checkout
      - cache restore traefik-$(checksum go.sum)

blocks:
  - name: Release
    dependencies: []
    run:
      when: "tag =~ '.*'"
    task:
      agent:
        machine:
          type: e1-standard-8
          os_image: ubuntu2004
      secrets:
        - name: traefik
      env_vars:
        - name: GH_VERSION
          value: 2.32.1
        - name: CODENAME
          value: "beaufort"
      prologue:
        commands:
          - export VERSION=${SEMAPHORE_GIT_TAG_NAME}
          - curl -sSL -o /tmp/gh_${GH_VERSION}_linux_amd64.tar.gz https://github.com/cli/cli/releases/download/v${GH_VERSION}/gh_${GH_VERSION}_linux_amd64.tar.gz
          - tar -zxvf /tmp/gh_${GH_VERSION}_linux_amd64.tar.gz -C /tmp
          - sudo mv /tmp/gh_${GH_VERSION}_linux_amd64/bin/gh /usr/local/bin/gh
          - sudo rm -rf ~/.phpbrew ~/.kerl ~/.sbt ~/.nvm ~/.npm ~/.kiex /usr/lib/jvm /opt/az /opt/firefox /usr/lib/google-cloud-sdk ~/.rbenv ~/.pip_download_cache # Remove unnecessary data.
          - sudo service docker stop && sudo umount /var/lib/docker && sudo service docker start # Unmounts the docker disk and the whole system disk is usable.
      jobs:
        - name: Release
          commands:
            - make release-packages
            - gh release create ${SEMAPHORE_GIT_TAG_NAME} ./dist/**/traefik*.{zip,tar.gz} ./dist/traefik*.{tar.gz,txt} --repo traefik/traefik --title ${SEMAPHORE_GIT_TAG_NAME} --notes ${SEMAPHORE_GIT_TAG_NAME}
            - ./script/deploy.sh<|MERGE_RESOLUTION|>--- conflicted
+++ resolved
@@ -25,11 +25,7 @@
       - export "PATH=${GOPATH}/bin:${PATH}"
       - mkdir -vp "${SEMAPHORE_GIT_DIR}" "${GOPATH}/bin"
       - export GOPROXY=https://proxy.golang.org,direct
-<<<<<<< HEAD
-      - curl -sSfL https://raw.githubusercontent.com/golangci/golangci-lint/master/install.sh | sh -s -- -b "${GOPATH}/bin" v1.55.2
-=======
       - curl -sSfL https://raw.githubusercontent.com/golangci/golangci-lint/master/install.sh | sh -s -- -b "${GOPATH}/bin" v1.57.0
->>>>>>> 1548ddec
       - curl -sSfL https://gist.githubusercontent.com/traefiker/6d7ac019c11d011e4f131bb2cca8900e/raw/goreleaser.sh | bash -s -- -b "${GOPATH}/bin"
       - checkout
       - cache restore traefik-$(checksum go.sum)
