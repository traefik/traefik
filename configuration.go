--- conflicted
+++ resolved
@@ -333,12 +333,8 @@
 	defaultMarathon.Watch = true
 	defaultMarathon.Endpoint = "http://127.0.0.1:8080"
 	defaultMarathon.ExposedByDefault = true
-<<<<<<< HEAD
-	defaultMarathon.Constraints = []types.Constraint{}
+	defaultMarathon.Constraints = types.Constraints{}
 	defaultMarathon.DialerTimeout = 60
-=======
-	defaultMarathon.Constraints = types.Constraints{}
->>>>>>> fe1b982d
 
 	// default Consul
 	var defaultConsul provider.Consul
