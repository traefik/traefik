version: "2"

<<<<<<< HEAD
linters-settings:
  govet:
    enable-all: true
    disable:
      - shadow
      - fieldalignment
  gocyclo:
    min-complexity: 14
  goconst:
    min-len: 3
    min-occurrences: 4
  misspell:
    locale: US
  funlen:
    lines: -1
    statements: 120
  forbidigo:
    forbid:
      - ^print(ln)?$
      - ^spew\.Print(f|ln)?$
      - ^spew\.Dump$
  depguard:
    rules:
      main:
        deny:
          - pkg: "github.com/instana/testify"
            desc: not allowed
          - pkg: "github.com/pkg/errors"
            desc: Should be replaced by standard lib errors package
          - pkg: "k8s.io/api/networking/v1beta1"
            desc: This API is deprecated
          - pkg: "k8s.io/api/extensions/v1beta1"
            desc: This API is deprecated
  godox:
    keywords:
      - FIXME
  importas:
    no-unaliased: true
    alias:
      - alias: composeapi
        pkg: github.com/docker/compose/v2/pkg/api

      # Standard Kubernetes rewrites:
      - alias: corev1
        pkg: "k8s.io/api/core/v1"
      - alias: netv1
        pkg: "k8s.io/api/networking/v1"
      - alias: admv1
        pkg: "k8s.io/api/admission/v1"
      - alias: admv1beta1
        pkg: "k8s.io/api/admission/v1beta1"
      - alias: metav1
        pkg: "k8s.io/apimachinery/pkg/apis/meta/v1"
      - alias: ktypes
        pkg: "k8s.io/apimachinery/pkg/types"
      - alias: kerror
        pkg: "k8s.io/apimachinery/pkg/api/errors"
      - alias: kclientset
        pkg: "k8s.io/client-go/kubernetes"
      - alias: kinformers
        pkg: "k8s.io/client-go/informers"
      - alias: ktesting
        pkg: "k8s.io/client-go/testing"
      - alias: kschema
        pkg: "k8s.io/apimachinery/pkg/runtime/schema"
      - alias: kscheme
        pkg: "k8s.io/client-go/kubernetes/scheme"
      - alias: kversion
        pkg: "k8s.io/apimachinery/pkg/version"
      - alias: kubefake
        pkg: "k8s.io/client-go/kubernetes/fake"
      - alias: discoveryfake
        pkg: "k8s.io/client-go/discovery/fake"

      # Kubernetes Gateway rewrites:
      - alias: gateclientset
        pkg: "sigs.k8s.io/gateway-api/pkg/client/clientset/gateway/versioned"
      - alias: gateinformers
        pkg: "sigs.k8s.io/gateway-api/pkg/client/informers/gateway/externalversions"
      - alias: gatev1alpha2
        pkg: "sigs.k8s.io/gateway-api/apis/v1alpha2"

      # Traefik Kubernetes rewrites:
      - alias: traefikv1alpha1
        pkg: "github.com/traefik/traefik/v3/pkg/provider/kubernetes/crd/traefikio/v1alpha1"
      - alias: traefikclientset
        pkg: "github.com/traefik/traefik/v3/pkg/provider/kubernetes/crd/generated/clientset/versioned"
      - alias: traefikinformers
        pkg: "github.com/traefik/traefik/v3/pkg/provider/kubernetes/crd/generated/informers/externalversions"
      - alias: traefikscheme
        pkg: "github.com/traefik/traefik/v3/pkg/provider/kubernetes/crd/generated/clientset/versioned/scheme"
      - alias: traefikcrdfake
        pkg: "github.com/traefik/traefik/v3/pkg/provider/kubernetes/crd/generated/clientset/versioned/fake"
  tagalign:
    align: false
    sort: true
    order:
      - description
      - json
      - toml
      - yaml
      - yml
      - label
      - label-slice-as-struct
      - file
      - kv
      - export
  revive:
    rules:
      - name: struct-tag
      - name: blank-imports
      - name: context-as-argument
      - name: context-keys-type
      - name: dot-imports
      - name: error-return
      - name: error-strings
      - name: error-naming
      - name: exported
        disabled: true
      - name: if-return
      - name: increment-decrement
      - name: var-naming
      - name: var-declaration
      - name: package-comments
        disabled: true
      - name: range
      - name: receiver-naming
      - name: time-naming
      - name: unexported-return
      - name: indent-error-flow
      - name: errorf
      - name: empty-block
      - name: superfluous-else
      - name: unused-parameter
        disabled: true
      - name: unreachable-code
      - name: redefines-builtin-id
  gomoddirectives:
    tool-forbidden: true
    toolchain-pattern: 'go1\.\d+\.\d+$'
    go-version-pattern: '^1\.\d+(\.0)?$'
    replace-allow-list:
      - github.com/abbot/go-http-auth
      - github.com/gorilla/mux
      - github.com/mailgun/minheap
      - github.com/mailgun/multibuf
      - github.com/jaguilar/vt100
      - github.com/cucumber/godog
      - github.com/http-wasm/http-wasm-host-go
  testifylint:
    disable:
      - suite-dont-use-pkg
      - require-error
      - go-require
  staticcheck:
    checks:
      - all
      - -SA1019
  errcheck:
    exclude-functions:
      - fmt.Fprintln
=======
formatters:
  enable:
    - gci
    - gofumpt
  exclusions:
    generated: lax
    paths:
      - pkg/provider/kubernetes/crd/generated/

>>>>>>> a75b2384
linters:
  default: all
  disable:
    - bodyclose # too many false-positive
    - containedctx # too many false-positive
    - contextcheck # too many false-positive
    - cyclop # duplicate of gocyclo
    - dupl # Too strict
    - err113 # Too strict
    - exhaustive # Not relevant
    - exhaustruct # Not relevant
    - forcetypeassert # Too strict
    - gochecknoglobals
    - gochecknoinits
    - gocognit # Too strict
    - gocyclo # FIXME must be fixed
    - gosec # Too strict
    - gosmopolitan  # not relevant
    - ireturn # Not relevant
    - lll # Not relevant
    - maintidx # kind of duplicate of gocyclo
    - makezero # Not relevant
    - mnd # Too strict
    - nestif # Too many false-positive.
    - nilnil # Not relevant
    - nlreturn # Not relevant
    - noctx # Too strict
    - nonamedreturns # Too strict
    - paralleltest # Not relevant
    - prealloc # Too many false-positive.
    - rowserrcheck # not relevant (SQL)
    - sqlclosecheck # not relevant (SQL)
    - tagliatelle # Too strict
    - testpackage # Too strict
    - tparallel # Not relevant
    - varnamelen # Not relevant
    - wrapcheck # Too strict
    - wsl # Too strict

  settings:
    depguard:
      rules:
        main:
          deny:
            - pkg: github.com/instana/testify
              desc: not allowed
            - pkg: github.com/pkg/errors
              desc: Should be replaced by standard lib errors package
    errcheck:
      exclude-functions:
        - fmt.Fprintln
    forbidigo:
      forbid:
        - pattern: ^print(ln)?$
        - pattern: ^spew\.Print(f|ln)?$
        - pattern: ^spew\.Dump$
    funlen:
      lines: -1
      statements: 120
    goconst:
      min-len: 3
      min-occurrences: 4
    gocyclo:
      min-complexity: 14
    godox:
      keywords:
        - FIXME
    gomoddirectives:
      toolchain-pattern: go1\.\d+\.\d+$
      tool-forbidden: true
      go-version-pattern: ^1\.\d+(\.0)?$
      replace-allow-list:
        - github.com/abbot/go-http-auth
        - github.com/gorilla/mux
        - github.com/mailgun/minheap
        - github.com/mailgun/multibuf
        - github.com/jaguilar/vt100
        - github.com/cucumber/godog
    govet:
      enable-all: true
      disable:
        - shadow
        - fieldalignment
    importas:
      no-unaliased: true
      alias:
        - pkg: github.com/docker/compose/v2/pkg/api
          alias: composeapi

        # Standard Kubernetes rewrites:
        - pkg: k8s.io/api/core/v1
          alias: corev1
        - pkg: k8s.io/api/networking/v1
          alias: netv1
        - pkg: k8s.io/api/networking/v1beta1
          alias: netv1beta1
        - pkg: k8s.io/api/admission/v1
          alias: admv1
        - pkg: k8s.io/api/admission/v1beta1
          alias: admv1beta1
        - pkg: k8s.io/api/extensions/v1beta1
          alias: extv1beta1
        - pkg: k8s.io/apimachinery/pkg/apis/meta/v1
          alias: metav1
        - pkg: k8s.io/apimachinery/pkg/types
          alias: ktypes
        - pkg: k8s.io/apimachinery/pkg/api/errors
          alias: kerror
        - pkg: k8s.io/client-go/kubernetes
          alias: kclientset
        - pkg: k8s.io/client-go/informers
          alias: kinformers
        - pkg: k8s.io/client-go/testing
          alias: ktesting
        - pkg: k8s.io/apimachinery/pkg/runtime/schema
          alias: kschema
        - pkg: k8s.io/client-go/kubernetes/scheme
          alias: kscheme
        - pkg: k8s.io/apimachinery/pkg/version
          alias: kversion
        - pkg: k8s.io/client-go/kubernetes/fake
          alias: kubefake
        - pkg: k8s.io/client-go/discovery/fake
          alias: discoveryfake

        # Kubernetes Gateway rewrites:
        - pkg: sigs.k8s.io/gateway-api/pkg/client/clientset/gateway/versioned
          alias: gateclientset
        - pkg: sigs.k8s.io/gateway-api/pkg/client/informers/gateway/externalversions
          alias: gateinformers
        - pkg: sigs.k8s.io/gateway-api/apis/v1alpha2
          alias: gatev1alpha2

        # Traefik Kubernetes rewrites:
        - pkg: github.com/traefik/traefik/v2/pkg/provider/kubernetes/crd/traefikcontainous/v1alpha1
          alias: containousv1alpha1
        - pkg: github.com/traefik/traefik/v2/pkg/provider/kubernetes/crd/traefikio/v1alpha1
          alias: traefikv1alpha1
        - pkg: github.com/traefik/traefik/v2/pkg/provider/kubernetes/crd/generated/clientset/versioned
          alias: traefikclientset
        - pkg: github.com/traefik/traefik/v2/pkg/provider/kubernetes/crd/generated/informers/externalversions
          alias: traefikinformers
        - pkg: github.com/traefik/traefik/v2/pkg/provider/kubernetes/crd/generated/clientset/versioned/scheme
          alias: traefikscheme
        - pkg: github.com/traefik/traefik/v2/pkg/provider/kubernetes/crd/generated/clientset/versioned/fake
          alias: traefikcrdfake
    misspell:
      locale: US
    revive:
      rules:
        - name: struct-tag
        - name: blank-imports
        - name: context-as-argument
        - name: context-keys-type
        - name: dot-imports
        - name: error-return
        - name: error-strings
        - name: error-naming
        - name: exported
          disabled: true
        - name: if-return
        - name: increment-decrement
        - name: var-naming
        - name: var-declaration
        - name: package-comments
          disabled: true
        - name: range
        - name: receiver-naming
        - name: time-naming
        - name: unexported-return
        - name: indent-error-flow
        - name: errorf
        - name: empty-block
        - name: superfluous-else
        - name: unused-parameter
          disabled: true
        - name: unreachable-code
        - name: redefines-builtin-id
    tagalign:
      align: false
      sort: true
      order:
        - description
        - json
        - toml
        - yaml
        - yml
        - label
        - label-slice-as-struct
        - file
        - kv
        - export
    testifylint:
      disable:
        - suite-dont-use-pkg
        - require-error
        - go-require
    perfsprint:
      err-error: true
      errorf: true
      sprintf1: true
      strconcat: false
    staticcheck:
      checks:
        - all
        - '-ST1000'
        - '-ST1003'
        - '-ST1016'
        - '-ST1020'
        - '-ST1021'
        - '-ST1022'
        - '-QF1001'
        - '-QF1008' # TODO must be fixed

  exclusions:
    generated: lax
    presets:
      - comments
      - std-error-handling
    rules:
      - path: (.+)_test.go
        linters:
          - canonicalheader
          - fatcontext
          - funlen
          - goconst
          - godot
      - path: (.+)_test.go
        text: ' always receives '
        linters:
          - unparam
      - path: pkg/server/service/bufferpool.go
        text: 'SA6002: argument should be pointer-like to avoid allocations'
      - path: pkg/server/middleware/middlewares.go
        text: Function 'buildConstructor' has too many statements
        linters:
          - funlen
      - path: pkg/tracing/haystack/logger.go
        linters:
          - goprintffuncname
      - path: pkg/tracing/tracing.go
        text: printf-like formatting function 'SetErrorWithEvent' should be named 'SetErrorWithEventf'
        linters:
          - goprintffuncname
      - path: pkg/tls/tlsmanager_test.go
        text: 'SA1019: config.ClientCAs.Subjects has been deprecated since Go 1.18'
      - path: pkg/types/tls_test.go
        text: 'SA1019: tlsConfig.RootCAs.Subjects has been deprecated since Go 1.18'
      - path: pkg/provider/kubernetes/(crd|gateway)/client.go
        linters:
          - interfacebloat
      - path: pkg/metrics/metrics.go
        linters:
          - interfacebloat
      - path: integration/healthcheck_test.go
        text: Duplicate words \(wsp2,\) found
        linters:
          - dupword
      - path: pkg/types/domain_test.go
        text: Duplicate words \(sub\) found
        linters:
          - dupword
      - path: pkg/provider/kubernetes/gateway/client_mock_test.go
        text: 'unusedwrite: unused write to field'
        linters:
          - govet
      - path: pkg/provider/acme/local_store.go
        linters:
          - musttag
      - path: pkg/tls/certificate.go
        text: the methods of "Certificates" use pointer receiver and non-pointer receiver.
        linters:
          - recvcheck
      - path: pkg/config/static/static_config.go
        source: 'errors.New\("Consul Catalog provider'
        text: 'ST1005: error strings should not be capitalized'
      - path: pkg/config/static/static_config.go
        source: 'errors.New\("Consul provider'
        text: 'ST1005: error strings should not be capitalized'
      - path: pkg/config/static/static_config.go
        source: 'errors.New\("Nomad provider'
        text: 'ST1005: error strings should not be capitalized'
      - path: (.+)\.go
        text: 'struct-tag: unknown option ''inline'' in JSON tag'
        linters:
          - revive
      - path: (.+)\.go
        text: 'struct-tag: unknown option ''omitzero'' in TOML tag'
        linters:
          - revive
      - path: (.+)\.go$
        text: 'SA1019: http.CloseNotifier has been deprecated' # FIXME must be fixed
      - path: (.+)\.go$
        text: 'SA1019: cfg.(SSLRedirect|SSLTemporaryRedirect|SSLHost|SSLForceHost|FeaturePolicy) is deprecated'
      - path: (.+)\.go$
        text: 'SA1019: c.Providers.(ConsulCatalog|Consul|Nomad).Namespace is deprecated'
      - path: (.+)\.go$
        text: 'SA1019: dockertypes.ContainerNode is deprecated'
    paths:
      - pkg/provider/kubernetes/crd/generated/

issues:
  max-issues-per-linter: 0
<<<<<<< HEAD
  max-same-issues: 0
  exclude-dirs:
    - pkg/provider/kubernetes/crd/generated/
  exclude:
    - 'Error return value of .((os\.)?std(out|err)\..*|.*Close|.*Flush|os\.Remove(All)?|.*printf?|os\.(Un)?Setenv). is not checked'
    - "should have a package comment, unless it's in another file for this package"
    - 'fmt.Sprintf can be replaced with string'
    - 'SA1019: dockertypes.ContainerNode is deprecated'
  exclude-rules:
    - path: '(.+)_test.go'
      linters:
        - goconst
        - funlen
        - godot
        - canonicalheader
        - fatcontext
    - path: '(.+)_test.go'
      text: ' always receives '
      linters:
        - unparam
    - path: '(.+)\.go'
      text: 'struct-tag: unknown option ''inline'' in JSON tag'
      linters:
        - revive
    - path: pkg/proxy/httputil/bufferpool.go
      text: 'SA6002: argument should be pointer-like to avoid allocations'
    - path: pkg/server/middleware/middlewares.go
      text: "Function 'buildConstructor' has too many statements"
      linters:
        - funlen
    - path: pkg/logs/haystack.go
      linters:
        - goprintffuncname
    - path: pkg/tracing/tracing.go
      text: "printf-like formatting function 'SetErrorWithEvent' should be named 'SetErrorWithEventf'"
      linters:
        - goprintffuncname
    - path: pkg/tls/tlsmanager_test.go
      text: 'SA1019: config.ClientCAs.Subjects has been deprecated since Go 1.18'
    - path: pkg/types/tls_test.go
      text: 'SA1019: tlsConfig.RootCAs.Subjects has been deprecated since Go 1.18'
    - path: pkg/provider/kubernetes/crd/kubernetes.go
      text: 'SA1019: middleware.Spec.IPWhiteList is deprecated: please use IPAllowList instead.'
    - path: pkg/server/middleware/tcp/middlewares.go
      text: 'SA1019: config.IPWhiteList is deprecated: please use IPAllowList instead.'
    - path: pkg/server/middleware/middlewares.go
      text: 'SA1019: config.IPWhiteList is deprecated: please use IPAllowList instead.'
    - path: pkg/provider/kubernetes/(crd|gateway)/client.go
      linters:
        - interfacebloat
    - path: pkg/metrics/metrics.go
      linters:
        - interfacebloat
    - path: integration/healthcheck_test.go
      text: 'Duplicate words \(wsp2,\) found'
      linters:
        - dupword
    - path: pkg/types/domain_test.go
      text: 'Duplicate words \(sub\) found'
      linters:
        - dupword
    - path: pkg/provider/kubernetes/crd/kubernetes.go
      text: "Function 'loadConfigurationFromCRD' has too many statements"
      linters:
        - funlen
    - path: pkg/provider/kubernetes/gateway/client_mock_test.go
      text: 'unusedwrite: unused write to field'
      linters:
        - govet
    - path: pkg/cli/deprecation.go
      linters:
        - goconst
    - path: pkg/cli/loader_file.go
      linters:
        - goconst
    - path: pkg/provider/acme/local_store.go
      linters:
        - musttag
    - path: pkg/types/metrics.go
      linters:
        - goconst
    - path: pkg/tls/certificate.go
      text: 'the methods of "Certificates" use pointer receiver and non-pointer receiver.'
      linters:
        - recvcheck
    - path: pkg/plugins/middlewarewasm.go
      text: 'the methods of "wasmMiddlewareBuilder" use pointer receiver and non-pointer receiver.'
      linters:
        - recvcheck

output:
  show-stats: true
  sort-results: true
  sort-order:
    - linter
    - file
=======
  max-same-issues: 0
>>>>>>> a75b2384
<|MERGE_RESOLUTION|>--- conflicted
+++ resolved
@@ -1,168 +1,5 @@
 version: "2"
 
-<<<<<<< HEAD
-linters-settings:
-  govet:
-    enable-all: true
-    disable:
-      - shadow
-      - fieldalignment
-  gocyclo:
-    min-complexity: 14
-  goconst:
-    min-len: 3
-    min-occurrences: 4
-  misspell:
-    locale: US
-  funlen:
-    lines: -1
-    statements: 120
-  forbidigo:
-    forbid:
-      - ^print(ln)?$
-      - ^spew\.Print(f|ln)?$
-      - ^spew\.Dump$
-  depguard:
-    rules:
-      main:
-        deny:
-          - pkg: "github.com/instana/testify"
-            desc: not allowed
-          - pkg: "github.com/pkg/errors"
-            desc: Should be replaced by standard lib errors package
-          - pkg: "k8s.io/api/networking/v1beta1"
-            desc: This API is deprecated
-          - pkg: "k8s.io/api/extensions/v1beta1"
-            desc: This API is deprecated
-  godox:
-    keywords:
-      - FIXME
-  importas:
-    no-unaliased: true
-    alias:
-      - alias: composeapi
-        pkg: github.com/docker/compose/v2/pkg/api
-
-      # Standard Kubernetes rewrites:
-      - alias: corev1
-        pkg: "k8s.io/api/core/v1"
-      - alias: netv1
-        pkg: "k8s.io/api/networking/v1"
-      - alias: admv1
-        pkg: "k8s.io/api/admission/v1"
-      - alias: admv1beta1
-        pkg: "k8s.io/api/admission/v1beta1"
-      - alias: metav1
-        pkg: "k8s.io/apimachinery/pkg/apis/meta/v1"
-      - alias: ktypes
-        pkg: "k8s.io/apimachinery/pkg/types"
-      - alias: kerror
-        pkg: "k8s.io/apimachinery/pkg/api/errors"
-      - alias: kclientset
-        pkg: "k8s.io/client-go/kubernetes"
-      - alias: kinformers
-        pkg: "k8s.io/client-go/informers"
-      - alias: ktesting
-        pkg: "k8s.io/client-go/testing"
-      - alias: kschema
-        pkg: "k8s.io/apimachinery/pkg/runtime/schema"
-      - alias: kscheme
-        pkg: "k8s.io/client-go/kubernetes/scheme"
-      - alias: kversion
-        pkg: "k8s.io/apimachinery/pkg/version"
-      - alias: kubefake
-        pkg: "k8s.io/client-go/kubernetes/fake"
-      - alias: discoveryfake
-        pkg: "k8s.io/client-go/discovery/fake"
-
-      # Kubernetes Gateway rewrites:
-      - alias: gateclientset
-        pkg: "sigs.k8s.io/gateway-api/pkg/client/clientset/gateway/versioned"
-      - alias: gateinformers
-        pkg: "sigs.k8s.io/gateway-api/pkg/client/informers/gateway/externalversions"
-      - alias: gatev1alpha2
-        pkg: "sigs.k8s.io/gateway-api/apis/v1alpha2"
-
-      # Traefik Kubernetes rewrites:
-      - alias: traefikv1alpha1
-        pkg: "github.com/traefik/traefik/v3/pkg/provider/kubernetes/crd/traefikio/v1alpha1"
-      - alias: traefikclientset
-        pkg: "github.com/traefik/traefik/v3/pkg/provider/kubernetes/crd/generated/clientset/versioned"
-      - alias: traefikinformers
-        pkg: "github.com/traefik/traefik/v3/pkg/provider/kubernetes/crd/generated/informers/externalversions"
-      - alias: traefikscheme
-        pkg: "github.com/traefik/traefik/v3/pkg/provider/kubernetes/crd/generated/clientset/versioned/scheme"
-      - alias: traefikcrdfake
-        pkg: "github.com/traefik/traefik/v3/pkg/provider/kubernetes/crd/generated/clientset/versioned/fake"
-  tagalign:
-    align: false
-    sort: true
-    order:
-      - description
-      - json
-      - toml
-      - yaml
-      - yml
-      - label
-      - label-slice-as-struct
-      - file
-      - kv
-      - export
-  revive:
-    rules:
-      - name: struct-tag
-      - name: blank-imports
-      - name: context-as-argument
-      - name: context-keys-type
-      - name: dot-imports
-      - name: error-return
-      - name: error-strings
-      - name: error-naming
-      - name: exported
-        disabled: true
-      - name: if-return
-      - name: increment-decrement
-      - name: var-naming
-      - name: var-declaration
-      - name: package-comments
-        disabled: true
-      - name: range
-      - name: receiver-naming
-      - name: time-naming
-      - name: unexported-return
-      - name: indent-error-flow
-      - name: errorf
-      - name: empty-block
-      - name: superfluous-else
-      - name: unused-parameter
-        disabled: true
-      - name: unreachable-code
-      - name: redefines-builtin-id
-  gomoddirectives:
-    tool-forbidden: true
-    toolchain-pattern: 'go1\.\d+\.\d+$'
-    go-version-pattern: '^1\.\d+(\.0)?$'
-    replace-allow-list:
-      - github.com/abbot/go-http-auth
-      - github.com/gorilla/mux
-      - github.com/mailgun/minheap
-      - github.com/mailgun/multibuf
-      - github.com/jaguilar/vt100
-      - github.com/cucumber/godog
-      - github.com/http-wasm/http-wasm-host-go
-  testifylint:
-    disable:
-      - suite-dont-use-pkg
-      - require-error
-      - go-require
-  staticcheck:
-    checks:
-      - all
-      - -SA1019
-  errcheck:
-    exclude-functions:
-      - fmt.Fprintln
-=======
 formatters:
   enable:
     - gci
@@ -172,7 +9,6 @@
     paths:
       - pkg/provider/kubernetes/crd/generated/
 
->>>>>>> a75b2384
 linters:
   default: all
   disable:
@@ -307,17 +143,15 @@
           alias: gatev1alpha2
 
         # Traefik Kubernetes rewrites:
-        - pkg: github.com/traefik/traefik/v2/pkg/provider/kubernetes/crd/traefikcontainous/v1alpha1
-          alias: containousv1alpha1
-        - pkg: github.com/traefik/traefik/v2/pkg/provider/kubernetes/crd/traefikio/v1alpha1
+        - pkg: github.com/traefik/traefik/v3/pkg/provider/kubernetes/crd/traefikio/v1alpha1
           alias: traefikv1alpha1
-        - pkg: github.com/traefik/traefik/v2/pkg/provider/kubernetes/crd/generated/clientset/versioned
+        - pkg: github.com/traefik/traefik/v3/pkg/provider/kubernetes/crd/generated/clientset/versioned
           alias: traefikclientset
-        - pkg: github.com/traefik/traefik/v2/pkg/provider/kubernetes/crd/generated/informers/externalversions
+        - pkg: github.com/traefik/traefik/v3/pkg/provider/kubernetes/crd/generated/informers/externalversions
           alias: traefikinformers
-        - pkg: github.com/traefik/traefik/v2/pkg/provider/kubernetes/crd/generated/clientset/versioned/scheme
+        - pkg: github.com/traefik/traefik/v3/pkg/provider/kubernetes/crd/generated/clientset/versioned/scheme
           alias: traefikscheme
-        - pkg: github.com/traefik/traefik/v2/pkg/provider/kubernetes/crd/generated/clientset/versioned/fake
+        - pkg: github.com/traefik/traefik/v3/pkg/provider/kubernetes/crd/generated/clientset/versioned/fake
           alias: traefikcrdfake
     misspell:
       locale: US
@@ -378,6 +212,7 @@
     staticcheck:
       checks:
         - all
+        - '-SA1019'
         - '-ST1000'
         - '-ST1003'
         - '-ST1016'
@@ -471,108 +306,19 @@
         text: 'SA1019: c.Providers.(ConsulCatalog|Consul|Nomad).Namespace is deprecated'
       - path: (.+)\.go$
         text: 'SA1019: dockertypes.ContainerNode is deprecated'
+      - path: pkg/provider/kubernetes/crd/kubernetes.go
+        text: "Function 'loadConfigurationFromCRD' has too many statements"
+        linters:
+          - funlen
+      - path: pkg/plugins/middlewarewasm.go
+        text: 'the methods of "wasmMiddlewareBuilder" use pointer receiver and non-pointer receiver.'
+        linters:
+          - recvcheck
+      - path: pkg/proxy/httputil/bufferpool.go
+        text: 'SA6002: argument should be pointer-like to avoid allocations'
     paths:
       - pkg/provider/kubernetes/crd/generated/
 
 issues:
   max-issues-per-linter: 0
-<<<<<<< HEAD
-  max-same-issues: 0
-  exclude-dirs:
-    - pkg/provider/kubernetes/crd/generated/
-  exclude:
-    - 'Error return value of .((os\.)?std(out|err)\..*|.*Close|.*Flush|os\.Remove(All)?|.*printf?|os\.(Un)?Setenv). is not checked'
-    - "should have a package comment, unless it's in another file for this package"
-    - 'fmt.Sprintf can be replaced with string'
-    - 'SA1019: dockertypes.ContainerNode is deprecated'
-  exclude-rules:
-    - path: '(.+)_test.go'
-      linters:
-        - goconst
-        - funlen
-        - godot
-        - canonicalheader
-        - fatcontext
-    - path: '(.+)_test.go'
-      text: ' always receives '
-      linters:
-        - unparam
-    - path: '(.+)\.go'
-      text: 'struct-tag: unknown option ''inline'' in JSON tag'
-      linters:
-        - revive
-    - path: pkg/proxy/httputil/bufferpool.go
-      text: 'SA6002: argument should be pointer-like to avoid allocations'
-    - path: pkg/server/middleware/middlewares.go
-      text: "Function 'buildConstructor' has too many statements"
-      linters:
-        - funlen
-    - path: pkg/logs/haystack.go
-      linters:
-        - goprintffuncname
-    - path: pkg/tracing/tracing.go
-      text: "printf-like formatting function 'SetErrorWithEvent' should be named 'SetErrorWithEventf'"
-      linters:
-        - goprintffuncname
-    - path: pkg/tls/tlsmanager_test.go
-      text: 'SA1019: config.ClientCAs.Subjects has been deprecated since Go 1.18'
-    - path: pkg/types/tls_test.go
-      text: 'SA1019: tlsConfig.RootCAs.Subjects has been deprecated since Go 1.18'
-    - path: pkg/provider/kubernetes/crd/kubernetes.go
-      text: 'SA1019: middleware.Spec.IPWhiteList is deprecated: please use IPAllowList instead.'
-    - path: pkg/server/middleware/tcp/middlewares.go
-      text: 'SA1019: config.IPWhiteList is deprecated: please use IPAllowList instead.'
-    - path: pkg/server/middleware/middlewares.go
-      text: 'SA1019: config.IPWhiteList is deprecated: please use IPAllowList instead.'
-    - path: pkg/provider/kubernetes/(crd|gateway)/client.go
-      linters:
-        - interfacebloat
-    - path: pkg/metrics/metrics.go
-      linters:
-        - interfacebloat
-    - path: integration/healthcheck_test.go
-      text: 'Duplicate words \(wsp2,\) found'
-      linters:
-        - dupword
-    - path: pkg/types/domain_test.go
-      text: 'Duplicate words \(sub\) found'
-      linters:
-        - dupword
-    - path: pkg/provider/kubernetes/crd/kubernetes.go
-      text: "Function 'loadConfigurationFromCRD' has too many statements"
-      linters:
-        - funlen
-    - path: pkg/provider/kubernetes/gateway/client_mock_test.go
-      text: 'unusedwrite: unused write to field'
-      linters:
-        - govet
-    - path: pkg/cli/deprecation.go
-      linters:
-        - goconst
-    - path: pkg/cli/loader_file.go
-      linters:
-        - goconst
-    - path: pkg/provider/acme/local_store.go
-      linters:
-        - musttag
-    - path: pkg/types/metrics.go
-      linters:
-        - goconst
-    - path: pkg/tls/certificate.go
-      text: 'the methods of "Certificates" use pointer receiver and non-pointer receiver.'
-      linters:
-        - recvcheck
-    - path: pkg/plugins/middlewarewasm.go
-      text: 'the methods of "wasmMiddlewareBuilder" use pointer receiver and non-pointer receiver.'
-      linters:
-        - recvcheck
-
-output:
-  show-stats: true
-  sort-results: true
-  sort-order:
-    - linter
-    - file
-=======
-  max-same-issues: 0
->>>>>>> a75b2384
+  max-same-issues: 0